// Copyright 2015 The go-ethereum Authors
// This file is part of the go-ethereum library.
//
// The go-ethereum library is free software: you can redistribute it and/or modify
// it under the terms of the GNU Lesser General Public License as published by
// the Free Software Foundation, either version 3 of the License, or
// (at your option) any later version.
//
// The go-ethereum library is distributed in the hope that it will be useful,
// but WITHOUT ANY WARRANTY; without even the implied warranty of
// MERCHANTABILITY or FITNESS FOR A PARTICULAR PURPOSE. See the
// GNU Lesser General Public License for more details.
//
// You should have received a copy of the GNU Lesser General Public License
// along with the go-ethereum library. If not, see <http://www.gnu.org/licenses/>.

package rpc

import (
	"context"
	"errors"
	"io"
	"net"
	"sync"
	"sync/atomic"

	"github.com/ethereum/go-ethereum/log"
)

const MetadataApi = "rpc"
const EngineApi = "engine"

// CodecOption specifies which type of messages a codec supports.
//
// Deprecated: this option is no longer honored by Server.
type CodecOption int

const (
	// OptionMethodInvocation is an indication that the codec supports RPC method calls
	OptionMethodInvocation CodecOption = 1 << iota

	// OptionSubscriptions is an indication that the codec supports RPC notifications
	OptionSubscriptions = 1 << iota // support pub sub
)

// Server is an RPC server.
type Server struct {
	services serviceRegistry
	idgen    func() ID

	mutex              sync.Mutex
	codecs             map[ServerCodec]struct{}
	run                atomic.Bool
	batchItemLimit     int
	batchResponseLimit int
	httpBodyLimit      int
<<<<<<< HEAD

	recorder Recorder // optional, may be nil
=======
	wsReadLimit        int64
>>>>>>> d818a9af
}

// NewServer creates a new server instance with no registered handlers.
func NewServer() *Server {
	server := &Server{
		idgen:         randomIDGenerator(),
		codecs:        make(map[ServerCodec]struct{}),
		httpBodyLimit: defaultBodyLimit,
		wsReadLimit:   wsDefaultReadLimit,
	}
	server.run.Store(true)
	// Register the default service providing meta information about the RPC service such
	// as the services and methods it offers.
	rpcService := &RPCService{server}
	server.RegisterName(MetadataApi, rpcService)
	return server
}

func (s *Server) SetRecorder(recorder Recorder) {
	s.recorder = recorder
}

// SetBatchLimits sets limits applied to batch requests. There are two limits: 'itemLimit'
// is the maximum number of items in a batch. 'maxResponseSize' is the maximum number of
// response bytes across all requests in a batch.
//
// This method should be called before processing any requests via ServeCodec, ServeHTTP,
// ServeListener etc.
func (s *Server) SetBatchLimits(itemLimit, maxResponseSize int) {
	s.batchItemLimit = itemLimit
	s.batchResponseLimit = maxResponseSize
}

// SetHTTPBodyLimit sets the size limit for HTTP requests.
//
// This method should be called before processing any requests via ServeHTTP.
func (s *Server) SetHTTPBodyLimit(limit int) {
	s.httpBodyLimit = limit
}

// SetWebsocketReadLimit sets the limit for max message size for Websocket requests.
//
// This method should be called before processing any requests via Websocket server.
func (s *Server) SetWebsocketReadLimit(limit int64) {
	s.wsReadLimit = limit
}

// RegisterName creates a service for the given receiver type under the given name. When no
// methods on the given receiver match the criteria to be either an RPC method or a
// subscription an error is returned. Otherwise a new service is created and added to the
// service collection this server provides to clients.
func (s *Server) RegisterName(name string, receiver interface{}) error {
	return s.services.registerName(name, receiver)
}

// ServeCodec reads incoming requests from codec, calls the appropriate callback and writes
// the response back using the given codec. It will block until the codec is closed or the
// server is stopped. In either case the codec is closed.
//
// Note that codec options are no longer supported.
func (s *Server) ServeCodec(codec ServerCodec, options CodecOption) {
	defer codec.close()

	if !s.trackCodec(codec) {
		return
	}
	defer s.untrackCodec(codec)

	cfg := &clientConfig{
		idgen:              s.idgen,
		batchItemLimit:     s.batchItemLimit,
		batchResponseLimit: s.batchResponseLimit,
		recorder:           s.recorder,
	}
	c := initClient(codec, &s.services, cfg)
	<-codec.closed()
	c.Close()
}

func (s *Server) trackCodec(codec ServerCodec) bool {
	s.mutex.Lock()
	defer s.mutex.Unlock()

	if !s.run.Load() {
		return false // Don't serve if server is stopped.
	}
	s.codecs[codec] = struct{}{}
	return true
}

func (s *Server) untrackCodec(codec ServerCodec) {
	s.mutex.Lock()
	defer s.mutex.Unlock()

	delete(s.codecs, codec)
}

// serveSingleRequest reads and processes a single RPC request from the given codec. This
// is used to serve HTTP connections. Subscriptions and reverse calls are not allowed in
// this mode.
func (s *Server) serveSingleRequest(ctx context.Context, codec ServerCodec) {
	// Don't serve if server is stopped.
	if !s.run.Load() {
		return
	}

	h := newHandler(ctx, codec, s.idgen, &s.services, s.batchItemLimit, s.batchResponseLimit)
	h.recorder = s.recorder
	h.allowSubscribe = false
	defer h.close(io.EOF, nil)

	reqs, batch, err := codec.readBatch()
	if err != nil {
		if msg := messageForReadError(err); msg != "" {
			resp := errorMessage(&invalidMessageError{msg})
			codec.writeJSON(ctx, resp, true)
		}
		return
	}
	if batch {
		h.handleBatch(reqs)
	} else {
		h.handleMsg(reqs[0])
	}
}

func messageForReadError(err error) string {
	var netErr net.Error
	if errors.As(err, &netErr) {
		if netErr.Timeout() {
			return "read timeout"
		} else {
			return "read error"
		}
	} else if err != io.EOF {
		return "parse error"
	}
	return ""
}

// Stop stops reading new requests, waits for stopPendingRequestTimeout to allow pending
// requests to finish, then closes all codecs which will cancel pending requests and
// subscriptions.
func (s *Server) Stop() {
	s.mutex.Lock()
	defer s.mutex.Unlock()

	if s.run.CompareAndSwap(true, false) {
		log.Debug("RPC server shutting down")
		for codec := range s.codecs {
			codec.close()
		}
	}
}

// RPCService gives meta information about the server.
// e.g. gives information about the loaded modules.
type RPCService struct {
	server *Server
}

// Modules returns the list of RPC services with their version number
func (s *RPCService) Modules() map[string]string {
	s.server.services.mu.Lock()
	defer s.server.services.mu.Unlock()

	modules := make(map[string]string)
	for name := range s.server.services.services {
		modules[name] = "1.0"
	}
	return modules
}

// PeerInfo contains information about the remote end of the network connection.
//
// This is available within RPC method handlers through the context. Call
// PeerInfoFromContext to get information about the client connection related to
// the current method call.
type PeerInfo struct {
	// Transport is name of the protocol used by the client.
	// This can be "http", "ws" or "ipc".
	Transport string

	// Address of client. This will usually contain the IP address and port.
	RemoteAddr string

	// Additional information for HTTP and WebSocket connections.
	HTTP struct {
		// Protocol version, i.e. "HTTP/1.1". This is not set for WebSocket.
		Version string
		// Header values sent by the client.
		UserAgent string
		Origin    string
		Host      string
	}
}

type peerInfoContextKey struct{}

// PeerInfoFromContext returns information about the client's network connection.
// Use this with the context passed to RPC method handler functions.
//
// The zero value is returned if no connection info is present in ctx.
func PeerInfoFromContext(ctx context.Context) PeerInfo {
	info, _ := ctx.Value(peerInfoContextKey{}).(PeerInfo)
	return info
}<|MERGE_RESOLUTION|>--- conflicted
+++ resolved
@@ -54,12 +54,9 @@
 	batchItemLimit     int
 	batchResponseLimit int
 	httpBodyLimit      int
-<<<<<<< HEAD
+	wsReadLimit        int64
 
 	recorder Recorder // optional, may be nil
-=======
-	wsReadLimit        int64
->>>>>>> d818a9af
 }
 
 // NewServer creates a new server instance with no registered handlers.
