--- conflicted
+++ resolved
@@ -69,13 +69,8 @@
 
 // DefaultConfig contains default settings for miner.
 var DefaultConfig = Config{
-<<<<<<< HEAD
-	GasCeil:  30_000_000,
+	GasCeil:  36_000_000,
 	GasPrice: big.NewInt(params.Wei),
-=======
-	GasCeil:  36_000_000,
-	GasPrice: big.NewInt(params.GWei / 1000),
->>>>>>> 2bf8a789
 
 	// The default recommit time is chosen as two seconds since
 	// consensus-layer usually will wait a half slot of time(6s)
