// Copyright 2024 The go-ethereum Authors
// This file is part of the go-ethereum library.
//
// The go-ethereum library is free software: you can redistribute it and/or modify
// it under the terms of the GNU Lesser General Public License as published by
// the Free Software Foundation, either version 3 of the License, or
// (at your option) any later version.
//
// The go-ethereum library is distributed in the hope that it will be useful,
// but WITHOUT ANY WARRANTY; without even the implied warranty of
// MERCHANTABILITY or FITNESS FOR A PARTICULAR PURPOSE. See the
// GNU Lesser General Public License for more details.
//
// You should have received a copy of the GNU Lesser General Public License
// along with the go-ethereum library. If not, see <http://www.gnu.org/licenses/>.

package version

import (
	"regexp"
	"strconv"
)

// Upstream geth version
const (
<<<<<<< HEAD
	Major = 1          // Major version component of the current release
	Minor = 14         // Minor version component of the current release
	Patch = 13         // Patch version component of the current release
	Meta  = "unstable" // Version metadata to append to the version string
)

// OPGeth is the version of op-geth
var (
	OPGethMajor = 0          // Major version component of the current release
	OPGethMinor = 1          // Minor version component of the current release
	OPGethPatch = 0          // Patch version component of the current release
	OPGethMeta  = "untagged" // Version metadata to append to the version string
)

// This is set at build-time by the linker when the build is done by build/ci.go.
var gitTag string

// Override the version variables if the gitTag was set at build time.
var _ = func() (_ string) {
	semver := regexp.MustCompile(`^v([0-9]+)\.([0-9]+)\.([0-9]+)(?:-([0-9A-Za-z-]+(?:\.[0-9A-Za-z-]+)*))?(?:\+[0-9A-Za-z-]+)?$`)
	version := semver.FindStringSubmatch(gitTag)
	if version == nil {
		return
	}
	if version[4] == "" {
		version[4] = "stable"
	}
	OPGethMajor, _ = strconv.Atoi(version[1])
	OPGethMinor, _ = strconv.Atoi(version[2])
	OPGethPatch, _ = strconv.Atoi(version[3])
	OPGethMeta = version[4]
	return
}()
=======
	Major = 1        // Major version component of the current release
	Minor = 15       // Minor version component of the current release
	Patch = 0        // Patch version component of the current release
	Meta  = "stable" // Version metadata to append to the version string
)
>>>>>>> 756cca7c
<|MERGE_RESOLUTION|>--- conflicted
+++ resolved
@@ -23,11 +23,10 @@
 
 // Upstream geth version
 const (
-<<<<<<< HEAD
-	Major = 1          // Major version component of the current release
-	Minor = 14         // Minor version component of the current release
-	Patch = 13         // Patch version component of the current release
-	Meta  = "unstable" // Version metadata to append to the version string
+	Major = 1        // Major version component of the current release
+	Minor = 15       // Minor version component of the current release
+	Patch = 0        // Patch version component of the current release
+	Meta  = "stable" // Version metadata to append to the version string
 )
 
 // OPGeth is the version of op-geth
@@ -56,11 +55,4 @@
 	OPGethPatch, _ = strconv.Atoi(version[3])
 	OPGethMeta = version[4]
 	return
-}()
-=======
-	Major = 1        // Major version component of the current release
-	Minor = 15       // Minor version component of the current release
-	Patch = 0        // Patch version component of the current release
-	Meta  = "stable" // Version metadata to append to the version string
-)
->>>>>>> 756cca7c
+}()