// Copyright 2016 The go-ethereum Authors
// This file is part of the go-ethereum library.
//
// The go-ethereum library is free software: you can redistribute it and/or modify
// it under the terms of the GNU Lesser General Public License as published by
// the Free Software Foundation, either version 3 of the License, or
// (at your option) any later version.
//
// The go-ethereum library is distributed in the hope that it will be useful,
// but WITHOUT ANY WARRANTY; without even the implied warranty of
// MERCHANTABILITY or FITNESS FOR A PARTICULAR PURPOSE. See the
// GNU Lesser General Public License for more details.
//
// You should have received a copy of the GNU Lesser General Public License
// along with the go-ethereum library. If not, see <http://www.gnu.org/licenses/>.

package ethclient_test

import (
	"bytes"
	"context"
	"errors"
	"fmt"
	"math/big"
	"net"
	"net/http"
	"reflect"
	"testing"
	"time"

	"github.com/ethereum/go-ethereum/common/hexutil"
	"github.com/ethereum/go-ethereum/internal/ethapi"
	"github.com/ethereum/go-ethereum/internal/ethapi/override"

	"github.com/ethereum/go-ethereum"
	"github.com/ethereum/go-ethereum/accounts/abi"
	"github.com/ethereum/go-ethereum/common"
	"github.com/ethereum/go-ethereum/consensus/beacon"
	"github.com/ethereum/go-ethereum/consensus/ethash"
	"github.com/ethereum/go-ethereum/core"
	"github.com/ethereum/go-ethereum/core/types"
	"github.com/ethereum/go-ethereum/crypto"
	"github.com/ethereum/go-ethereum/eth"
	"github.com/ethereum/go-ethereum/eth/ethconfig"
	"github.com/ethereum/go-ethereum/ethclient"
	"github.com/ethereum/go-ethereum/node"
	"github.com/ethereum/go-ethereum/params"
	"github.com/ethereum/go-ethereum/rpc"
)

// Verify that Client implements the ethereum interfaces.
var (
	_ = ethereum.ChainReader(&ethclient.Client{})
	_ = ethereum.TransactionReader(&ethclient.Client{})
	_ = ethereum.ChainStateReader(&ethclient.Client{})
	_ = ethereum.ChainSyncReader(&ethclient.Client{})
	_ = ethereum.ContractCaller(&ethclient.Client{})
	_ = ethereum.GasEstimator(&ethclient.Client{})
	_ = ethereum.GasPricer(&ethclient.Client{})
	_ = ethereum.LogFilterer(&ethclient.Client{})
	_ = ethereum.PendingStateReader(&ethclient.Client{})
	// _ = ethereum.PendingStateEventer(&ethclient.Client{})
	_ = ethereum.PendingContractCaller(&ethclient.Client{})
)

var (
	testKey, _         = crypto.HexToECDSA("b71c71a67e1177ad4e901695e1b4b9ee17ae16c6668d313eac2f96dbcda3f291")
	testAddr           = crypto.PubkeyToAddress(testKey.PublicKey)
	testBalance        = big.NewInt(2e15)
	revertContractAddr = common.HexToAddress("290f1b36649a61e369c6276f6d29463335b4400c")
	revertCode         = common.FromHex("7f08c379a0000000000000000000000000000000000000000000000000000000006000526020600452600a6024527f75736572206572726f7200000000000000000000000000000000000000000000604452604e6000fd")
)

var genesis = &core.Genesis{
	Config: params.AllDevChainProtocolChanges,
	Alloc: types.GenesisAlloc{
		testAddr:           {Balance: testBalance},
		revertContractAddr: {Code: revertCode},
	},
	ExtraData: []byte("test genesis"),
	Timestamp: 9000,
	BaseFee:   big.NewInt(params.InitialBaseFee),
}

var genesisForHistorical = &core.Genesis{
	Config:    params.OptimismTestCliqueConfig,
	Alloc:     types.GenesisAlloc{testAddr: {Balance: testBalance}},
	ExtraData: []byte("test genesis"),
	Timestamp: 9000,
	BaseFee:   big.NewInt(params.InitialBaseFee),
}

var depositTx = types.NewTx(&types.DepositTx{
	Value: big.NewInt(12),
	Gas:   params.TxGas + 2000,
	To:    &common.Address{2},
	Data:  make([]byte, 500),
})

var testTx1 = types.MustSignNewTx(testKey, types.LatestSigner(genesis.Config), &types.LegacyTx{
	Nonce:    0,
	Value:    big.NewInt(12),
	GasPrice: big.NewInt(params.InitialBaseFee),
	Gas:      params.TxGas,
	To:       &common.Address{2},
})

var testTx2 = types.MustSignNewTx(testKey, types.LatestSigner(genesis.Config), &types.LegacyTx{
	Nonce:    1,
	Value:    big.NewInt(8),
	GasPrice: big.NewInt(params.InitialBaseFee),
	Gas:      params.TxGas,
	To:       &common.Address{2},
})

type mockHistoricalBackend struct{}

func (m *mockHistoricalBackend) Call(ctx context.Context, args ethapi.TransactionArgs, blockNrOrHash rpc.BlockNumberOrHash, overrides *override.StateOverride) (hexutil.Bytes, error) {
	num, ok := blockNrOrHash.Number()
	if ok && num == 1 {
		return hexutil.Bytes("test"), nil
	}
	return nil, ethereum.NotFound
}

func (m *mockHistoricalBackend) EstimateGas(ctx context.Context, args ethapi.TransactionArgs, blockNrOrHash *rpc.BlockNumberOrHash) (hexutil.Uint64, error) {
	num, ok := blockNrOrHash.Number()
	if ok && num == 1 {
		return hexutil.Uint64(12345), nil
	}
	return 0, ethereum.NotFound
}

func newMockHistoricalBackend(t *testing.T) string {
	s := rpc.NewServer()
	err := node.RegisterApis([]rpc.API{
		{
			Namespace:     "eth",
			Service:       new(mockHistoricalBackend),
			Public:        true,
			Authenticated: false,
		},
	}, nil, s)
	if err != nil {
		t.Fatalf("error creating mock historical backend: %v", err)
	}

	hdlr := node.NewHTTPHandlerStack(s, []string{"*"}, []string{"*"}, nil)
	mux := http.NewServeMux()
	mux.Handle("/", hdlr)

	listener, err := net.Listen("tcp", "127.0.0.1:0")
	if err != nil {
		t.Fatalf("error creating mock historical backend listener: %v", err)
	}

	go func() {
		httpS := &http.Server{Handler: mux}
		httpS.Serve(listener)

		t.Cleanup(func() {
			httpS.Shutdown(context.Background())
		})
	}()

	return fmt.Sprintf("http://%s", listener.Addr().String())
}

func newTestBackend(t *testing.T, config *node.Config, enableHistoricalState bool) (*node.Node, []*types.Block, error) {
	var actualGenesis *core.Genesis
	var chainLength int
	if enableHistoricalState {
		actualGenesis = genesisForHistorical
		chainLength = 10
	} else {
		actualGenesis = genesis
		chainLength = 2
	}

	// Generate test chain.
	blocks := generateTestChain(actualGenesis, chainLength)

	// Create node
	if config == nil {
		config = new(node.Config)
	}
	n, err := node.New(config)
	if err != nil {
		return nil, nil, fmt.Errorf("can't create new node: %v", err)
	}
	// Create Ethereum Service
	ecfg := &ethconfig.Config{Genesis: actualGenesis, RPCGasCap: 1000000}
	if enableHistoricalState {
		histAddr := newMockHistoricalBackend(t)
		ecfg.RollupHistoricalRPC = histAddr
		ecfg.RollupHistoricalRPCTimeout = time.Second * 5
	}
	ethservice, err := eth.New(n, ecfg)
	if err != nil {
		return nil, nil, fmt.Errorf("can't create new ethereum service: %v", err)
	}
<<<<<<< HEAD
	if enableHistoricalState { // swap to the pre-bedrock consensus-engine that we used to generate the historical blocks
		ethservice.BlockChain().Engine().(*beacon.Beacon).SwapInner(ethash.NewFaker())
	}
=======
	// Ensure tx pool starts the background operation
	txPool := ethservice.TxPool()
	if err = txPool.Sync(); err != nil {
		return nil, nil, fmt.Errorf("can't sync transaction pool: %v", err)
	}

>>>>>>> d818a9af
	// Import the test chain.
	if err := n.Start(); err != nil {
		return nil, nil, fmt.Errorf("can't start test node: %v", err)
	}
	if _, err := ethservice.BlockChain().InsertChain(blocks[1:]); err != nil {
		return nil, nil, fmt.Errorf("can't import test blocks: %v", err)
	}

	// Ensure the tx indexing is fully generated
	for ; ; time.Sleep(time.Millisecond * 100) {
		progress, err := ethservice.BlockChain().TxIndexProgress()
		if err == nil && progress.Done() {
			break
		}
	}

	if enableHistoricalState {
		// Now that we have a filled DB, swap the pre-Bedrock consensus to OpLegacy,
		// which does not support re-processing of pre-bedrock data.
		ethservice.Engine().(*beacon.Beacon).SwapInner(&beacon.OpLegacy{})
	}

	return n, blocks, nil
}

func generateTestChain(genesis *core.Genesis, length int) []*types.Block {
	generate := func(i int, g *core.BlockGen) {
		g.OffsetTime(5)
		g.SetExtra([]byte("test"))
		if i == 1 {
			// Test transactions are included in block #2.
			if genesis.Config.Optimism != nil && genesis.Config.IsBedrock(big.NewInt(1)) {
				g.AddTx(depositTx)
			}
			g.AddTx(testTx1)
			g.AddTx(testTx2)
		}
	}
	_, blocks, _ := core.GenerateChainWithGenesis(genesis, beacon.New(ethash.NewFaker()), length, generate)
	return append([]*types.Block{genesis.ToBlock()}, blocks...)
}

func TestEthClientHistoricalBackend(t *testing.T) {
	backend, _, err := newTestBackend(t, nil, true)
	if err != nil {
		t.Fatal(err)
	}
	client := backend.Attach()
	defer backend.Close()
	defer client.Close()

	testHistoricalRPC(t, client)
}

func TestEthClient(t *testing.T) {
	backend, chain, err := newTestBackend(t, nil, false)
	if err != nil {
		t.Fatal(err)
	}

	client := backend.Attach()
	defer backend.Close()
	defer client.Close()

	tests := map[string]struct {
		test func(t *testing.T)
	}{
		"Header": {
			func(t *testing.T) { testHeader(t, chain, client) },
		},
		"BalanceAt": {
			func(t *testing.T) { testBalanceAt(t, client) },
		},
		"TxInBlockInterrupted": {
			func(t *testing.T) { testTransactionInBlock(t, client) },
		},
		"ChainID": {
			func(t *testing.T) { testChainID(t, client) },
		},
		"GetBlock": {
			func(t *testing.T) { testGetBlock(t, client) },
		},
		"StatusFunctions": {
			func(t *testing.T) { testStatusFunctions(t, client) },
		},
		"CallContract": {
			func(t *testing.T) { testCallContract(t, client) },
		},
		"CallContractAtHash": {
			func(t *testing.T) { testCallContractAtHash(t, client) },
		},
		"AtFunctions": {
			func(t *testing.T) { testAtFunctions(t, client) },
		},
		"TransactionSender": {
			func(t *testing.T) { testTransactionSender(t, client) },
		},
		"EstimateGas": {
			func(t *testing.T) { testEstimateGas(t, client) },
		},
	}

	t.Parallel()
	for name, tt := range tests {
		t.Run(name, tt.test)
	}
}

func testHeader(t *testing.T, chain []*types.Block, client *rpc.Client) {
	tests := map[string]struct {
		block   *big.Int
		want    *types.Header
		wantErr error
	}{
		"genesis": {
			block: big.NewInt(0),
			want:  chain[0].Header(),
		},
		"first_block": {
			block: big.NewInt(1),
			want:  chain[1].Header(),
		},
		"future_block": {
			block:   big.NewInt(1000000000),
			want:    nil,
			wantErr: ethereum.NotFound,
		},
	}
	for name, tt := range tests {
		t.Run(name, func(t *testing.T) {
			ec := ethclient.NewClient(client)
			ctx, cancel := context.WithTimeout(context.Background(), 100*time.Millisecond)
			defer cancel()

			got, err := ec.HeaderByNumber(ctx, tt.block)
			if !errors.Is(err, tt.wantErr) {
				t.Fatalf("HeaderByNumber(%v) error = %q, want %q", tt.block, err, tt.wantErr)
			}
			if got != nil && got.Number != nil && got.Number.Sign() == 0 {
				got.Number = big.NewInt(0) // hack to make DeepEqual work
			}
			if got.Hash() != tt.want.Hash() {
				t.Fatalf("HeaderByNumber(%v) got = %v, want %v", tt.block, got, tt.want)
			}
		})
	}
}

func testBalanceAt(t *testing.T, client *rpc.Client) {
	tests := map[string]struct {
		account common.Address
		block   *big.Int
		want    *big.Int
		wantErr error
	}{
		"valid_account_genesis": {
			account: testAddr,
			block:   big.NewInt(0),
			want:    testBalance,
		},
		"valid_account": {
			account: testAddr,
			block:   big.NewInt(1),
			want:    testBalance,
		},
		"non_existent_account": {
			account: common.Address{1},
			block:   big.NewInt(1),
			want:    big.NewInt(0),
		},
		"future_block": {
			account: testAddr,
			block:   big.NewInt(1000000000),
			want:    big.NewInt(0),
			wantErr: errors.New("header not found"),
		},
	}
	for name, tt := range tests {
		t.Run(name, func(t *testing.T) {
			ec := ethclient.NewClient(client)
			ctx, cancel := context.WithTimeout(context.Background(), 100*time.Millisecond)
			defer cancel()

			got, err := ec.BalanceAt(ctx, tt.account, tt.block)
			if tt.wantErr != nil && (err == nil || err.Error() != tt.wantErr.Error()) {
				t.Fatalf("BalanceAt(%x, %v) error = %q, want %q", tt.account, tt.block, err, tt.wantErr)
			}
			if got.Cmp(tt.want) != 0 {
				t.Fatalf("BalanceAt(%x, %v) = %v, want %v", tt.account, tt.block, got, tt.want)
			}
		})
	}
}

func testTransactionInBlock(t *testing.T, client *rpc.Client) {
	ec := ethclient.NewClient(client)

	// Get current block by number.
	block, err := ec.BlockByNumber(context.Background(), nil)
	if err != nil {
		t.Fatalf("unexpected error: %v", err)
	}

	// Test tx in block not found.
	if _, err := ec.TransactionInBlock(context.Background(), block.Hash(), 20); err != ethereum.NotFound {
		t.Fatal("error should be ethereum.NotFound")
	}

	// Test tx in block found.
	tx, err := ec.TransactionInBlock(context.Background(), block.Hash(), 0)
	if err != nil {
		t.Fatalf("unexpected error: %v", err)
	}
	if tx.Hash() != testTx1.Hash() {
		t.Fatalf("unexpected transaction: %v", tx)
	}

	tx, err = ec.TransactionInBlock(context.Background(), block.Hash(), 1)
	if err != nil {
		t.Fatalf("unexpected error: %v", err)
	}
	if tx.Hash() != testTx2.Hash() {
		t.Fatalf("unexpected transaction: %v", tx)
	}

	// Test pending block
	_, err = ec.BlockByNumber(context.Background(), big.NewInt(int64(rpc.PendingBlockNumber)))
	if err != nil {
		t.Fatalf("unexpected error: %v", err)
	}
}

func testChainID(t *testing.T, client *rpc.Client) {
	ec := ethclient.NewClient(client)
	id, err := ec.ChainID(context.Background())
	if err != nil {
		t.Fatalf("unexpected error: %v", err)
	}
	if id == nil || id.Cmp(params.AllDevChainProtocolChanges.ChainID) != 0 {
		t.Fatalf("ChainID returned wrong number: %+v", id)
	}
}

func testGetBlock(t *testing.T, client *rpc.Client) {
	ec := ethclient.NewClient(client)

	// Get current block number
	blockNumber, err := ec.BlockNumber(context.Background())
	if err != nil {
		t.Fatalf("unexpected error: %v", err)
	}
	if blockNumber != 2 {
		t.Fatalf("BlockNumber returned wrong number: %d", blockNumber)
	}
	// Get current block by number
	block, err := ec.BlockByNumber(context.Background(), new(big.Int).SetUint64(blockNumber))
	if err != nil {
		t.Fatalf("unexpected error: %v", err)
	}
	if block.NumberU64() != blockNumber {
		t.Fatalf("BlockByNumber returned wrong block: want %d got %d", blockNumber, block.NumberU64())
	}
	// Get current block by hash
	blockH, err := ec.BlockByHash(context.Background(), block.Hash())
	if err != nil {
		t.Fatalf("unexpected error: %v", err)
	}
	if block.Hash() != blockH.Hash() {
		t.Fatalf("BlockByHash returned wrong block: want %v got %v", block.Hash().Hex(), blockH.Hash().Hex())
	}
	// Get header by number
	header, err := ec.HeaderByNumber(context.Background(), new(big.Int).SetUint64(blockNumber))
	if err != nil {
		t.Fatalf("unexpected error: %v", err)
	}
	if block.Header().Hash() != header.Hash() {
		t.Fatalf("HeaderByNumber returned wrong header: want %v got %v", block.Header().Hash().Hex(), header.Hash().Hex())
	}
	// Get header by hash
	headerH, err := ec.HeaderByHash(context.Background(), block.Hash())
	if err != nil {
		t.Fatalf("unexpected error: %v", err)
	}
	if block.Header().Hash() != headerH.Hash() {
		t.Fatalf("HeaderByHash returned wrong header: want %v got %v", block.Header().Hash().Hex(), headerH.Hash().Hex())
	}
}

func testStatusFunctions(t *testing.T, client *rpc.Client) {
	ec := ethclient.NewClient(client)

	// Sync progress
	progress, err := ec.SyncProgress(context.Background())
	if err != nil {
		t.Fatalf("unexpected error: %v", err)
	}
	if progress != nil {
		t.Fatalf("unexpected progress: %v", progress)
	}

	// NetworkID
	networkID, err := ec.NetworkID(context.Background())
	if err != nil {
		t.Fatalf("unexpected error: %v", err)
	}
	if networkID.Cmp(big.NewInt(1337)) != 0 {
		t.Fatalf("unexpected networkID: %v", networkID)
	}

	// SuggestGasPrice
	gasPrice, err := ec.SuggestGasPrice(context.Background())
	if err != nil {
		t.Fatalf("unexpected error: %v", err)
	}
	if gasPrice.Cmp(big.NewInt(1000000000)) != 0 {
		t.Fatalf("unexpected gas price: %v", gasPrice)
	}

	// SuggestGasTipCap
	gasTipCap, err := ec.SuggestGasTipCap(context.Background())
	if err != nil {
		t.Fatalf("unexpected error: %v", err)
	}
	if gasTipCap.Cmp(big.NewInt(234375000)) != 0 {
		t.Fatalf("unexpected gas tip cap: %v", gasTipCap)
	}

	// BlobBaseFee
	blobBaseFee, err := ec.BlobBaseFee(context.Background())
	if err != nil {
		t.Fatalf("unexpected error: %v", err)
	}
	if blobBaseFee.Cmp(big.NewInt(1)) != 0 {
		t.Fatalf("unexpected blob base fee: %v", blobBaseFee)
	}

	// FeeHistory
	history, err := ec.FeeHistory(context.Background(), 1, big.NewInt(2), []float64{95, 99})
	if err != nil {
		t.Fatalf("unexpected error: %v", err)
	}
	want := &ethereum.FeeHistory{
		OldestBlock: big.NewInt(2),
		Reward: [][]*big.Int{
			{
				big.NewInt(234375000),
				big.NewInt(234375000),
			},
		},
		BaseFee: []*big.Int{
			big.NewInt(765625000),
			big.NewInt(671627818),
		},
		GasUsedRatio: []float64{0.008912678667376286},
	}
	if !reflect.DeepEqual(history, want) {
		t.Fatalf("FeeHistory result doesn't match expected: (got: %v, want: %v)", history, want)
	}
}

func testCallContractAtHash(t *testing.T, client *rpc.Client) {
	ec := ethclient.NewClient(client)

	// EstimateGas
	msg := ethereum.CallMsg{
		From:  testAddr,
		To:    &common.Address{},
		Gas:   21000,
		Value: big.NewInt(1),
	}
	gas, err := ec.EstimateGas(context.Background(), msg)
	if err != nil {
		t.Fatalf("unexpected error: %v", err)
	}
	if gas != 21000 {
		t.Fatalf("unexpected gas price: %v", gas)
	}
	block, err := ec.HeaderByNumber(context.Background(), big.NewInt(1))
	if err != nil {
		t.Fatalf("BlockByNumber error: %v", err)
	}
	// CallContract
	if _, err := ec.CallContractAtHash(context.Background(), msg, block.Hash()); err != nil {
		t.Fatalf("unexpected error: %v", err)
	}
}

func testCallContract(t *testing.T, client *rpc.Client) {
	ec := ethclient.NewClient(client)

	// EstimateGas
	msg := ethereum.CallMsg{
		From:  testAddr,
		To:    &common.Address{},
		Gas:   21000,
		Value: big.NewInt(1),
	}
	gas, err := ec.EstimateGas(context.Background(), msg)
	if err != nil {
		t.Fatalf("unexpected error: %v", err)
	}
	if gas != 21000 {
		t.Fatalf("unexpected gas price: %v", gas)
	}
	// CallContract
	if _, err := ec.CallContract(context.Background(), msg, big.NewInt(1)); err != nil {
		t.Fatalf("unexpected error: %v", err)
	}
	// PendingCallContract
	if _, err := ec.PendingCallContract(context.Background(), msg); err != nil {
		t.Fatalf("unexpected error: %v", err)
	}
}

func testAtFunctions(t *testing.T, client *rpc.Client) {
	ec := ethclient.NewClient(client)

	block, err := ec.HeaderByNumber(context.Background(), big.NewInt(1))
	if err != nil {
		t.Fatalf("BlockByNumber error: %v", err)
	}

	// send a transaction for some interesting pending status
	if err := sendTransaction(ec); err != nil {
		t.Fatalf("unexpected error: %v", err)
	}

	// wait for the transaction to be included in the pending block
	for {
		// Check pending transaction count
		pending, err := ec.PendingTransactionCount(context.Background())
		if err != nil {
			t.Fatalf("unexpected error: %v", err)
		}
		if pending == 1 {
			break
		}
		time.Sleep(100 * time.Millisecond)
	}

	// Query balance
	balance, err := ec.BalanceAt(context.Background(), testAddr, nil)
	if err != nil {
		t.Fatalf("unexpected error: %v", err)
	}
	hashBalance, err := ec.BalanceAtHash(context.Background(), testAddr, block.Hash())
	if err != nil {
		t.Fatalf("unexpected error: %v", err)
	}
	if balance.Cmp(hashBalance) == 0 {
		t.Fatalf("unexpected balance at hash: %v %v", balance, hashBalance)
	}
	penBalance, err := ec.PendingBalanceAt(context.Background(), testAddr)
	if err != nil {
		t.Fatalf("unexpected error: %v", err)
	}
	if balance.Cmp(penBalance) == 0 {
		t.Fatalf("unexpected balance: %v %v", balance, penBalance)
	}
	// NonceAt
	nonce, err := ec.NonceAt(context.Background(), testAddr, nil)
	if err != nil {
		t.Fatalf("unexpected error: %v", err)
	}
	hashNonce, err := ec.NonceAtHash(context.Background(), testAddr, block.Hash())
	if err != nil {
		t.Fatalf("unexpected error: %v", err)
	}
	if hashNonce == nonce {
		t.Fatalf("unexpected nonce at hash: %v %v", nonce, hashNonce)
	}
	penNonce, err := ec.PendingNonceAt(context.Background(), testAddr)
	if err != nil {
		t.Fatalf("unexpected error: %v", err)
	}
	if penNonce != nonce+1 {
		t.Fatalf("unexpected nonce: %v %v", nonce, penNonce)
	}
	// StorageAt
	storage, err := ec.StorageAt(context.Background(), testAddr, common.Hash{}, nil)
	if err != nil {
		t.Fatalf("unexpected error: %v", err)
	}
	hashStorage, err := ec.StorageAtHash(context.Background(), testAddr, common.Hash{}, block.Hash())
	if err != nil {
		t.Fatalf("unexpected error: %v", err)
	}
	if !bytes.Equal(storage, hashStorage) {
		t.Fatalf("unexpected storage at hash: %v %v", storage, hashStorage)
	}
	penStorage, err := ec.PendingStorageAt(context.Background(), testAddr, common.Hash{})
	if err != nil {
		t.Fatalf("unexpected error: %v", err)
	}
	if !bytes.Equal(storage, penStorage) {
		t.Fatalf("unexpected storage: %v %v", storage, penStorage)
	}
	// CodeAt
	code, err := ec.CodeAt(context.Background(), testAddr, nil)
	if err != nil {
		t.Fatalf("unexpected error: %v", err)
	}
	hashCode, err := ec.CodeAtHash(context.Background(), common.Address{}, block.Hash())
	if err != nil {
		t.Fatalf("unexpected error: %v", err)
	}
	if !bytes.Equal(code, hashCode) {
		t.Fatalf("unexpected code at hash: %v %v", code, hashCode)
	}
	penCode, err := ec.PendingCodeAt(context.Background(), testAddr)
	if err != nil {
		t.Fatalf("unexpected error: %v", err)
	}
	if !bytes.Equal(code, penCode) {
		t.Fatalf("unexpected code: %v %v", code, penCode)
	}
	// Use HeaderByNumber to get a header for EstimateGasAtBlock and EstimateGasAtBlockHash
	latestHeader, err := ec.HeaderByNumber(context.Background(), nil)
	if err != nil {
		t.Fatalf("unexpected error: %v", err)
	}
	// EstimateGasAtBlock
	msg := ethereum.CallMsg{
		From:  testAddr,
		To:    &common.Address{},
		Gas:   21000,
		Value: big.NewInt(1),
	}
	gas, err := ec.EstimateGasAtBlock(context.Background(), msg, latestHeader.Number)
	if err != nil {
		t.Fatalf("unexpected error: %v", err)
	}
	if gas != 21000 {
		t.Fatalf("unexpected gas limit: %v", gas)
	}
	// EstimateGasAtBlockHash
	gas, err = ec.EstimateGasAtBlockHash(context.Background(), msg, latestHeader.Hash())
	if err != nil {
		t.Fatalf("unexpected error: %v", err)
	}
	if gas != 21000 {
		t.Fatalf("unexpected gas limit: %v", gas)
	}

	// Verify that sender address of pending transaction is saved in cache.
	pendingBlock, err := ec.BlockByNumber(context.Background(), big.NewInt(int64(rpc.PendingBlockNumber)))
	if err != nil {
		t.Fatalf("unexpected error: %v", err)
	}
	// No additional RPC should be required, ensure the server is not asked by
	// canceling the context.
	sender, err := ec.TransactionSender(newCanceledContext(), pendingBlock.Transactions()[0], pendingBlock.Hash(), 0)
	if err != nil {
		t.Fatal("unable to recover sender:", err)
	}
	if sender != testAddr {
		t.Fatal("wrong sender:", sender)
	}
}

func testTransactionSender(t *testing.T, client *rpc.Client) {
	ec := ethclient.NewClient(client)
	ctx := context.Background()

	// Retrieve testTx1 via RPC.
	block2, err := ec.HeaderByNumber(ctx, big.NewInt(2))
	if err != nil {
		t.Fatal("can't get block 1:", err)
	}
	tx1, err := ec.TransactionInBlock(ctx, block2.Hash(), 0)
	if err != nil {
		t.Fatal("can't get tx:", err)
	}
	if tx1.Hash() != testTx1.Hash() {
		t.Fatalf("wrong tx hash %v, want %v", tx1.Hash(), testTx1.Hash())
	}

	// The sender address is cached in tx1, so no additional RPC should be required in
	// TransactionSender. Ensure the server is not asked by canceling the context here.
	sender1, err := ec.TransactionSender(newCanceledContext(), tx1, block2.Hash(), 0)
	if err != nil {
		t.Fatal(err)
	}
	if sender1 != testAddr {
		t.Fatal("wrong sender:", sender1)
	}

	// Now try to get the sender of testTx2, which was not fetched through RPC.
	// TransactionSender should query the server here.
	sender2, err := ec.TransactionSender(ctx, testTx2, block2.Hash(), 1)
	if err != nil {
		t.Fatal(err)
	}
	if sender2 != testAddr {
		t.Fatal("wrong sender:", sender2)
	}
}

func testEstimateGas(t *testing.T, client *rpc.Client) {
	ec := ethclient.NewClient(client)

	// EstimateGas
	msg := ethereum.CallMsg{
		From:  testAddr,
		To:    &common.Address{},
		Gas:   21000,
		Value: big.NewInt(1),
	}
	gas, err := ec.EstimateGas(context.Background(), msg)
	if err != nil {
		t.Fatalf("unexpected error: %v", err)
	}
	if gas != 21000 {
		t.Fatalf("unexpected gas price: %v", gas)
	}
}

func testHistoricalRPC(t *testing.T, client *rpc.Client) {
	ec := ethclient.NewClient(client)

	// Estimate Gas RPC
	msg := ethereum.CallMsg{
		From:  testAddr,
		To:    &common.Address{},
		Gas:   21000,
		Value: big.NewInt(1),
	}
	var res hexutil.Uint64
	callMsg := map[string]interface{}{
		"from":  msg.From,
		"to":    msg.To,
		"gas":   hexutil.Uint64(msg.Gas),
		"value": (*hexutil.Big)(msg.Value),
	}
	err := client.CallContext(context.Background(), &res, "eth_estimateGas", callMsg, rpc.BlockNumberOrHashWithNumber(1))
	if err != nil {
		t.Fatalf("unexpected error: %v", err)
	}
	if res != 12345 {
		t.Fatalf("invalid result: %d", res)
	}

	// Call Contract RPC
	histVal, err := ec.CallContract(context.Background(), msg, big.NewInt(1))
	if err != nil {
		t.Fatalf("unexpected error: %v", err)
	}
	if string(histVal) != "test" {
		t.Fatalf("expected %s to equal test", string(histVal))
	}
}

func newCanceledContext() context.Context {
	ctx, cancel := context.WithCancel(context.Background())
	cancel()
	<-ctx.Done() // Ensure the close of the Done channel
	return ctx
}

func sendTransaction(ec *ethclient.Client) error {
	chainID, err := ec.ChainID(context.Background())
	if err != nil {
		return err
	}
	nonce, err := ec.NonceAt(context.Background(), testAddr, nil)
	if err != nil {
		return err
	}

	signer := types.LatestSignerForChainID(chainID)
	tx, err := types.SignNewTx(testKey, signer, &types.LegacyTx{
		Nonce:    nonce,
		To:       &common.Address{2},
		Value:    big.NewInt(1),
		Gas:      22000,
		GasPrice: big.NewInt(params.InitialBaseFee),
	})
	if err != nil {
		return err
	}
	return ec.SendTransaction(context.Background(), tx)
}

// Here we show how to get the error message of reverted contract call.
func ExampleRevertErrorData() {
	// First create an ethclient.Client instance.
	ctx := context.Background()
	ec, _ := ethclient.DialContext(ctx, exampleNode.HTTPEndpoint())

	// Call the contract.
	// Note we expect the call to return an error.
	contract := common.HexToAddress("290f1b36649a61e369c6276f6d29463335b4400c")
	call := ethereum.CallMsg{To: &contract, Gas: 30000}
	result, err := ec.CallContract(ctx, call, nil)
	if len(result) > 0 {
		panic("got result")
	}
	if err == nil {
		panic("call did not return error")
	}

	// Extract the low-level revert data from the error.
	revertData, ok := ethclient.RevertErrorData(err)
	if !ok {
		panic("unpacking revert failed")
	}
	fmt.Printf("revert: %x\n", revertData)

	// Parse the revert data to obtain the error message.
	message, err := abi.UnpackRevert(revertData)
	if err != nil {
		panic("parsing ABI error failed: " + err.Error())
	}
	fmt.Println("message:", message)

	// Output:
	// revert: 08c379a00000000000000000000000000000000000000000000000000000000000000020000000000000000000000000000000000000000000000000000000000000000a75736572206572726f72
	// message: user error
}<|MERGE_RESOLUTION|>--- conflicted
+++ resolved
@@ -199,18 +199,17 @@
 	if err != nil {
 		return nil, nil, fmt.Errorf("can't create new ethereum service: %v", err)
 	}
-<<<<<<< HEAD
-	if enableHistoricalState { // swap to the pre-bedrock consensus-engine that we used to generate the historical blocks
-		ethservice.BlockChain().Engine().(*beacon.Beacon).SwapInner(ethash.NewFaker())
-	}
-=======
+
 	// Ensure tx pool starts the background operation
 	txPool := ethservice.TxPool()
 	if err = txPool.Sync(); err != nil {
 		return nil, nil, fmt.Errorf("can't sync transaction pool: %v", err)
 	}
 
->>>>>>> d818a9af
+	if enableHistoricalState { // swap to the pre-bedrock consensus-engine that we used to generate the historical blocks
+		ethservice.BlockChain().Engine().(*beacon.Beacon).SwapInner(ethash.NewFaker())
+	}
+
 	// Import the test chain.
 	if err := n.Start(); err != nil {
 		return nil, nil, fmt.Errorf("can't start test node: %v", err)
