// Copyright 2016 The go-ethereum Authors
// This file is part of the go-ethereum library.
//
// The go-ethereum library is free software: you can redistribute it and/or modify
// it under the terms of the GNU Lesser General Public License as published by
// the Free Software Foundation, either version 3 of the License, or
// (at your option) any later version.
//
// The go-ethereum library is distributed in the hope that it will be useful,
// but WITHOUT ANY WARRANTY; without even the implied warranty of
// MERCHANTABILITY or FITNESS FOR A PARTICULAR PURPOSE. See the
// GNU Lesser General Public License for more details.
//
// You should have received a copy of the GNU Lesser General Public License
// along with the go-ethereum library. If not, see <http://www.gnu.org/licenses/>.

package ethclient_test

import (
	"bytes"
	"context"
	"errors"
	"fmt"
	"math/big"
	"net"
	"net/http"
	"reflect"
	"testing"
	"time"

	"github.com/ethereum/go-ethereum/common/hexutil"
	"github.com/ethereum/go-ethereum/consensus"
	"github.com/ethereum/go-ethereum/consensus/beacon"
	"github.com/ethereum/go-ethereum/internal/ethapi"
	"github.com/ethereum/go-ethereum/internal/ethapi/override"

	"github.com/ethereum/go-ethereum"
	"github.com/ethereum/go-ethereum/accounts/abi"
	"github.com/ethereum/go-ethereum/common"
	"github.com/ethereum/go-ethereum/consensus/beacon"
	"github.com/ethereum/go-ethereum/consensus/ethash"
	"github.com/ethereum/go-ethereum/core"
	"github.com/ethereum/go-ethereum/core/types"
	"github.com/ethereum/go-ethereum/crypto"
	"github.com/ethereum/go-ethereum/eth"
	"github.com/ethereum/go-ethereum/eth/ethconfig"
	"github.com/ethereum/go-ethereum/ethclient"
	"github.com/ethereum/go-ethereum/node"
	"github.com/ethereum/go-ethereum/params"
	"github.com/ethereum/go-ethereum/rpc"
)

// Verify that Client implements the ethereum interfaces.
var (
	_ = ethereum.ChainReader(&ethclient.Client{})
	_ = ethereum.TransactionReader(&ethclient.Client{})
	_ = ethereum.ChainStateReader(&ethclient.Client{})
	_ = ethereum.ChainSyncReader(&ethclient.Client{})
	_ = ethereum.ContractCaller(&ethclient.Client{})
	_ = ethereum.GasEstimator(&ethclient.Client{})
	_ = ethereum.GasPricer(&ethclient.Client{})
	_ = ethereum.LogFilterer(&ethclient.Client{})
	_ = ethereum.PendingStateReader(&ethclient.Client{})
	// _ = ethereum.PendingStateEventer(&ethclient.Client{})
	_ = ethereum.PendingContractCaller(&ethclient.Client{})
)

var (
	testKey, _         = crypto.HexToECDSA("b71c71a67e1177ad4e901695e1b4b9ee17ae16c6668d313eac2f96dbcda3f291")
	testAddr           = crypto.PubkeyToAddress(testKey.PublicKey)
	testBalance        = big.NewInt(2e15)
	revertContractAddr = common.HexToAddress("290f1b36649a61e369c6276f6d29463335b4400c")
	revertCode         = common.FromHex("7f08c379a0000000000000000000000000000000000000000000000000000000006000526020600452600a6024527f75736572206572726f7200000000000000000000000000000000000000000000604452604e6000fd")
)

var genesis = &core.Genesis{
	Config: params.AllDevChainProtocolChanges,
	Alloc: types.GenesisAlloc{
		testAddr:           {Balance: testBalance},
		revertContractAddr: {Code: revertCode},
	},
	ExtraData: []byte("test genesis"),
	Timestamp: 9000,
	BaseFee:   big.NewInt(params.InitialBaseFee),
}

var genesisForHistorical = &core.Genesis{
	Config:    params.OptimismTestConfig,
	Alloc:     types.GenesisAlloc{testAddr: {Balance: testBalance}},
	ExtraData: []byte("test genesis"),
	Timestamp: 9000,
	BaseFee:   big.NewInt(params.InitialBaseFee),
}

var depositTx = types.NewTx(&types.DepositTx{
	Value: big.NewInt(12),
	Gas:   params.TxGas + 2000,
	To:    &common.Address{2},
	Data:  make([]byte, 500),
})

var testTx1 = types.MustSignNewTx(testKey, types.LatestSigner(genesis.Config), &types.LegacyTx{
	Nonce:    0,
	Value:    big.NewInt(12),
	GasPrice: big.NewInt(params.InitialBaseFee),
	Gas:      params.TxGas,
	To:       &common.Address{2},
})

var testTx2 = types.MustSignNewTx(testKey, types.LatestSigner(genesis.Config), &types.LegacyTx{
	Nonce:    1,
	Value:    big.NewInt(8),
	GasPrice: big.NewInt(params.InitialBaseFee),
	Gas:      params.TxGas,
	To:       &common.Address{2},
})

type mockHistoricalBackend struct{}

func (m *mockHistoricalBackend) Call(ctx context.Context, args ethapi.TransactionArgs, blockNrOrHash rpc.BlockNumberOrHash, overrides *override.StateOverride) (hexutil.Bytes, error) {
	num, ok := blockNrOrHash.Number()
	if ok && num == 1 {
		return hexutil.Bytes("test"), nil
	}
	return nil, ethereum.NotFound
}

func (m *mockHistoricalBackend) EstimateGas(ctx context.Context, args ethapi.TransactionArgs, blockNrOrHash *rpc.BlockNumberOrHash) (hexutil.Uint64, error) {
	num, ok := blockNrOrHash.Number()
	if ok && num == 1 {
		return hexutil.Uint64(12345), nil
	}
	return 0, ethereum.NotFound
}

func newMockHistoricalBackend(t *testing.T) string {
	s := rpc.NewServer()
	err := node.RegisterApis([]rpc.API{
		{
			Namespace:     "eth",
			Service:       new(mockHistoricalBackend),
			Public:        true,
			Authenticated: false,
		},
	}, nil, s)
	if err != nil {
		t.Fatalf("error creating mock historical backend: %v", err)
	}

	hdlr := node.NewHTTPHandlerStack(s, []string{"*"}, []string{"*"}, nil)
	mux := http.NewServeMux()
	mux.Handle("/", hdlr)

	listener, err := net.Listen("tcp", "127.0.0.1:0")
	if err != nil {
		t.Fatalf("error creating mock historical backend listener: %v", err)
	}

	go func() {
		httpS := &http.Server{Handler: mux}
		httpS.Serve(listener)

		t.Cleanup(func() {
			httpS.Shutdown(context.Background())
		})
	}()

	return fmt.Sprintf("http://%s", listener.Addr().String())
}

func newTestBackend(t *testing.T, config *node.Config, enableHistoricalState bool) (*node.Node, []*types.Block, error) {
	var consensusEngine consensus.Engine
	var actualGenesis *core.Genesis
	var chainLength int
	if enableHistoricalState {
		actualGenesis = genesisForHistorical
		consensusEngine = beacon.New(ethash.NewFaker())
		chainLength = 10
	} else {
		actualGenesis = genesis
		consensusEngine = ethash.NewFaker()
		chainLength = 2
	}

	// Generate test chain.
	blocks := generateTestChain(consensusEngine, actualGenesis, chainLength)

	// Create node
	if config == nil {
		config = new(node.Config)
	}
	n, err := node.New(config)
	if err != nil {
		return nil, nil, fmt.Errorf("can't create new node: %v", err)
	}
	// Create Ethereum Service
	ecfg := &ethconfig.Config{Genesis: actualGenesis, RPCGasCap: 1000000}
	if enableHistoricalState {
		histAddr := newMockHistoricalBackend(t)
		ecfg.RollupHistoricalRPC = histAddr
		ecfg.RollupHistoricalRPCTimeout = time.Second * 5
	}
	ethservice, err := eth.New(n, ecfg)
	if err != nil {
		return nil, nil, fmt.Errorf("can't create new ethereum service: %v", err)
	}
	if enableHistoricalState { // swap to the pre-bedrock consensus-engine that we used to generate the historical blocks
		ethservice.BlockChain().Engine().(*beacon.Beacon).SwapInner(ethash.NewFaker())
	}
	// Import the test chain.
	if err := n.Start(); err != nil {
		return nil, nil, fmt.Errorf("can't start test node: %v", err)
	}
	if _, err := ethservice.BlockChain().InsertChain(blocks[1:]); err != nil {
		return nil, nil, fmt.Errorf("can't import test blocks: %v", err)
	}

	// Ensure the tx indexing is fully generated
	for ; ; time.Sleep(time.Millisecond * 100) {
		progress, err := ethservice.BlockChain().TxIndexProgress()
		if err == nil && progress.Done() {
			break
		}
	}

	if enableHistoricalState {
		// Now that we have a filled DB, swap the pre-Bedrock consensus to OpLegacy,
		// which does not support re-processing of pre-bedrock data.
		ethservice.Engine().(*beacon.Beacon).SwapInner(&beacon.OpLegacy{})
	}

	return n, blocks, nil
}

func generateTestChain(consensusEngine consensus.Engine, genesis *core.Genesis, length int) []*types.Block {
	generate := func(i int, g *core.BlockGen) {
		g.OffsetTime(5)
		g.SetExtra([]byte("test"))
		if i == 1 {
			// Test transactions are included in block #2.
			if genesis.Config.Optimism != nil && genesis.Config.IsBedrock(big.NewInt(1)) {
				g.AddTx(depositTx)
			}
			g.AddTx(testTx1)
			g.AddTx(testTx2)
		}
	}
<<<<<<< HEAD
	_, blocks, _ := core.GenerateChainWithGenesis(genesis, consensusEngine, length, generate)
=======
	_, blocks, _ := core.GenerateChainWithGenesis(genesis, beacon.New(ethash.NewFaker()), 2, generate)
>>>>>>> 756cca7c
	return append([]*types.Block{genesis.ToBlock()}, blocks...)
}

func TestEthClientHistoricalBackend(t *testing.T) {
	backend, _, _ := newTestBackend(t, nil, true)
	client := backend.Attach()
	defer backend.Close()
	defer client.Close()

	testHistoricalRPC(t, client)
}

func TestEthClient(t *testing.T) {
	backend, chain, err := newTestBackend(t, nil, false)
	if err != nil {
		t.Fatal(err)
	}

	client := backend.Attach()
	defer backend.Close()
	defer client.Close()

	tests := map[string]struct {
		test func(t *testing.T)
	}{
		"Header": {
			func(t *testing.T) { testHeader(t, chain, client) },
		},
		"BalanceAt": {
			func(t *testing.T) { testBalanceAt(t, client) },
		},
		"TxInBlockInterrupted": {
			func(t *testing.T) { testTransactionInBlock(t, client) },
		},
		"ChainID": {
			func(t *testing.T) { testChainID(t, client) },
		},
		"GetBlock": {
			func(t *testing.T) { testGetBlock(t, client) },
		},
		"StatusFunctions": {
			func(t *testing.T) { testStatusFunctions(t, client) },
		},
		"CallContract": {
			func(t *testing.T) { testCallContract(t, client) },
		},
		"CallContractAtHash": {
			func(t *testing.T) { testCallContractAtHash(t, client) },
		},
		"AtFunctions": {
			func(t *testing.T) { testAtFunctions(t, client) },
		},
		"TransactionSender": {
			func(t *testing.T) { testTransactionSender(t, client) },
		},
		"EstimateGas": {
			func(t *testing.T) { testEstimateGas(t, client) },
		},
	}

	t.Parallel()
	for name, tt := range tests {
		t.Run(name, tt.test)
	}
}

func testHeader(t *testing.T, chain []*types.Block, client *rpc.Client) {
	tests := map[string]struct {
		block   *big.Int
		want    *types.Header
		wantErr error
	}{
		"genesis": {
			block: big.NewInt(0),
			want:  chain[0].Header(),
		},
		"first_block": {
			block: big.NewInt(1),
			want:  chain[1].Header(),
		},
		"future_block": {
			block:   big.NewInt(1000000000),
			want:    nil,
			wantErr: ethereum.NotFound,
		},
	}
	for name, tt := range tests {
		t.Run(name, func(t *testing.T) {
			ec := ethclient.NewClient(client)
			ctx, cancel := context.WithTimeout(context.Background(), 100*time.Millisecond)
			defer cancel()

			got, err := ec.HeaderByNumber(ctx, tt.block)
			if !errors.Is(err, tt.wantErr) {
				t.Fatalf("HeaderByNumber(%v) error = %q, want %q", tt.block, err, tt.wantErr)
			}
			if got != nil && got.Number != nil && got.Number.Sign() == 0 {
				got.Number = big.NewInt(0) // hack to make DeepEqual work
			}
			if got.Hash() != tt.want.Hash() {
				t.Fatalf("HeaderByNumber(%v) got = %v, want %v", tt.block, got, tt.want)
			}
		})
	}
}

func testBalanceAt(t *testing.T, client *rpc.Client) {
	tests := map[string]struct {
		account common.Address
		block   *big.Int
		want    *big.Int
		wantErr error
	}{
		"valid_account_genesis": {
			account: testAddr,
			block:   big.NewInt(0),
			want:    testBalance,
		},
		"valid_account": {
			account: testAddr,
			block:   big.NewInt(1),
			want:    testBalance,
		},
		"non_existent_account": {
			account: common.Address{1},
			block:   big.NewInt(1),
			want:    big.NewInt(0),
		},
		"future_block": {
			account: testAddr,
			block:   big.NewInt(1000000000),
			want:    big.NewInt(0),
			wantErr: errors.New("header not found"),
		},
	}
	for name, tt := range tests {
		t.Run(name, func(t *testing.T) {
			ec := ethclient.NewClient(client)
			ctx, cancel := context.WithTimeout(context.Background(), 100*time.Millisecond)
			defer cancel()

			got, err := ec.BalanceAt(ctx, tt.account, tt.block)
			if tt.wantErr != nil && (err == nil || err.Error() != tt.wantErr.Error()) {
				t.Fatalf("BalanceAt(%x, %v) error = %q, want %q", tt.account, tt.block, err, tt.wantErr)
			}
			if got.Cmp(tt.want) != 0 {
				t.Fatalf("BalanceAt(%x, %v) = %v, want %v", tt.account, tt.block, got, tt.want)
			}
		})
	}
}

func testTransactionInBlock(t *testing.T, client *rpc.Client) {
	ec := ethclient.NewClient(client)

	// Get current block by number.
	block, err := ec.BlockByNumber(context.Background(), nil)
	if err != nil {
		t.Fatalf("unexpected error: %v", err)
	}

	// Test tx in block not found.
	if _, err := ec.TransactionInBlock(context.Background(), block.Hash(), 20); err != ethereum.NotFound {
		t.Fatal("error should be ethereum.NotFound")
	}

	// Test tx in block found.
	tx, err := ec.TransactionInBlock(context.Background(), block.Hash(), 0)
	if err != nil {
		t.Fatalf("unexpected error: %v", err)
	}
	if tx.Hash() != testTx1.Hash() {
		t.Fatalf("unexpected transaction: %v", tx)
	}

	tx, err = ec.TransactionInBlock(context.Background(), block.Hash(), 1)
	if err != nil {
		t.Fatalf("unexpected error: %v", err)
	}
	if tx.Hash() != testTx2.Hash() {
		t.Fatalf("unexpected transaction: %v", tx)
	}
}

func testChainID(t *testing.T, client *rpc.Client) {
	ec := ethclient.NewClient(client)
	id, err := ec.ChainID(context.Background())
	if err != nil {
		t.Fatalf("unexpected error: %v", err)
	}
	if id == nil || id.Cmp(params.AllDevChainProtocolChanges.ChainID) != 0 {
		t.Fatalf("ChainID returned wrong number: %+v", id)
	}
}

func testGetBlock(t *testing.T, client *rpc.Client) {
	ec := ethclient.NewClient(client)

	// Get current block number
	blockNumber, err := ec.BlockNumber(context.Background())
	if err != nil {
		t.Fatalf("unexpected error: %v", err)
	}
	if blockNumber != 2 {
		t.Fatalf("BlockNumber returned wrong number: %d", blockNumber)
	}
	// Get current block by number
	block, err := ec.BlockByNumber(context.Background(), new(big.Int).SetUint64(blockNumber))
	if err != nil {
		t.Fatalf("unexpected error: %v", err)
	}
	if block.NumberU64() != blockNumber {
		t.Fatalf("BlockByNumber returned wrong block: want %d got %d", blockNumber, block.NumberU64())
	}
	// Get current block by hash
	blockH, err := ec.BlockByHash(context.Background(), block.Hash())
	if err != nil {
		t.Fatalf("unexpected error: %v", err)
	}
	if block.Hash() != blockH.Hash() {
		t.Fatalf("BlockByHash returned wrong block: want %v got %v", block.Hash().Hex(), blockH.Hash().Hex())
	}
	// Get header by number
	header, err := ec.HeaderByNumber(context.Background(), new(big.Int).SetUint64(blockNumber))
	if err != nil {
		t.Fatalf("unexpected error: %v", err)
	}
	if block.Header().Hash() != header.Hash() {
		t.Fatalf("HeaderByNumber returned wrong header: want %v got %v", block.Header().Hash().Hex(), header.Hash().Hex())
	}
	// Get header by hash
	headerH, err := ec.HeaderByHash(context.Background(), block.Hash())
	if err != nil {
		t.Fatalf("unexpected error: %v", err)
	}
	if block.Header().Hash() != headerH.Hash() {
		t.Fatalf("HeaderByHash returned wrong header: want %v got %v", block.Header().Hash().Hex(), headerH.Hash().Hex())
	}
}

func testStatusFunctions(t *testing.T, client *rpc.Client) {
	ec := ethclient.NewClient(client)

	// Sync progress
	progress, err := ec.SyncProgress(context.Background())
	if err != nil {
		t.Fatalf("unexpected error: %v", err)
	}
	if progress != nil {
		t.Fatalf("unexpected progress: %v", progress)
	}

	// NetworkID
	networkID, err := ec.NetworkID(context.Background())
	if err != nil {
		t.Fatalf("unexpected error: %v", err)
	}
	if networkID.Cmp(big.NewInt(1337)) != 0 {
		t.Fatalf("unexpected networkID: %v", networkID)
	}

	// SuggestGasPrice
	gasPrice, err := ec.SuggestGasPrice(context.Background())
	if err != nil {
		t.Fatalf("unexpected error: %v", err)
	}
	if gasPrice.Cmp(big.NewInt(1000000000)) != 0 {
		t.Fatalf("unexpected gas price: %v", gasPrice)
	}

	// SuggestGasTipCap
	gasTipCap, err := ec.SuggestGasTipCap(context.Background())
	if err != nil {
		t.Fatalf("unexpected error: %v", err)
	}
	if gasTipCap.Cmp(big.NewInt(234375000)) != 0 {
		t.Fatalf("unexpected gas tip cap: %v", gasTipCap)
	}

	// FeeHistory
	history, err := ec.FeeHistory(context.Background(), 1, big.NewInt(2), []float64{95, 99})
	if err != nil {
		t.Fatalf("unexpected error: %v", err)
	}
	want := &ethereum.FeeHistory{
		OldestBlock: big.NewInt(2),
		Reward: [][]*big.Int{
			{
				big.NewInt(234375000),
				big.NewInt(234375000),
			},
		},
		BaseFee: []*big.Int{
			big.NewInt(765625000),
			big.NewInt(671627818),
		},
		GasUsedRatio: []float64{0.008912678667376286},
	}
	if !reflect.DeepEqual(history, want) {
		t.Fatalf("FeeHistory result doesn't match expected: (got: %v, want: %v)", history, want)
	}
}

func testCallContractAtHash(t *testing.T, client *rpc.Client) {
	ec := ethclient.NewClient(client)

	// EstimateGas
	msg := ethereum.CallMsg{
		From:  testAddr,
		To:    &common.Address{},
		Gas:   21000,
		Value: big.NewInt(1),
	}
	gas, err := ec.EstimateGas(context.Background(), msg)
	if err != nil {
		t.Fatalf("unexpected error: %v", err)
	}
	if gas != 21000 {
		t.Fatalf("unexpected gas price: %v", gas)
	}
	block, err := ec.HeaderByNumber(context.Background(), big.NewInt(1))
	if err != nil {
		t.Fatalf("BlockByNumber error: %v", err)
	}
	// CallContract
	if _, err := ec.CallContractAtHash(context.Background(), msg, block.Hash()); err != nil {
		t.Fatalf("unexpected error: %v", err)
	}
}

func testCallContract(t *testing.T, client *rpc.Client) {
	ec := ethclient.NewClient(client)

	// EstimateGas
	msg := ethereum.CallMsg{
		From:  testAddr,
		To:    &common.Address{},
		Gas:   21000,
		Value: big.NewInt(1),
	}
	gas, err := ec.EstimateGas(context.Background(), msg)
	if err != nil {
		t.Fatalf("unexpected error: %v", err)
	}
	if gas != 21000 {
		t.Fatalf("unexpected gas price: %v", gas)
	}
	// CallContract
	if _, err := ec.CallContract(context.Background(), msg, big.NewInt(1)); err != nil {
		t.Fatalf("unexpected error: %v", err)
	}
	// PendingCallContract
	if _, err := ec.PendingCallContract(context.Background(), msg); err != nil {
		t.Fatalf("unexpected error: %v", err)
	}
}

func testAtFunctions(t *testing.T, client *rpc.Client) {
	ec := ethclient.NewClient(client)

	block, err := ec.HeaderByNumber(context.Background(), big.NewInt(1))
	if err != nil {
		t.Fatalf("BlockByNumber error: %v", err)
	}

	// send a transaction for some interesting pending status
	// and wait for the transaction to be included in the pending block
	sendTransaction(ec)

	// wait for the transaction to be included in the pending block
	for {
		// Check pending transaction count
		pending, err := ec.PendingTransactionCount(context.Background())
		if err != nil {
			t.Fatalf("unexpected error: %v", err)
		}
		if pending == 1 {
			break
		}
		time.Sleep(100 * time.Millisecond)
	}

	// Query balance
	balance, err := ec.BalanceAt(context.Background(), testAddr, nil)
	if err != nil {
		t.Fatalf("unexpected error: %v", err)
	}
	hashBalance, err := ec.BalanceAtHash(context.Background(), testAddr, block.Hash())
	if err != nil {
		t.Fatalf("unexpected error: %v", err)
	}
	if balance.Cmp(hashBalance) == 0 {
		t.Fatalf("unexpected balance at hash: %v %v", balance, hashBalance)
	}
	penBalance, err := ec.PendingBalanceAt(context.Background(), testAddr)
	if err != nil {
		t.Fatalf("unexpected error: %v", err)
	}
	if balance.Cmp(penBalance) == 0 {
		t.Fatalf("unexpected balance: %v %v", balance, penBalance)
	}
	// NonceAt
	nonce, err := ec.NonceAt(context.Background(), testAddr, nil)
	if err != nil {
		t.Fatalf("unexpected error: %v", err)
	}
	hashNonce, err := ec.NonceAtHash(context.Background(), testAddr, block.Hash())
	if err != nil {
		t.Fatalf("unexpected error: %v", err)
	}
	if hashNonce == nonce {
		t.Fatalf("unexpected nonce at hash: %v %v", nonce, hashNonce)
	}
	penNonce, err := ec.PendingNonceAt(context.Background(), testAddr)
	if err != nil {
		t.Fatalf("unexpected error: %v", err)
	}
	if penNonce != nonce+1 {
		t.Fatalf("unexpected nonce: %v %v", nonce, penNonce)
	}
	// StorageAt
	storage, err := ec.StorageAt(context.Background(), testAddr, common.Hash{}, nil)
	if err != nil {
		t.Fatalf("unexpected error: %v", err)
	}
	hashStorage, err := ec.StorageAtHash(context.Background(), testAddr, common.Hash{}, block.Hash())
	if err != nil {
		t.Fatalf("unexpected error: %v", err)
	}
	if !bytes.Equal(storage, hashStorage) {
		t.Fatalf("unexpected storage at hash: %v %v", storage, hashStorage)
	}
	penStorage, err := ec.PendingStorageAt(context.Background(), testAddr, common.Hash{})
	if err != nil {
		t.Fatalf("unexpected error: %v", err)
	}
	if !bytes.Equal(storage, penStorage) {
		t.Fatalf("unexpected storage: %v %v", storage, penStorage)
	}
	// CodeAt
	code, err := ec.CodeAt(context.Background(), testAddr, nil)
	if err != nil {
		t.Fatalf("unexpected error: %v", err)
	}
	hashCode, err := ec.CodeAtHash(context.Background(), common.Address{}, block.Hash())
	if err != nil {
		t.Fatalf("unexpected error: %v", err)
	}
	if !bytes.Equal(code, hashCode) {
		t.Fatalf("unexpected code at hash: %v %v", code, hashCode)
	}
	penCode, err := ec.PendingCodeAt(context.Background(), testAddr)
	if err != nil {
		t.Fatalf("unexpected error: %v", err)
	}
	if !bytes.Equal(code, penCode) {
		t.Fatalf("unexpected code: %v %v", code, penCode)
	}
}

func testTransactionSender(t *testing.T, client *rpc.Client) {
	ec := ethclient.NewClient(client)
	ctx := context.Background()

	// Retrieve testTx1 via RPC.
	block2, err := ec.HeaderByNumber(ctx, big.NewInt(2))
	if err != nil {
		t.Fatal("can't get block 1:", err)
	}
	tx1, err := ec.TransactionInBlock(ctx, block2.Hash(), 0)
	if err != nil {
		t.Fatal("can't get tx:", err)
	}
	if tx1.Hash() != testTx1.Hash() {
		t.Fatalf("wrong tx hash %v, want %v", tx1.Hash(), testTx1.Hash())
	}

	// The sender address is cached in tx1, so no additional RPC should be required in
	// TransactionSender. Ensure the server is not asked by canceling the context here.
	canceledCtx, cancel := context.WithCancel(context.Background())
	cancel()
	<-canceledCtx.Done() // Ensure the close of the Done channel
	sender1, err := ec.TransactionSender(canceledCtx, tx1, block2.Hash(), 0)
	if err != nil {
		t.Fatal(err)
	}
	if sender1 != testAddr {
		t.Fatal("wrong sender:", sender1)
	}

	// Now try to get the sender of testTx2, which was not fetched through RPC.
	// TransactionSender should query the server here.
	sender2, err := ec.TransactionSender(ctx, testTx2, block2.Hash(), 1)
	if err != nil {
		t.Fatal(err)
	}
	if sender2 != testAddr {
		t.Fatal("wrong sender:", sender2)
	}
}

func testEstimateGas(t *testing.T, client *rpc.Client) {
	ec := ethclient.NewClient(client)

	// EstimateGas
	msg := ethereum.CallMsg{
		From:  testAddr,
		To:    &common.Address{},
		Gas:   21000,
		Value: big.NewInt(1),
	}
	gas, err := ec.EstimateGas(context.Background(), msg)
	if err != nil {
		t.Fatalf("unexpected error: %v", err)
	}
	if gas != 21000 {
		t.Fatalf("unexpected gas price: %v", gas)
	}
}

func testHistoricalRPC(t *testing.T, client *rpc.Client) {
	ec := ethclient.NewClient(client)

	// Estimate Gas RPC
	msg := ethereum.CallMsg{
		From:  testAddr,
		To:    &common.Address{},
		Gas:   21000,
		Value: big.NewInt(1),
	}
	var res hexutil.Uint64
	callMsg := map[string]interface{}{
		"from":  msg.From,
		"to":    msg.To,
		"gas":   hexutil.Uint64(msg.Gas),
		"value": (*hexutil.Big)(msg.Value),
	}
	err := client.CallContext(context.Background(), &res, "eth_estimateGas", callMsg, rpc.BlockNumberOrHashWithNumber(1))
	if err != nil {
		t.Fatalf("unexpected error: %v", err)
	}
	if res != 12345 {
		t.Fatalf("invalid result: %d", res)
	}

	// Call Contract RPC
	histVal, err := ec.CallContract(context.Background(), msg, big.NewInt(1))
	if err != nil {
		t.Fatalf("unexpected error: %v", err)
	}
	if string(histVal) != "test" {
		t.Fatalf("expected %s to equal test", string(histVal))
	}
}

func sendTransaction(ec *ethclient.Client) error {
	chainID, err := ec.ChainID(context.Background())
	if err != nil {
		return err
	}
	nonce, err := ec.NonceAt(context.Background(), testAddr, nil)
	if err != nil {
		return err
	}

	signer := types.LatestSignerForChainID(chainID)
	tx, err := types.SignNewTx(testKey, signer, &types.LegacyTx{
		Nonce:    nonce,
		To:       &common.Address{2},
		Value:    big.NewInt(1),
		Gas:      22000,
		GasPrice: big.NewInt(params.InitialBaseFee),
	})
	if err != nil {
		return err
	}
	return ec.SendTransaction(context.Background(), tx)
}

// Here we show how to get the error message of reverted contract call.
func ExampleRevertErrorData() {
	// First create an ethclient.Client instance.
	ctx := context.Background()
	ec, _ := ethclient.DialContext(ctx, exampleNode.HTTPEndpoint())

	// Call the contract.
	// Note we expect the call to return an error.
	contract := common.HexToAddress("290f1b36649a61e369c6276f6d29463335b4400c")
	call := ethereum.CallMsg{To: &contract, Gas: 30000}
	result, err := ec.CallContract(ctx, call, nil)
	if len(result) > 0 {
		panic("got result")
	}
	if err == nil {
		panic("call did not return error")
	}

	// Extract the low-level revert data from the error.
	revertData, ok := ethclient.RevertErrorData(err)
	if !ok {
		panic("unpacking revert failed")
	}
	fmt.Printf("revert: %x\n", revertData)

	// Parse the revert data to obtain the error message.
	message, err := abi.UnpackRevert(revertData)
	if err != nil {
		panic("parsing ABI error failed: " + err.Error())
	}
	fmt.Println("message:", message)

	// Output:
	// revert: 08c379a00000000000000000000000000000000000000000000000000000000000000020000000000000000000000000000000000000000000000000000000000000000a75736572206572726f72
	// message: user error
}<|MERGE_RESOLUTION|>--- conflicted
+++ resolved
@@ -169,21 +169,18 @@
 }
 
 func newTestBackend(t *testing.T, config *node.Config, enableHistoricalState bool) (*node.Node, []*types.Block, error) {
-	var consensusEngine consensus.Engine
 	var actualGenesis *core.Genesis
 	var chainLength int
 	if enableHistoricalState {
 		actualGenesis = genesisForHistorical
-		consensusEngine = beacon.New(ethash.NewFaker())
 		chainLength = 10
 	} else {
 		actualGenesis = genesis
-		consensusEngine = ethash.NewFaker()
 		chainLength = 2
 	}
 
 	// Generate test chain.
-	blocks := generateTestChain(consensusEngine, actualGenesis, chainLength)
+	blocks := generateTestChain(actualGenesis, chainLength)
 
 	// Create node
 	if config == nil {
@@ -232,7 +229,7 @@
 	return n, blocks, nil
 }
 
-func generateTestChain(consensusEngine consensus.Engine, genesis *core.Genesis, length int) []*types.Block {
+func generateTestChain(genesis *core.Genesis, length int) []*types.Block {
 	generate := func(i int, g *core.BlockGen) {
 		g.OffsetTime(5)
 		g.SetExtra([]byte("test"))
@@ -245,11 +242,7 @@
 			g.AddTx(testTx2)
 		}
 	}
-<<<<<<< HEAD
-	_, blocks, _ := core.GenerateChainWithGenesis(genesis, consensusEngine, length, generate)
-=======
-	_, blocks, _ := core.GenerateChainWithGenesis(genesis, beacon.New(ethash.NewFaker()), 2, generate)
->>>>>>> 756cca7c
+	_, blocks, _ := core.GenerateChainWithGenesis(genesis, beacon.New(ethash.NewFaker()), length, generate)
 	return append([]*types.Block{genesis.ToBlock()}, blocks...)
 }
 
