--- conflicted
+++ resolved
@@ -306,7 +306,7 @@
 	}
 	TestRules = TestChainConfig.Rules(new(big.Int), false, 0)
 
-	// This is an Optimism chain config with bedrock starting a block 5, introduced for historical endpoint testing, largely based on the clique config
+	// OP-Stack chain config with bedrock starting a block 5, introduced for historical endpoint testing, largely based on the clique config
 	OptimismTestConfig = func() *ChainConfig {
 		conf := *AllCliqueProtocolChanges // copy the config
 		conf.Clique = nil
@@ -412,17 +412,12 @@
 	EnableVerkleAtGenesis bool `json:"enableVerkleAtGenesis,omitempty"`
 
 	// Various consensus engines
-<<<<<<< HEAD
-	Ethash *EthashConfig `json:"ethash,omitempty"`
-	Clique *CliqueConfig `json:"clique,omitempty"`
-
-	// Optimism config, nil if not active
-	Optimism *OptimismConfig `json:"optimism,omitempty"`
-=======
 	Ethash             *EthashConfig       `json:"ethash,omitempty"`
 	Clique             *CliqueConfig       `json:"clique,omitempty"`
 	BlobScheduleConfig *BlobScheduleConfig `json:"blobSchedule,omitempty"`
->>>>>>> 756cca7c
+
+	// Optimism config, nil if not active
+	Optimism *OptimismConfig `json:"optimism,omitempty"`
 }
 
 // EthashConfig is the consensus engine configs for proof-of-work based sealing.
@@ -977,14 +972,10 @@
 	if isForkTimestampIncompatible(c.PragueTime, newcfg.PragueTime, headTimestamp, genesisTimestamp) {
 		return newTimestampCompatError("Prague fork timestamp", c.PragueTime, newcfg.PragueTime)
 	}
-<<<<<<< HEAD
+	if isForkTimestampIncompatible(c.OsakaTime, newcfg.OsakaTime, headTimestamp, genesisTimestamp) {
+		return newTimestampCompatError("Osaka fork timestamp", c.OsakaTime, newcfg.OsakaTime)
+	}
 	if isForkTimestampIncompatible(c.VerkleTime, newcfg.VerkleTime, headTimestamp, genesisTimestamp) {
-=======
-	if isForkTimestampIncompatible(c.OsakaTime, newcfg.OsakaTime, headTimestamp) {
-		return newTimestampCompatError("Osaka fork timestamp", c.OsakaTime, newcfg.OsakaTime)
-	}
-	if isForkTimestampIncompatible(c.VerkleTime, newcfg.VerkleTime, headTimestamp) {
->>>>>>> 756cca7c
 		return newTimestampCompatError("Verkle fork timestamp", c.VerkleTime, newcfg.VerkleTime)
 	}
 	if isForkBlockIncompatible(c.BedrockBlock, newcfg.BedrockBlock, headNumber) {
