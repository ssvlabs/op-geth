--- conflicted
+++ resolved
@@ -310,10 +310,6 @@
 	if o == nil || cfg == nil {
 		return nil
 	}
-<<<<<<< HEAD
-	if o.OverrideOsaka != nil {
-		cfg.OsakaTime = o.OverrideOsaka
-=======
 
 	// OP-Stack: If applying the superchain-registry to a known OP-Stack chain,
 	// then override the local chain-config with that from the registry.
@@ -341,9 +337,8 @@
 		}
 	}
 
-	if o.OverridePrague != nil {
-		cfg.PragueTime = o.OverridePrague
->>>>>>> 085b529e
+	if o.OverrideOsaka != nil {
+		cfg.OsakaTime = o.OverrideOsaka
 	}
 	if o.OverrideVerkle != nil {
 		cfg.VerkleTime = o.OverrideVerkle
