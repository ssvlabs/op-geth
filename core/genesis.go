// Copyright 2014 The go-ethereum Authors
// This file is part of the go-ethereum library.
//
// The go-ethereum library is free software: you can redistribute it and/or modify
// it under the terms of the GNU Lesser General Public License as published by
// the Free Software Foundation, either version 3 of the License, or
// (at your option) any later version.
//
// The go-ethereum library is distributed in the hope that it will be useful,
// but WITHOUT ANY WARRANTY; without even the implied warranty of
// MERCHANTABILITY or FITNESS FOR A PARTICULAR PURPOSE. See the
// GNU Lesser General Public License for more details.
//
// You should have received a copy of the GNU Lesser General Public License
// along with the go-ethereum library. If not, see <http://www.gnu.org/licenses/>.

package core

import (
	"bytes"
	"encoding/json"
	"errors"
	"fmt"
	"math/big"
	"strings"

	"github.com/ethereum/go-ethereum/common"
	"github.com/ethereum/go-ethereum/common/hexutil"
	"github.com/ethereum/go-ethereum/common/math"
	"github.com/ethereum/go-ethereum/core/rawdb"
	"github.com/ethereum/go-ethereum/core/state"
	"github.com/ethereum/go-ethereum/core/tracing"
	"github.com/ethereum/go-ethereum/core/types"
	"github.com/ethereum/go-ethereum/crypto"
	"github.com/ethereum/go-ethereum/ethdb"
	"github.com/ethereum/go-ethereum/log"
	"github.com/ethereum/go-ethereum/params"
	"github.com/ethereum/go-ethereum/rlp"
	"github.com/ethereum/go-ethereum/superchain"
	"github.com/ethereum/go-ethereum/trie"
	"github.com/ethereum/go-ethereum/triedb"
	"github.com/ethereum/go-ethereum/triedb/pathdb"
	"github.com/holiman/uint256"
)

//go:generate go run github.com/fjl/gencodec -type Genesis -field-override genesisSpecMarshaling -out gen_genesis.go

var errGenesisNoConfig = errors.New("genesis has no chain configuration")

// Deprecated: use types.Account instead.
type GenesisAccount = types.Account

// Deprecated: use types.GenesisAlloc instead.
type GenesisAlloc = types.GenesisAlloc

// Genesis specifies the header fields, state of a genesis block. It also defines hard
// fork switch-over blocks through the chain configuration.
type Genesis struct {
	Config     *params.ChainConfig `json:"config"`
	Nonce      uint64              `json:"nonce"`
	Timestamp  uint64              `json:"timestamp"`
	ExtraData  []byte              `json:"extraData"`
	GasLimit   uint64              `json:"gasLimit"   gencodec:"required"`
	Difficulty *big.Int            `json:"difficulty" gencodec:"required"`
	Mixhash    common.Hash         `json:"mixHash"`
	Coinbase   common.Address      `json:"coinbase"`
	Alloc      types.GenesisAlloc  `json:"alloc"      gencodec:"required"`

	// These fields are used for consensus tests. Please don't use them
	// in actual genesis blocks.
	Number        uint64      `json:"number"`
	GasUsed       uint64      `json:"gasUsed"`
	ParentHash    common.Hash `json:"parentHash"`
	BaseFee       *big.Int    `json:"baseFeePerGas"` // EIP-1559
	ExcessBlobGas *uint64     `json:"excessBlobGas"` // EIP-4844
	BlobGasUsed   *uint64     `json:"blobGasUsed"`   // EIP-4844

	// StateHash represents the genesis state, to allow instantiation of a chain with missing initial state.
	// Chains with history pruning, or extraordinarily large genesis allocation (e.g. after a regenesis event)
	// may utilize this to get started, and then state-sync the latest state, while still verifying the header chain.
	StateHash *common.Hash `json:"stateHash,omitempty"`
}

// copy copies the genesis.
func (g *Genesis) copy() *Genesis {
	if g != nil {
		cpy := *g
		if g.Config != nil {
			conf := *g.Config
			cpy.Config = &conf
		}
		return &cpy
	}
	return nil
}

func ReadGenesis(db ethdb.Database) (*Genesis, error) {
	var genesis Genesis
	stored := rawdb.ReadCanonicalHash(db, 0)
	if (stored == common.Hash{}) {
		return nil, fmt.Errorf("invalid genesis hash in database: %x", stored)
	}
	blob := rawdb.ReadGenesisStateSpec(db, stored)
	if blob == nil {
		return nil, errors.New("genesis state missing from db")
	}
	if len(blob) != 0 {
		if err := genesis.Alloc.UnmarshalJSON(blob); err != nil {
			return nil, fmt.Errorf("could not unmarshal genesis state json: %s", err)
		}
	}
	genesis.Config = rawdb.ReadChainConfig(db, stored)
	if genesis.Config == nil {
		return nil, errors.New("genesis config missing from db")
	}
	genesisBlock := rawdb.ReadBlock(db, stored, 0)
	if genesisBlock == nil {
		return nil, errors.New("genesis block missing from db")
	}
	genesisHeader := genesisBlock.Header()
	genesis.Nonce = genesisHeader.Nonce.Uint64()
	genesis.Timestamp = genesisHeader.Time
	genesis.ExtraData = genesisHeader.Extra
	genesis.GasLimit = genesisHeader.GasLimit
	genesis.Difficulty = genesisHeader.Difficulty
	genesis.Mixhash = genesisHeader.MixDigest
	genesis.Coinbase = genesisHeader.Coinbase
	genesis.BaseFee = genesisHeader.BaseFee
	genesis.ExcessBlobGas = genesisHeader.ExcessBlobGas
	genesis.BlobGasUsed = genesisHeader.BlobGasUsed
	// A nil or empty alloc, with a non-matching state-root in the block header, intents to override the state-root.
	if genesis.Alloc == nil || (len(genesis.Alloc) == 0 && genesisHeader.Root != types.EmptyRootHash) {
		h := genesisHeader.Root // the genesis block is encoded as RLP in the DB and will contain the state-root
		genesis.StateHash = &h
		genesis.Alloc = nil
	}

	return &genesis, nil
}

// hashAlloc returns the following:
// * computed state root according to the genesis specification.
// * storage root of the L2ToL1MessagePasser contract.
// * error if any, when committing the genesis state (if so, state root and storage root will be empty).
func hashAlloc(ga *types.GenesisAlloc, isVerkle, isIsthmus bool) (common.Hash, common.Hash, error) {
	// If a genesis-time verkle trie is requested, create a trie config
	// with the verkle trie enabled so that the tree can be initialized
	// as such.
	var config *triedb.Config
	if isVerkle {
		config = &triedb.Config{
			PathDB:   pathdb.Defaults,
			IsVerkle: true,
		}
	}
	// Create an ephemeral in-memory database for computing hash,
	// all the derived states will be discarded to not pollute disk.
	emptyRoot := types.EmptyRootHash
	if isVerkle {
		emptyRoot = types.EmptyVerkleHash
	}
	db := rawdb.NewMemoryDatabase()
	statedb, err := state.New(emptyRoot, state.NewDatabase(triedb.NewDatabase(db, config), nil))
	if err != nil {
		return common.Hash{}, common.Hash{}, err
	}
	for addr, account := range *ga {
		if account.Balance != nil {
			statedb.AddBalance(addr, uint256.MustFromBig(account.Balance), tracing.BalanceIncreaseGenesisBalance)
		}
		statedb.SetCode(addr, account.Code)
		statedb.SetNonce(addr, account.Nonce, tracing.NonceChangeGenesis)
		for key, value := range account.Storage {
			statedb.SetState(addr, key, value)
		}
	}

	stateRoot, err := statedb.Commit(0, false, false)
	if err != nil {
		return common.Hash{}, common.Hash{}, err
	}
	// get the storage root of the L2ToL1MessagePasser contract
	var storageRootMessagePasser common.Hash
	if isIsthmus {
		storageRootMessagePasser = statedb.GetStorageRoot(params.OptimismL2ToL1MessagePasser)
	}

	return stateRoot, storageRootMessagePasser, nil
}

// flushAlloc is very similar with hash, but the main difference is all the
// generated states will be persisted into the given database. Returns the
// same values as hashAlloc.
func flushAlloc(ga *types.GenesisAlloc, triedb *triedb.Database, isIsthmus bool) (common.Hash, common.Hash, error) {
	emptyRoot := types.EmptyRootHash
	if triedb.IsVerkle() {
		emptyRoot = types.EmptyVerkleHash
	}
	statedb, err := state.New(emptyRoot, state.NewDatabase(triedb, nil))
	if err != nil {
		return common.Hash{}, common.Hash{}, err
	}
	for addr, account := range *ga {
		if account.Balance != nil {
			// This is not actually logged via tracer because OnGenesisBlock
			// already captures the allocations.
			statedb.AddBalance(addr, uint256.MustFromBig(account.Balance), tracing.BalanceIncreaseGenesisBalance)
		}
		statedb.SetCode(addr, account.Code)
		statedb.SetNonce(addr, account.Nonce, tracing.NonceChangeGenesis)
		for key, value := range account.Storage {
			statedb.SetState(addr, key, value)
		}
	}
	root, err := statedb.Commit(0, false, false)
	if err != nil {
		return common.Hash{}, common.Hash{}, err
	}
	// get the storage root of the L2ToL1MessagePasser contract
	var storageRootMessagePasser common.Hash
	if isIsthmus {
		storageRootMessagePasser = statedb.GetStorageRoot(params.OptimismL2ToL1MessagePasser)
	}
	// Commit newly generated states into disk if it's not empty.
	if root != types.EmptyRootHash {
		if err := triedb.Commit(root, true); err != nil {
			return common.Hash{}, common.Hash{}, err
		}
	}
	return root, storageRootMessagePasser, nil
}

func getGenesisState(db ethdb.Database, blockhash common.Hash) (alloc types.GenesisAlloc, err error) {
	blob := rawdb.ReadGenesisStateSpec(db, blockhash)
	if len(blob) != 0 {
		if err := alloc.UnmarshalJSON(blob); err != nil {
			return nil, err
		}

		return alloc, nil
	}

	// Genesis allocation is missing and there are several possibilities:
	// the node is legacy which doesn't persist the genesis allocation or
	// the persisted allocation is just lost.
	// - supported networks(mainnet, testnets), recover with defined allocations
	// - private network, can't recover
	var genesis *Genesis
	switch blockhash {
	case params.MainnetGenesisHash:
		genesis = DefaultGenesisBlock()
	case params.SepoliaGenesisHash:
		genesis = DefaultSepoliaGenesisBlock()
	case params.HoleskyGenesisHash:
		genesis = DefaultHoleskyGenesisBlock()
	}
	if genesis != nil {
		return genesis.Alloc, nil
	}

	return nil, nil
}

// field type overrides for gencodec
type genesisSpecMarshaling struct {
	Nonce         math.HexOrDecimal64
	Timestamp     math.HexOrDecimal64
	ExtraData     hexutil.Bytes
	GasLimit      math.HexOrDecimal64
	GasUsed       math.HexOrDecimal64
	Number        math.HexOrDecimal64
	Difficulty    *math.HexOrDecimal256
	Alloc         map[common.UnprefixedAddress]types.Account
	BaseFee       *math.HexOrDecimal256
	ExcessBlobGas *math.HexOrDecimal64
	BlobGasUsed   *math.HexOrDecimal64
}

// GenesisMismatchError is raised when trying to overwrite an existing
// genesis block with an incompatible one.
type GenesisMismatchError struct {
	Stored, New common.Hash
}

func (e *GenesisMismatchError) Error() string {
	return fmt.Sprintf("database contains incompatible genesis (have %x, new %x)", e.Stored, e.New)
}

// ChainOverrides contains the changes to chain config.
type ChainOverrides struct {
	OverrideCancun *uint64
	OverrideVerkle *uint64

	// OP-Stack additions
	OverrideOptimismCanyon   *uint64
	OverrideOptimismEcotone  *uint64
	OverrideOptimismFjord    *uint64
	OverrideOptimismGranite  *uint64
	OverrideOptimismHolocene *uint64
	OverrideOptimismIsthmus  *uint64
	OverrideOptimismInterop  *uint64
	ApplySuperchainUpgrades  bool
}

// apply applies the chain overrides on the supplied chain config.
func (o *ChainOverrides) apply(cfg *params.ChainConfig) error {
	if o == nil || cfg == nil {
		return nil
	}
<<<<<<< HEAD
	cpy := *cfg

	// OP-Stack: If applying the superchain-registry to a known OP-Stack chain,
	// then override the local chain-config with that from the registry.
	if o.ApplySuperchainUpgrades && cfg.IsOptimism() && cfg.ChainID != nil && cfg.ChainID.IsUint64() {
		getChainConfig := func() (*params.ChainConfig, error) {
			chain, err := superchain.GetChain(cfg.ChainID.Uint64())
			if err != nil {
				return nil, err
			}
			chainConf, err := chain.Config()
			if err != nil {
				return nil, err
			}
			genConf, err := params.LoadOPStackChainConfig(chainConf)
			if err != nil {
				return nil, err
			}
			return genConf, err
		}

		if genConf, err := getChainConfig(); err == nil {
			cpy = *genConf
		} else {
			log.Warn("failed to load chain config from superchain-registry, skipping override", "err", err, "chain_id", cfg.ChainID)
		}
	}

=======
>>>>>>> 756cca7c
	if o.OverrideCancun != nil {
		cfg.CancunTime = o.OverrideCancun
	}
	if o.OverrideVerkle != nil {
<<<<<<< HEAD
		cpy.VerkleTime = o.OverrideVerkle
	}

	// OP-Stack overrides
	if o.OverrideOptimismCanyon != nil {
		cpy.CanyonTime = o.OverrideOptimismCanyon
		cpy.ShanghaiTime = o.OverrideOptimismCanyon
		if cfg.Optimism != nil && (cfg.Optimism.EIP1559DenominatorCanyon == nil || *cfg.Optimism.EIP1559DenominatorCanyon == 0) {
			eip1559DenominatorCanyon := uint64(250)
			cpy.Optimism.EIP1559DenominatorCanyon = &eip1559DenominatorCanyon
		}
	}
	if o.OverrideOptimismEcotone != nil {
		cpy.EcotoneTime = o.OverrideOptimismEcotone
		cpy.CancunTime = o.OverrideOptimismEcotone
	}
	if o.OverrideOptimismFjord != nil {
		cpy.FjordTime = o.OverrideOptimismFjord
	}
	if o.OverrideOptimismGranite != nil {
		cpy.GraniteTime = o.OverrideOptimismGranite
	}
	if o.OverrideOptimismHolocene != nil {
		cpy.HoloceneTime = o.OverrideOptimismHolocene
	}
	if o.OverrideOptimismIsthmus != nil {
		cpy.IsthmusTime = o.OverrideOptimismIsthmus
		cpy.PragueTime = o.OverrideOptimismIsthmus
	}
	if o.OverrideOptimismInterop != nil {
		cpy.InteropTime = o.OverrideOptimismInterop
	}

	if err := cpy.CheckConfigForkOrder(); err != nil {
		return nil, err
=======
		cfg.VerkleTime = o.OverrideVerkle
>>>>>>> 756cca7c
	}
	return cfg.CheckConfigForkOrder()
}

// SetupGenesisBlock writes or updates the genesis block in db.
// The block that will be used is:
//
//	                     genesis == nil       genesis != nil
//	                  +------------------------------------------
//	db has no genesis |  main-net default  |  genesis
//	db has genesis    |  from DB           |  genesis (if compatible)
//
// The stored chain configuration will be updated if it is compatible (i.e. does not
// specify a fork block below the local head block). In case of a conflict, the
// error is a *params.ConfigCompatError and the new, unwritten config is returned.
func SetupGenesisBlock(db ethdb.Database, triedb *triedb.Database, genesis *Genesis) (*params.ChainConfig, common.Hash, *params.ConfigCompatError, error) {
	return SetupGenesisBlockWithOverride(db, triedb, genesis, nil)
}

func SetupGenesisBlockWithOverride(db ethdb.Database, triedb *triedb.Database, genesis *Genesis, overrides *ChainOverrides) (*params.ChainConfig, common.Hash, *params.ConfigCompatError, error) {
	// Copy the genesis, so we can operate on a copy.
	genesis = genesis.copy()
	// Sanitize the supplied genesis, ensuring it has the associated chain
	// config attached.
	if genesis != nil && genesis.Config == nil {
		return nil, common.Hash{}, nil, errGenesisNoConfig
	}
	// Commit the genesis if the database is empty
	ghash := rawdb.ReadCanonicalHash(db, 0)
	if (ghash == common.Hash{}) {
		if genesis == nil {
			log.Info("Writing default main-net genesis block")
			genesis = DefaultGenesisBlock()
		} else {
			log.Info("Writing custom genesis block")
		}
		if err := overrides.apply(genesis.Config); err != nil {
			return nil, common.Hash{}, nil, err
		}

		block, err := genesis.Commit(db, triedb)
		if err != nil {
			return nil, common.Hash{}, nil, err
		}
		return genesis.Config, block.Hash(), nil, nil
	}
	log.Info("Genesis hash", "hash", ghash)
	// OP-Stack note: the OP-Mainnet bedrock-migration snapshot has a genesis hash, header and storedCfg.
	// The only thing to do to it is to apply the overrides, to apply later superchain-upgrades.

	// Commit the genesis if the genesis block exists in the ancient database
	// but the key-value database is empty without initializing the genesis
	// fields. This scenario can occur when the node is created from scratch
	// with an existing ancient store.
	storedCfg := rawdb.ReadChainConfig(db, ghash)
	if storedCfg == nil {
		// OP-Stack note: a new chain, initialized with op-network CLI flag, hits this case.

		// Ensure the stored genesis block matches with the given genesis. Private
		// networks must explicitly specify the genesis in the config file, mainnet
		// genesis will be used as default and the initialization will always fail.
		if genesis == nil {
			log.Info("Writing default main-net genesis block")
			genesis = DefaultGenesisBlock()
		} else {
			log.Info("Writing custom genesis block")
		}
		if err := overrides.apply(genesis.Config); err != nil {
			return nil, common.Hash{}, nil, err
		}

		if hash := genesis.ToBlock().Hash(); hash != ghash {
			return nil, common.Hash{}, nil, &GenesisMismatchError{ghash, hash}
		}
		block, err := genesis.Commit(db, triedb)
		if err != nil {
			return nil, common.Hash{}, nil, err
		}
		return genesis.Config, block.Hash(), nil, nil
	}
	// The genesis block has already been committed previously. Verify that the
	// provided genesis with chain overrides matches the existing one, and update
	// the stored chain config if necessary.
	if genesis != nil {
		if err := overrides.apply(genesis.Config); err != nil {
			return nil, common.Hash{}, nil, err
		}

		if hash := genesis.ToBlock().Hash(); hash != ghash {
			return nil, common.Hash{}, nil, &GenesisMismatchError{ghash, hash}
		}
	}

	// Check config compatibility and write the config. Compatibility errors
	// are returned to the caller unless we're already at block zero.
	head := rawdb.ReadHeadHeader(db)
	if head == nil {
		return nil, common.Hash{}, nil, errors.New("missing head header")
	}

	// OP-Stack warning: tricky upstream code: method with nil-receiver case.
	// Returns genesis.Config if genesis is not nil. Falls back to storedCfg otherwise. And some special L1 cases.
	newCfg := genesis.chainConfigOrDefault(ghash, storedCfg)

	// OP-Stack note: Always apply overrides.
	// The genesis function arg may be nil, and stored-config may be non-nil at the same time.
	// This is important to apply superchain-upgrades to existing DBs, where the network CLI flag is not used.
	chainCfg, err := overrides.apply(newCfg)
	if err != nil {
		return nil, common.Hash{}, nil, err
	}
	newCfg = chainCfg

	var genesisTimestamp *uint64
	if genesis != nil {
		genesisTimestamp = &genesis.Timestamp
	}
	// OP-Stack diff: provide genesis timestamp (may be nil), to check bedrock-migration compat with config.
	// TODO(rjl493456442) better to define the comparator of chain config
	// and short circuit if the chain config is not changed.
	compatErr := storedCfg.CheckCompatible(newCfg, head.Number.Uint64(), head.Time, genesisTimestamp)
	if compatErr != nil && ((head.Number.Uint64() != 0 && compatErr.RewindToBlock != 0) || (head.Time != 0 && compatErr.RewindToTime != 0)) {
		return newCfg, ghash, compatErr, nil
	}

	// Don't overwrite if the old is identical to the new. It's useful
	// for the scenarios that database is opened in the read-only mode.
	storedData, _ := json.Marshal(storedCfg)
	if newData, _ := json.Marshal(newCfg); !bytes.Equal(storedData, newData) {
		log.Info("Chain configs differ, overwriting stored config with new config.")
		log.Info("Previously stored chain config", "json", string(storedData))
		log.Info("New chain config", "json", string(newData), "genesis-nil", genesis == nil)
		rawdb.WriteChainConfig(db, ghash, newCfg)
	} else {
		log.Info("Configured chain config matches existing chain config in storage.")
	}
	return newCfg, ghash, nil, nil
}

// LoadChainConfig loads the stored chain config if it is already present in
// database, otherwise, return the config in the provided genesis specification.
func LoadChainConfig(db ethdb.Database, genesis *Genesis) (*params.ChainConfig, error) {
	// Load the stored chain config from the database. It can be nil
	// in case the database is empty. Notably, we only care about the
	// chain config corresponds to the canonical chain.
	stored := rawdb.ReadCanonicalHash(db, 0)
	if stored != (common.Hash{}) {
		storedcfg := rawdb.ReadChainConfig(db, stored)
		if storedcfg != nil {
			return storedcfg, nil
		}
	}
	// Load the config from the provided genesis specification
	if genesis != nil {
		// Reject invalid genesis spec without valid chain config
		if genesis.Config == nil {
			return nil, errGenesisNoConfig
		}
		// If the canonical genesis header is present, but the chain
		// config is missing(initialize the empty leveldb with an
		// external ancient chain segment), ensure the provided genesis
		// is matched.
		if stored != (common.Hash{}) && genesis.ToBlock().Hash() != stored {
			return nil, &GenesisMismatchError{stored, genesis.ToBlock().Hash()}
		}
		return genesis.Config, nil
	}
	// There is no stored chain config and no new config provided,
	// In this case the default chain config(mainnet) will be used
	return params.MainnetChainConfig, nil
}

// chainConfigOrDefault retrieves the attached chain configuration. If the genesis
// object is null, it returns the default chain configuration based on the given
// genesis hash, or the locally stored config if it's not a pre-defined network.
func (g *Genesis) chainConfigOrDefault(ghash common.Hash, stored *params.ChainConfig) *params.ChainConfig {
	switch {
	case g != nil:
		return g.Config
	case ghash == params.MainnetGenesisHash:
		return params.MainnetChainConfig
	case ghash == params.HoleskyGenesisHash:
		return params.HoleskyChainConfig
	case ghash == params.SepoliaGenesisHash:
		return params.SepoliaChainConfig
	default:
		return stored
	}
}

// IsVerkle indicates whether the state is already stored in a verkle
// tree at genesis time.
func (g *Genesis) IsVerkle() bool {
	return g.Config.IsVerkleGenesis()
}

// ToBlock returns the genesis block according to genesis specification.
func (g *Genesis) ToBlock() *types.Block {
	var stateRoot, storageRootMessagePasser common.Hash
	var err error
	if g.StateHash != nil {
		if len(g.Alloc) > 0 {
			panic(fmt.Errorf("cannot both have genesis hash %s "+
				"and non-empty state-allocation", *g.StateHash))
		}
		// g.StateHash is only relevant for pre-bedrock (and hence pre-isthmus) chains.
		// we bail here since this is not a valid usage of StateHash
		if g.Config.IsOptimismIsthmus(g.Timestamp) {
			panic(fmt.Errorf("stateHash usage disallowed in chain with isthmus active at genesis"))
		}
		stateRoot = *g.StateHash
	} else if stateRoot, storageRootMessagePasser, err = hashAlloc(&g.Alloc, g.IsVerkle(), g.Config.IsOptimismIsthmus(g.Timestamp)); err != nil {
		panic(err)
	}
	return g.toBlockWithRoot(stateRoot, storageRootMessagePasser)
}

// toBlockWithRoot constructs the genesis block with the given genesis state root.
func (g *Genesis) toBlockWithRoot(stateRoot, storageRootMessagePasser common.Hash) *types.Block {
	head := &types.Header{
		Number:     new(big.Int).SetUint64(g.Number),
		Nonce:      types.EncodeNonce(g.Nonce),
		Time:       g.Timestamp,
		ParentHash: g.ParentHash,
		Extra:      g.ExtraData,
		GasLimit:   g.GasLimit,
		GasUsed:    g.GasUsed,
		BaseFee:    g.BaseFee,
		Difficulty: g.Difficulty,
		MixDigest:  g.Mixhash,
		Coinbase:   g.Coinbase,
		Root:       stateRoot,
	}
	if g.GasLimit == 0 {
		head.GasLimit = params.GenesisGasLimit
	}
	if g.Difficulty == nil {
		if g.Config != nil && g.Config.Ethash == nil {
			head.Difficulty = big.NewInt(0)
		} else if g.Mixhash == (common.Hash{}) {
			head.Difficulty = params.GenesisDifficulty
		}
	}
	if g.Config != nil && g.Config.IsLondon(common.Big0) {
		if g.BaseFee != nil {
			head.BaseFee = g.BaseFee
		} else {
			head.BaseFee = new(big.Int).SetUint64(params.InitialBaseFee)
		}
	}
	var withdrawals []*types.Withdrawal
	if conf := g.Config; conf != nil {
		num := big.NewInt(int64(g.Number))
		if conf.IsShanghai(num, g.Timestamp) {
			head.WithdrawalsHash = &types.EmptyWithdrawalsHash
			withdrawals = make([]*types.Withdrawal, 0)
		}
		if conf.IsCancun(num, g.Timestamp) {
			// EIP-4788: The parentBeaconBlockRoot of the genesis block is always
			// the zero hash. This is because the genesis block does not have a parent
			// by definition.
			head.ParentBeaconRoot = new(common.Hash)
			// EIP-4844 fields
			head.ExcessBlobGas = g.ExcessBlobGas
			head.BlobGasUsed = g.BlobGasUsed
			if head.ExcessBlobGas == nil {
				head.ExcessBlobGas = new(uint64)
			}
			if head.BlobGasUsed == nil {
				head.BlobGasUsed = new(uint64)
			}
		}
		if conf.IsPrague(num, g.Timestamp) {
			head.RequestsHash = &types.EmptyRequestsHash
		}
		// If Isthmus is active at genesis, set the WithdrawalRoot to the storage root of the L2ToL1MessagePasser contract.
		if g.Config.IsOptimismIsthmus(g.Timestamp) {
			if storageRootMessagePasser == (common.Hash{}) {
				// if there was no MessagePasser contract storage, set the WithdrawalsHash to the empty hash
				storageRootMessagePasser = types.EmptyWithdrawalsHash
			}
			head.WithdrawalsHash = &storageRootMessagePasser
		}
	}
	return types.NewBlock(head, &types.Body{Withdrawals: withdrawals}, nil, trie.NewStackTrie(nil), g.Config)
}

// Commit writes the block and state of a genesis specification to the database.
// The block is committed as the canonical head block.
func (g *Genesis) Commit(db ethdb.Database, triedb *triedb.Database) (*types.Block, error) {
	if g.Number != 0 {
		return nil, errors.New("can't commit genesis block with number > 0")
	}
	config := g.Config
	if config == nil {
		return nil, errors.New("invalid genesis without chain config")
	}
	if err := config.CheckConfigForkOrder(); err != nil {
		return nil, err
	}
	if config.Clique != nil && len(g.ExtraData) < 32+crypto.SignatureLength {
		return nil, errors.New("can't start clique chain without signers")
	}
	var stateRoot, storageRootMessagePasser common.Hash
	var err error
	if len(g.Alloc) == 0 {
		if g.StateHash == nil {
			stateRoot = types.EmptyRootHash // default to the hash of the empty state. Some unit-tests rely on this.
		} else {
			stateRoot = *g.StateHash
		}
	} else {
		// flush the data to disk and compute the state root
		stateRoot, storageRootMessagePasser, err = flushAlloc(&g.Alloc, triedb, g.Config.IsIsthmus(g.Timestamp))
		if err != nil {
			return nil, err
		}
	}
	block := g.toBlockWithRoot(stateRoot, storageRootMessagePasser)

	// Marshal the genesis state specification and persist.
	blob, err := json.Marshal(g.Alloc)
	if err != nil {
		return nil, err
	}
	batch := db.NewBatch()
	rawdb.WriteGenesisStateSpec(batch, block.Hash(), blob)
	rawdb.WriteBlock(batch, block)
	rawdb.WriteReceipts(batch, block.Hash(), block.NumberU64(), nil)
	rawdb.WriteCanonicalHash(batch, block.Hash(), block.NumberU64())
	rawdb.WriteHeadBlockHash(batch, block.Hash())
	rawdb.WriteHeadFastBlockHash(batch, block.Hash())
	rawdb.WriteHeadHeaderHash(batch, block.Hash())
	rawdb.WriteChainConfig(batch, block.Hash(), config)
	return block, batch.Write()
}

// MustCommit writes the genesis block and state to db, panicking on error.
// The block is committed as the canonical head block.
func (g *Genesis) MustCommit(db ethdb.Database, triedb *triedb.Database) *types.Block {
	block, err := g.Commit(db, triedb)
	if err != nil {
		panic(err)
	}
	return block
}

// EnableVerkleAtGenesis indicates whether the verkle fork should be activated
// at genesis. This is a temporary solution only for verkle devnet testing, where
// verkle fork is activated at genesis, and the configured activation date has
// already passed.
//
// In production networks (mainnet and public testnets), verkle activation always
// occurs after the genesis block, making this function irrelevant in those cases.
func EnableVerkleAtGenesis(db ethdb.Database, genesis *Genesis) (bool, error) {
	if genesis != nil {
		if genesis.Config == nil {
			return false, errGenesisNoConfig
		}
		return genesis.Config.EnableVerkleAtGenesis, nil
	}
	if ghash := rawdb.ReadCanonicalHash(db, 0); ghash != (common.Hash{}) {
		chainCfg := rawdb.ReadChainConfig(db, ghash)
		if chainCfg != nil {
			return chainCfg.EnableVerkleAtGenesis, nil
		}
	}
	return false, nil
}

// DefaultGenesisBlock returns the Ethereum main net genesis block.
func DefaultGenesisBlock() *Genesis {
	return &Genesis{
		Config:     params.MainnetChainConfig,
		Nonce:      66,
		ExtraData:  hexutil.MustDecode("0x11bbe8db4e347b4e8c937c1c8370e4b5ed33adb3db69cbdb7a38e1e50b1b82fa"),
		GasLimit:   5000,
		Difficulty: big.NewInt(17179869184),
		Alloc:      decodePrealloc(mainnetAllocData),
	}
}

// DefaultSepoliaGenesisBlock returns the Sepolia network genesis block.
func DefaultSepoliaGenesisBlock() *Genesis {
	return &Genesis{
		Config:     params.SepoliaChainConfig,
		Nonce:      0,
		ExtraData:  []byte("Sepolia, Athens, Attica, Greece!"),
		GasLimit:   0x1c9c380,
		Difficulty: big.NewInt(0x20000),
		Timestamp:  1633267481,
		Alloc:      decodePrealloc(sepoliaAllocData),
	}
}

// DefaultHoleskyGenesisBlock returns the Holesky network genesis block.
func DefaultHoleskyGenesisBlock() *Genesis {
	return &Genesis{
		Config:     params.HoleskyChainConfig,
		Nonce:      0x1234,
		GasLimit:   0x17d7840,
		Difficulty: big.NewInt(0x01),
		Timestamp:  1695902100,
		Alloc:      decodePrealloc(holeskyAllocData),
	}
}

// DeveloperGenesisBlock returns the 'geth --dev' genesis block.
func DeveloperGenesisBlock(gasLimit uint64, faucet *common.Address) *Genesis {
	// Override the default period to the user requested one
	config := *params.AllDevChainProtocolChanges

	// Assemble and return the genesis with the precompiles and faucet pre-funded
	genesis := &Genesis{
		Config:     &config,
		GasLimit:   gasLimit,
		BaseFee:    big.NewInt(params.InitialBaseFee),
		Difficulty: big.NewInt(0),
		Alloc: map[common.Address]types.Account{
			common.BytesToAddress([]byte{1}): {Balance: big.NewInt(1)}, // ECRecover
			common.BytesToAddress([]byte{2}): {Balance: big.NewInt(1)}, // SHA256
			common.BytesToAddress([]byte{3}): {Balance: big.NewInt(1)}, // RIPEMD
			common.BytesToAddress([]byte{4}): {Balance: big.NewInt(1)}, // Identity
			common.BytesToAddress([]byte{5}): {Balance: big.NewInt(1)}, // ModExp
			common.BytesToAddress([]byte{6}): {Balance: big.NewInt(1)}, // ECAdd
			common.BytesToAddress([]byte{7}): {Balance: big.NewInt(1)}, // ECScalarMul
			common.BytesToAddress([]byte{8}): {Balance: big.NewInt(1)}, // ECPairing
			common.BytesToAddress([]byte{9}): {Balance: big.NewInt(1)}, // BLAKE2b
			// Pre-deploy system contracts
			params.BeaconRootsAddress:        {Nonce: 1, Code: params.BeaconRootsCode, Balance: common.Big0},
			params.HistoryStorageAddress:     {Nonce: 1, Code: params.HistoryStorageCode, Balance: common.Big0},
			params.WithdrawalQueueAddress:    {Nonce: 1, Code: params.WithdrawalQueueCode, Balance: common.Big0},
			params.ConsolidationQueueAddress: {Nonce: 1, Code: params.ConsolidationQueueCode, Balance: common.Big0},
		},
	}
	if faucet != nil {
		genesis.Alloc[*faucet] = types.Account{Balance: new(big.Int).Sub(new(big.Int).Lsh(big.NewInt(1), 256), big.NewInt(9))}
	}
	return genesis
}

func decodePrealloc(data string) types.GenesisAlloc {
	var p []struct {
		Addr    *big.Int
		Balance *big.Int
		Misc    *struct {
			Nonce uint64
			Code  []byte
			Slots []struct {
				Key common.Hash
				Val common.Hash
			}
		} `rlp:"optional"`
	}
	if err := rlp.NewStream(strings.NewReader(data), 0).Decode(&p); err != nil {
		panic(err)
	}
	ga := make(types.GenesisAlloc, len(p))
	for _, account := range p {
		acc := types.Account{Balance: account.Balance}
		if account.Misc != nil {
			acc.Nonce = account.Misc.Nonce
			acc.Code = account.Misc.Code

			acc.Storage = make(map[common.Hash]common.Hash)
			for _, slot := range account.Misc.Slots {
				acc.Storage[slot.Key] = slot.Val
			}
		}
		ga[common.BigToAddress(account.Addr)] = acc
	}
	return ga
}<|MERGE_RESOLUTION|>--- conflicted
+++ resolved
@@ -307,8 +307,6 @@
 	if o == nil || cfg == nil {
 		return nil
 	}
-<<<<<<< HEAD
-	cpy := *cfg
 
 	// OP-Stack: If applying the superchain-registry to a known OP-Stack chain,
 	// then override the local chain-config with that from the registry.
@@ -330,58 +328,49 @@
 		}
 
 		if genConf, err := getChainConfig(); err == nil {
-			cpy = *genConf
+			*cfg = *genConf
 		} else {
 			log.Warn("failed to load chain config from superchain-registry, skipping override", "err", err, "chain_id", cfg.ChainID)
 		}
 	}
 
-=======
->>>>>>> 756cca7c
 	if o.OverrideCancun != nil {
 		cfg.CancunTime = o.OverrideCancun
 	}
 	if o.OverrideVerkle != nil {
-<<<<<<< HEAD
-		cpy.VerkleTime = o.OverrideVerkle
+		cfg.VerkleTime = o.OverrideVerkle
 	}
 
 	// OP-Stack overrides
 	if o.OverrideOptimismCanyon != nil {
-		cpy.CanyonTime = o.OverrideOptimismCanyon
-		cpy.ShanghaiTime = o.OverrideOptimismCanyon
+		cfg.CanyonTime = o.OverrideOptimismCanyon
+		cfg.ShanghaiTime = o.OverrideOptimismCanyon
 		if cfg.Optimism != nil && (cfg.Optimism.EIP1559DenominatorCanyon == nil || *cfg.Optimism.EIP1559DenominatorCanyon == 0) {
 			eip1559DenominatorCanyon := uint64(250)
-			cpy.Optimism.EIP1559DenominatorCanyon = &eip1559DenominatorCanyon
+			cfg.Optimism.EIP1559DenominatorCanyon = &eip1559DenominatorCanyon
 		}
 	}
 	if o.OverrideOptimismEcotone != nil {
-		cpy.EcotoneTime = o.OverrideOptimismEcotone
-		cpy.CancunTime = o.OverrideOptimismEcotone
+		cfg.EcotoneTime = o.OverrideOptimismEcotone
+		cfg.CancunTime = o.OverrideOptimismEcotone
 	}
 	if o.OverrideOptimismFjord != nil {
-		cpy.FjordTime = o.OverrideOptimismFjord
+		cfg.FjordTime = o.OverrideOptimismFjord
 	}
 	if o.OverrideOptimismGranite != nil {
-		cpy.GraniteTime = o.OverrideOptimismGranite
+		cfg.GraniteTime = o.OverrideOptimismGranite
 	}
 	if o.OverrideOptimismHolocene != nil {
-		cpy.HoloceneTime = o.OverrideOptimismHolocene
+		cfg.HoloceneTime = o.OverrideOptimismHolocene
 	}
 	if o.OverrideOptimismIsthmus != nil {
-		cpy.IsthmusTime = o.OverrideOptimismIsthmus
-		cpy.PragueTime = o.OverrideOptimismIsthmus
+		cfg.IsthmusTime = o.OverrideOptimismIsthmus
+		cfg.PragueTime = o.OverrideOptimismIsthmus
 	}
 	if o.OverrideOptimismInterop != nil {
-		cpy.InteropTime = o.OverrideOptimismInterop
-	}
-
-	if err := cpy.CheckConfigForkOrder(); err != nil {
-		return nil, err
-=======
-		cfg.VerkleTime = o.OverrideVerkle
->>>>>>> 756cca7c
-	}
+		cfg.InteropTime = o.OverrideOptimismInterop
+	}
+
 	return cfg.CheckConfigForkOrder()
 }
 
