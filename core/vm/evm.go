// Copyright 2014 The go-ethereum Authors
// This file is part of the go-ethereum library.
//
// The go-ethereum library is free software: you can redistribute it and/or modify
// it under the terms of the GNU Lesser General Public License as published by
// the Free Software Foundation, either version 3 of the License, or
// (at your option) any later version.
//
// The go-ethereum library is distributed in the hope that it will be useful,
// but WITHOUT ANY WARRANTY; without even the implied warranty of
// MERCHANTABILITY or FITNESS FOR A PARTICULAR PURPOSE. See the
// GNU Lesser General Public License for more details.
//
// You should have received a copy of the GNU Lesser General Public License
// along with the go-ethereum library. If not, see <http://www.gnu.org/licenses/>.

package vm

import (
	"errors"
	"math/big"
	"sync/atomic"

	"github.com/ethereum/go-ethereum/common"
	"github.com/ethereum/go-ethereum/core/state"
	"github.com/ethereum/go-ethereum/core/tracing"
	"github.com/ethereum/go-ethereum/core/types"
	"github.com/ethereum/go-ethereum/crypto"
	"github.com/ethereum/go-ethereum/params"
	"github.com/holiman/uint256"
)

type (
	// CanTransferFunc is the signature of a transfer guard function
	CanTransferFunc func(StateDB, common.Address, *uint256.Int) bool
	// TransferFunc is the signature of a transfer function
	TransferFunc func(StateDB, common.Address, common.Address, *uint256.Int)
	// GetHashFunc returns the n'th block hash in the blockchain
	// and is used by the BLOCKHASH EVM op code.
	GetHashFunc func(uint64) common.Hash
)

func (evm *EVM) precompile(addr common.Address) (PrecompiledContract, bool) {
	p, ok := evm.precompiles[addr]
	if evm.Config.PrecompileOverrides != nil {
		override := evm.Config.PrecompileOverrides(evm.chainRules, p, addr)
		return override, override != nil
	}
	return p, ok
}

// BlockContext provides the EVM with auxiliary information. Once provided
// it shouldn't be modified.
type BlockContext struct {
	// CanTransfer returns whether the account contains
	// sufficient ether to transfer the value
	CanTransfer CanTransferFunc
	// Transfer transfers ether from one account to the other
	Transfer TransferFunc
	// GetHash returns the hash corresponding to n
	GetHash GetHashFunc
	// L1CostFunc returns the L1 cost of the rollup message, the function may be nil, or return nil
	L1CostFunc types.L1CostFunc
	// OperatorCostFunc returns the operator cost. The function may be nil
	OperatorCostFunc types.OperatorCostFunc

	// Block information
	Coinbase    common.Address // Provides information for COINBASE
	GasLimit    uint64         // Provides information for GASLIMIT
	BlockNumber *big.Int       // Provides information for NUMBER
	Time        uint64         // Provides information for TIME
	Difficulty  *big.Int       // Provides information for DIFFICULTY
	BaseFee     *big.Int       // Provides information for BASEFEE (0 if vm runs with NoBaseFee flag and 0 gas price)
	BlobBaseFee *big.Int       // Provides information for BLOBBASEFEE (0 if vm runs with NoBaseFee flag and 0 blob gas price)
	Random      *common.Hash   // Provides information for PREVRANDAO
}

// TxContext provides the EVM with information about a transaction.
// All fields can change between transactions.
type TxContext struct {
	// Message information
	Origin       common.Address      // Provides information for ORIGIN
	GasPrice     *big.Int            // Provides information for GASPRICE (and is used to zero the basefee if NoBaseFee is set)
	BlobHashes   []common.Hash       // Provides information for BLOBHASH
	BlobFeeCap   *big.Int            // Is used to zero the blobbasefee if NoBaseFee is set
	AccessEvents *state.AccessEvents // Capture all state accesses for this tx
}

// EVM is the Ethereum Virtual Machine base object and provides
// the necessary tools to run a contract on the given state with
// the provided context. It should be noted that any error
// generated through any of the calls should be considered a
// revert-state-and-consume-all-gas operation, no checks on
// specific errors should ever be performed. The interpreter makes
// sure that any errors generated are to be considered faulty code.
//
// The EVM should never be reused and is not thread safe.
type EVM struct {
	// Context provides auxiliary blockchain related information
	Context BlockContext
	TxContext

	// StateDB gives access to the underlying state
	StateDB StateDB

	// depth is the current call stack
	depth int

	// chainConfig contains information about the current chain
	chainConfig *params.ChainConfig

	// chain rules contains the chain rules for the current epoch
	chainRules params.Rules

	// virtual machine configuration options used to initialise the evm
	Config Config

	// global (to this context) ethereum virtual machine used throughout
	// the execution of the tx
	interpreter *EVMInterpreter

	// abort is used to abort the EVM calling operations
	abort atomic.Bool

	// callGasTemp holds the gas available for the current call. This is needed because the
	// available gas is calculated in gasCall* according to the 63/64 rule and later
	// applied in opCall*.
	callGasTemp uint64

	// precompiles holds the precompiled contracts for the current epoch
	precompiles map[common.Address]PrecompiledContract

	// jumpDests is the aggregated result of JUMPDEST analysis made through
	// the life cycle of EVM.
	jumpDests map[common.Hash]bitvec
}

// NewEVM constructs an EVM instance with the supplied block context, state
// database and several configs. It meant to be used throughout the entire
// state transition of a block, with the transaction context switched as
// needed by calling evm.SetTxContext.
func NewEVM(blockCtx BlockContext, statedb StateDB, chainConfig *params.ChainConfig, config Config) *EVM {
	evm := &EVM{
		Context:     blockCtx,
		StateDB:     statedb,
		Config:      config,
		chainConfig: chainConfig,
		chainRules:  chainConfig.Rules(blockCtx.BlockNumber, blockCtx.Random != nil, blockCtx.Time),
		jumpDests:   make(map[common.Hash]bitvec),
	}
	evm.precompiles = activePrecompiledContracts(evm.chainRules)
	evm.interpreter = NewEVMInterpreter(evm)
	return evm
}

// SetPrecompiles sets the precompiled contracts for the EVM.
// This method is only used through RPC calls.
// It is not thread-safe.
func (evm *EVM) SetPrecompiles(precompiles PrecompiledContracts) {
	evm.precompiles = precompiles
}

// SetTxContext resets the EVM with a new transaction context.
// This is not threadsafe and should only be done very cautiously.
func (evm *EVM) SetTxContext(txCtx TxContext) {
	if evm.chainRules.IsEIP4762 {
		txCtx.AccessEvents = state.NewAccessEvents(evm.StateDB.PointCache())
	}
	evm.TxContext = txCtx
}

// Cancel cancels any running EVM operation. This may be called concurrently and
// it's safe to be called multiple times.
func (evm *EVM) Cancel() {
	evm.abort.Store(true)
}

// Cancelled returns true if Cancel has been called
func (evm *EVM) Cancelled() bool {
	return evm.abort.Load()
}

// Interpreter returns the current interpreter
func (evm *EVM) Interpreter() *EVMInterpreter {
	return evm.interpreter
}

<<<<<<< HEAD
// OP-Stack addition
func (evm *EVM) maybeOverrideCaller(caller ContractRef) ContractRef {
	if evm.Config.CallerOverride != nil {
		return evm.Config.CallerOverride(caller)
	}
	return caller
}

func isSystemCall(caller ContractRef) bool {
	return caller.Address() == params.SystemAddress
=======
func isSystemCall(caller common.Address) bool {
	return caller == params.SystemAddress
>>>>>>> 612c9e0f
}

// Call executes the contract associated with the addr with the given input as
// parameters. It also handles any necessary value transfer required and takse
// the necessary steps to create accounts and reverses the state in case of an
// execution error or failed value transfer.
<<<<<<< HEAD
func (evm *EVM) Call(caller ContractRef, addr common.Address, input []byte, gas uint64, value *uint256.Int) (ret []byte, leftOverGas uint64, err error) {
	caller = evm.maybeOverrideCaller(caller)
=======
func (evm *EVM) Call(caller common.Address, addr common.Address, input []byte, gas uint64, value *uint256.Int) (ret []byte, leftOverGas uint64, err error) {
>>>>>>> 612c9e0f
	// Capture the tracer start/end events in debug mode
	if evm.Config.Tracer != nil {
		evm.captureBegin(evm.depth, CALL, caller, addr, input, gas, value.ToBig())
		defer func(startGas uint64) {
			evm.captureEnd(evm.depth, startGas, leftOverGas, ret, err)
		}(gas)
	}
	// Fail if we're trying to execute above the call depth limit
	if evm.depth > int(params.CallCreateDepth) {
		return nil, gas, ErrDepth
	}
	// Fail if we're trying to transfer more than the available balance
	if !value.IsZero() && !evm.Context.CanTransfer(evm.StateDB, caller, value) {
		return nil, gas, ErrInsufficientBalance
	}
	snapshot := evm.StateDB.Snapshot()
	p, isPrecompile := evm.precompile(addr)

	if !evm.StateDB.Exist(addr) {
		if !isPrecompile && evm.chainRules.IsEIP4762 && !isSystemCall(caller) {
			// add proof of absence to witness
			wgas := evm.AccessEvents.AddAccount(addr, false)
			if gas < wgas {
				evm.StateDB.RevertToSnapshot(snapshot)
				return nil, 0, ErrOutOfGas
			}
			gas -= wgas
		}

		if !isPrecompile && evm.chainRules.IsEIP158 && value.IsZero() {
			// Calling a non-existing account, don't do anything.
			return nil, gas, nil
		}
		evm.StateDB.CreateAccount(addr)
	}
	evm.Context.Transfer(evm.StateDB, caller, addr, value)

	if isPrecompile {
		ret, gas, err = RunPrecompiledContract(p, input, gas, evm.Config.Tracer)
	} else {
		// Initialise a new contract and set the code that is to be used by the EVM.
		code := evm.resolveCode(addr)
		if len(code) == 0 {
			ret, err = nil, nil // gas is unchanged
		} else {
			// The contract is a scoped environment for this execution context only.
			contract := NewContract(caller, addr, value, gas, evm.jumpDests)
			contract.IsSystemCall = isSystemCall(caller)
			contract.SetCallCode(evm.resolveCodeHash(addr), code)
			ret, err = evm.interpreter.Run(contract, input, false)
			gas = contract.Gas
		}
	}
	// When an error was returned by the EVM or when setting the creation code
	// above we revert to the snapshot and consume any gas remaining. Additionally,
	// when we're in homestead this also counts for code storage gas errors.
	if err != nil {
		evm.StateDB.RevertToSnapshot(snapshot)
		if err != ErrExecutionReverted {
			if evm.Config.Tracer != nil && evm.Config.Tracer.OnGasChange != nil {
				evm.Config.Tracer.OnGasChange(gas, 0, tracing.GasChangeCallFailedExecution)
			}

			gas = 0
		}
		// TODO: consider clearing up unused snapshots:
		//} else {
		//	evm.StateDB.DiscardSnapshot(snapshot)
	}
	return ret, gas, err
}

// CallCode executes the contract associated with the addr with the given input
// as parameters. It also handles any necessary value transfer required and takes
// the necessary steps to create accounts and reverses the state in case of an
// execution error or failed value transfer.
//
// CallCode differs from Call in the sense that it executes the given address'
// code with the caller as context.
<<<<<<< HEAD
func (evm *EVM) CallCode(caller ContractRef, addr common.Address, input []byte, gas uint64, value *uint256.Int) (ret []byte, leftOverGas uint64, err error) {
	caller = evm.maybeOverrideCaller(caller)
=======
func (evm *EVM) CallCode(caller common.Address, addr common.Address, input []byte, gas uint64, value *uint256.Int) (ret []byte, leftOverGas uint64, err error) {
>>>>>>> 612c9e0f
	// Invoke tracer hooks that signal entering/exiting a call frame
	if evm.Config.Tracer != nil {
		evm.captureBegin(evm.depth, CALLCODE, caller, addr, input, gas, value.ToBig())
		defer func(startGas uint64) {
			evm.captureEnd(evm.depth, startGas, leftOverGas, ret, err)
		}(gas)
	}
	// Fail if we're trying to execute above the call depth limit
	if evm.depth > int(params.CallCreateDepth) {
		return nil, gas, ErrDepth
	}
	// Fail if we're trying to transfer more than the available balance
	// Note although it's noop to transfer X ether to caller itself. But
	// if caller doesn't have enough balance, it would be an error to allow
	// over-charging itself. So the check here is necessary.
	if !evm.Context.CanTransfer(evm.StateDB, caller, value) {
		return nil, gas, ErrInsufficientBalance
	}
	var snapshot = evm.StateDB.Snapshot()

	// It is allowed to call precompiles, even via delegatecall
	if p, isPrecompile := evm.precompile(addr); isPrecompile {
		ret, gas, err = RunPrecompiledContract(p, input, gas, evm.Config.Tracer)
	} else {
		// Initialise a new contract and set the code that is to be used by the EVM.
		// The contract is a scoped environment for this execution context only.
		contract := NewContract(caller, caller, value, gas, evm.jumpDests)
		contract.SetCallCode(evm.resolveCodeHash(addr), evm.resolveCode(addr))
		ret, err = evm.interpreter.Run(contract, input, false)
		gas = contract.Gas
	}
	if err != nil {
		evm.StateDB.RevertToSnapshot(snapshot)
		if err != ErrExecutionReverted {
			if evm.Config.Tracer != nil && evm.Config.Tracer.OnGasChange != nil {
				evm.Config.Tracer.OnGasChange(gas, 0, tracing.GasChangeCallFailedExecution)
			}
			gas = 0
		}
	}
	return ret, gas, err
}

// DelegateCall executes the contract associated with the addr with the given input
// as parameters. It reverses the state in case of an execution error.
//
// DelegateCall differs from CallCode in the sense that it executes the given address'
// code with the caller as context and the caller is set to the caller of the caller.
<<<<<<< HEAD
func (evm *EVM) DelegateCall(caller ContractRef, addr common.Address, input []byte, gas uint64) (ret []byte, leftOverGas uint64, err error) {
	caller = evm.maybeOverrideCaller(caller)
	// Invoke tracer hooks that signal entering/exiting a call frame
	if evm.Config.Tracer != nil {
		// NOTE: caller must, at all times be a contract. It should never happen
		// that caller is something other than a Contract.
		parent := caller.(interface{ Value() *uint256.Int })
		// DELEGATECALL inherits value from parent call
		evm.captureBegin(evm.depth, DELEGATECALL, caller.Address(), addr, input, gas, parent.Value().ToBig())
=======
func (evm *EVM) DelegateCall(originCaller common.Address, caller common.Address, addr common.Address, input []byte, gas uint64, value *uint256.Int) (ret []byte, leftOverGas uint64, err error) {
	// Invoke tracer hooks that signal entering/exiting a call frame
	if evm.Config.Tracer != nil {
		// DELEGATECALL inherits value from parent call
		evm.captureBegin(evm.depth, DELEGATECALL, caller, addr, input, gas, value.ToBig())
>>>>>>> 612c9e0f
		defer func(startGas uint64) {
			evm.captureEnd(evm.depth, startGas, leftOverGas, ret, err)
		}(gas)
	}
	// Fail if we're trying to execute above the call depth limit
	if evm.depth > int(params.CallCreateDepth) {
		return nil, gas, ErrDepth
	}
	var snapshot = evm.StateDB.Snapshot()

	// It is allowed to call precompiles, even via delegatecall
	if p, isPrecompile := evm.precompile(addr); isPrecompile {
		ret, gas, err = RunPrecompiledContract(p, input, gas, evm.Config.Tracer)
	} else {
		// Initialise a new contract and make initialise the delegate values
		//
		// Note: The value refers to the original value from the parent call.
		contract := NewContract(originCaller, caller, value, gas, evm.jumpDests)
		contract.SetCallCode(evm.resolveCodeHash(addr), evm.resolveCode(addr))
		ret, err = evm.interpreter.Run(contract, input, false)
		gas = contract.Gas
	}
	if err != nil {
		evm.StateDB.RevertToSnapshot(snapshot)
		if err != ErrExecutionReverted {
			if evm.Config.Tracer != nil && evm.Config.Tracer.OnGasChange != nil {
				evm.Config.Tracer.OnGasChange(gas, 0, tracing.GasChangeCallFailedExecution)
			}
			gas = 0
		}
	}
	return ret, gas, err
}

// StaticCall executes the contract associated with the addr with the given input
// as parameters while disallowing any modifications to the state during the call.
// Opcodes that attempt to perform such modifications will result in exceptions
// instead of performing the modifications.
<<<<<<< HEAD
func (evm *EVM) StaticCall(caller ContractRef, addr common.Address, input []byte, gas uint64) (ret []byte, leftOverGas uint64, err error) {
	caller = evm.maybeOverrideCaller(caller)
=======
func (evm *EVM) StaticCall(caller common.Address, addr common.Address, input []byte, gas uint64) (ret []byte, leftOverGas uint64, err error) {
>>>>>>> 612c9e0f
	// Invoke tracer hooks that signal entering/exiting a call frame
	if evm.Config.Tracer != nil {
		evm.captureBegin(evm.depth, STATICCALL, caller, addr, input, gas, nil)
		defer func(startGas uint64) {
			evm.captureEnd(evm.depth, startGas, leftOverGas, ret, err)
		}(gas)
	}
	// Fail if we're trying to execute above the call depth limit
	if evm.depth > int(params.CallCreateDepth) {
		return nil, gas, ErrDepth
	}
	// We take a snapshot here. This is a bit counter-intuitive, and could probably be skipped.
	// However, even a staticcall is considered a 'touch'. On mainnet, static calls were introduced
	// after all empty accounts were deleted, so this is not required. However, if we omit this,
	// then certain tests start failing; stRevertTest/RevertPrecompiledTouchExactOOG.json.
	// We could change this, but for now it's left for legacy reasons
	var snapshot = evm.StateDB.Snapshot()

	// We do an AddBalance of zero here, just in order to trigger a touch.
	// This doesn't matter on Mainnet, where all empties are gone at the time of Byzantium,
	// but is the correct thing to do and matters on other networks, in tests, and potential
	// future scenarios
	evm.StateDB.AddBalance(addr, new(uint256.Int), tracing.BalanceChangeTouchAccount)

	if p, isPrecompile := evm.precompile(addr); isPrecompile {
		ret, gas, err = RunPrecompiledContract(p, input, gas, evm.Config.Tracer)
	} else {
		// Initialise a new contract and set the code that is to be used by the EVM.
		// The contract is a scoped environment for this execution context only.
		contract := NewContract(caller, addr, new(uint256.Int), gas, evm.jumpDests)
		contract.SetCallCode(evm.resolveCodeHash(addr), evm.resolveCode(addr))

		// When an error was returned by the EVM or when setting the creation code
		// above we revert to the snapshot and consume any gas remaining. Additionally
		// when we're in Homestead this also counts for code storage gas errors.
		ret, err = evm.interpreter.Run(contract, input, true)
		gas = contract.Gas
	}
	if err != nil {
		evm.StateDB.RevertToSnapshot(snapshot)
		if err != ErrExecutionReverted {
			if evm.Config.Tracer != nil && evm.Config.Tracer.OnGasChange != nil {
				evm.Config.Tracer.OnGasChange(gas, 0, tracing.GasChangeCallFailedExecution)
			}

			gas = 0
		}
	}
	return ret, gas, err
}

// create creates a new contract using code as deployment code.
func (evm *EVM) create(caller common.Address, code []byte, gas uint64, value *uint256.Int, address common.Address, typ OpCode) (ret []byte, createAddress common.Address, leftOverGas uint64, err error) {
	if evm.Config.Tracer != nil {
		evm.captureBegin(evm.depth, typ, caller, address, code, gas, value.ToBig())
		defer func(startGas uint64) {
			evm.captureEnd(evm.depth, startGas, leftOverGas, ret, err)
		}(gas)
	}
	// Depth check execution. Fail if we're trying to execute above the
	// limit.
	if evm.depth > int(params.CallCreateDepth) {
		return nil, common.Address{}, gas, ErrDepth
	}
	if !evm.Context.CanTransfer(evm.StateDB, caller, value) {
		return nil, common.Address{}, gas, ErrInsufficientBalance
	}
	nonce := evm.StateDB.GetNonce(caller)
	if nonce+1 < nonce {
		return nil, common.Address{}, gas, ErrNonceUintOverflow
	}
	evm.StateDB.SetNonce(caller, nonce+1, tracing.NonceChangeContractCreator)

	// Charge the contract creation init gas in verkle mode
	if evm.chainRules.IsEIP4762 {
		statelessGas := evm.AccessEvents.ContractCreatePreCheckGas(address)
		if statelessGas > gas {
			return nil, common.Address{}, 0, ErrOutOfGas
		}
		if evm.Config.Tracer != nil && evm.Config.Tracer.OnGasChange != nil {
			evm.Config.Tracer.OnGasChange(gas, gas-statelessGas, tracing.GasChangeWitnessContractCollisionCheck)
		}
		gas = gas - statelessGas
	}

	// We add this to the access list _before_ taking a snapshot. Even if the
	// creation fails, the access-list change should not be rolled back.
	if evm.chainRules.IsEIP2929 {
		evm.StateDB.AddAddressToAccessList(address)
	}
	// Ensure there's no existing contract already at the designated address.
	// Account is regarded as existent if any of these three conditions is met:
	// - the nonce is non-zero
	// - the code is non-empty
	// - the storage is non-empty
	contractHash := evm.StateDB.GetCodeHash(address)
	storageRoot := evm.StateDB.GetStorageRoot(address)
	if evm.StateDB.GetNonce(address) != 0 ||
		(contractHash != (common.Hash{}) && contractHash != types.EmptyCodeHash) || // non-empty code
		(storageRoot != (common.Hash{}) && storageRoot != types.EmptyRootHash) { // non-empty storage
		if evm.Config.Tracer != nil && evm.Config.Tracer.OnGasChange != nil {
			evm.Config.Tracer.OnGasChange(gas, 0, tracing.GasChangeCallFailedExecution)
		}
		return nil, common.Address{}, 0, ErrContractAddressCollision
	}
	// Create a new account on the state only if the object was not present.
	// It might be possible the contract code is deployed to a pre-existent
	// account with non-zero balance.
	snapshot := evm.StateDB.Snapshot()
	if !evm.StateDB.Exist(address) {
		evm.StateDB.CreateAccount(address)
	}
	// CreateContract means that regardless of whether the account previously existed
	// in the state trie or not, it _now_ becomes created as a _contract_ account.
	// This is performed _prior_ to executing the initcode,  since the initcode
	// acts inside that account.
	evm.StateDB.CreateContract(address)

	if evm.chainRules.IsEIP158 {
		evm.StateDB.SetNonce(address, 1, tracing.NonceChangeNewContract)
	}
	// Charge the contract creation init gas in verkle mode
	if evm.chainRules.IsEIP4762 {
		statelessGas := evm.AccessEvents.ContractCreateInitGas(address)
		if statelessGas > gas {
			return nil, common.Address{}, 0, ErrOutOfGas
		}
		if evm.Config.Tracer != nil && evm.Config.Tracer.OnGasChange != nil {
			evm.Config.Tracer.OnGasChange(gas, gas-statelessGas, tracing.GasChangeWitnessContractInit)
		}
		gas = gas - statelessGas
	}
	evm.Context.Transfer(evm.StateDB, caller, address, value)

	// Initialise a new contract and set the code that is to be used by the EVM.
	// The contract is a scoped environment for this execution context only.
	contract := NewContract(caller, address, value, gas, evm.jumpDests)

	// Explicitly set the code to a null hash to prevent caching of jump analysis
	// for the initialization code.
	contract.SetCallCode(common.Hash{}, code)
	contract.IsDeployment = true

	ret, err = evm.initNewContract(contract, address)
	if err != nil && (evm.chainRules.IsHomestead || err != ErrCodeStoreOutOfGas) {
		evm.StateDB.RevertToSnapshot(snapshot)
		if err != ErrExecutionReverted {
			contract.UseGas(contract.Gas, evm.Config.Tracer, tracing.GasChangeCallFailedExecution)
		}
	}
	return ret, address, contract.Gas, err
}

// initNewContract runs a new contract's creation code, performs checks on the
// resulting code that is to be deployed, and consumes necessary gas.
func (evm *EVM) initNewContract(contract *Contract, address common.Address) ([]byte, error) {
	ret, err := evm.interpreter.Run(contract, nil, false)
	if err != nil {
		return ret, err
	}

	// Check whether the max code size has been exceeded, assign err if the case.
	if evm.chainRules.IsEIP158 && len(ret) > params.MaxCodeSize && !evm.Config.NoMaxCodeSize {
		return ret, ErrMaxCodeSizeExceeded
	}

	// Reject code starting with 0xEF if EIP-3541 is enabled.
	if len(ret) >= 1 && ret[0] == 0xEF && evm.chainRules.IsLondon {
		return ret, ErrInvalidCode
	}

	if !evm.chainRules.IsEIP4762 {
		createDataGas := uint64(len(ret)) * params.CreateDataGas
		if !contract.UseGas(createDataGas, evm.Config.Tracer, tracing.GasChangeCallCodeStorage) {
			return ret, ErrCodeStoreOutOfGas
		}
	} else {
		if len(ret) > 0 && !contract.UseGas(evm.AccessEvents.CodeChunksRangeGas(address, 0, uint64(len(ret)), uint64(len(ret)), true), evm.Config.Tracer, tracing.GasChangeWitnessCodeChunk) {
			return ret, ErrCodeStoreOutOfGas
		}
	}

	evm.StateDB.SetCode(address, ret)
	return ret, nil
}

// Create creates a new contract using code as deployment code.
<<<<<<< HEAD
func (evm *EVM) Create(caller ContractRef, code []byte, gas uint64, value *uint256.Int) (ret []byte, contractAddr common.Address, leftOverGas uint64, err error) {
	caller = evm.maybeOverrideCaller(caller)
	contractAddr = crypto.CreateAddress(caller.Address(), evm.StateDB.GetNonce(caller.Address()))
	return evm.create(caller, &codeAndHash{code: code}, gas, value, contractAddr, CREATE)
=======
func (evm *EVM) Create(caller common.Address, code []byte, gas uint64, value *uint256.Int) (ret []byte, contractAddr common.Address, leftOverGas uint64, err error) {
	contractAddr = crypto.CreateAddress(caller, evm.StateDB.GetNonce(caller))
	return evm.create(caller, code, gas, value, contractAddr, CREATE)
>>>>>>> 612c9e0f
}

// Create2 creates a new contract using code as deployment code.
//
// The different between Create2 with Create is Create2 uses keccak256(0xff ++ msg.sender ++ salt ++ keccak256(init_code))[12:]
// instead of the usual sender-and-nonce-hash as the address where the contract is initialized at.
<<<<<<< HEAD
func (evm *EVM) Create2(caller ContractRef, code []byte, gas uint64, endowment *uint256.Int, salt *uint256.Int) (ret []byte, contractAddr common.Address, leftOverGas uint64, err error) {
	caller = evm.maybeOverrideCaller(caller)
	codeAndHash := &codeAndHash{code: code}
	contractAddr = crypto.CreateAddress2(caller.Address(), salt.Bytes32(), codeAndHash.Hash().Bytes())
	return evm.create(caller, codeAndHash, gas, endowment, contractAddr, CREATE2)
=======
func (evm *EVM) Create2(caller common.Address, code []byte, gas uint64, endowment *uint256.Int, salt *uint256.Int) (ret []byte, contractAddr common.Address, leftOverGas uint64, err error) {
	contractAddr = crypto.CreateAddress2(caller, salt.Bytes32(), crypto.Keccak256(code))
	return evm.create(caller, code, gas, endowment, contractAddr, CREATE2)
>>>>>>> 612c9e0f
}

// resolveCode returns the code associated with the provided account. After
// Prague, it can also resolve code pointed to by a delegation designator.
func (evm *EVM) resolveCode(addr common.Address) []byte {
	code := evm.StateDB.GetCode(addr)
	if !evm.chainRules.IsPrague {
		return code
	}
	if target, ok := types.ParseDelegation(code); ok {
		// Note we only follow one level of delegation.
		return evm.StateDB.GetCode(target)
	}
	return code
}

// resolveCodeHash returns the code hash associated with the provided address.
// After Prague, it can also resolve code hash of the account pointed to by a
// delegation designator. Although this is not accessible in the EVM it is used
// internally to associate jumpdest analysis to code.
func (evm *EVM) resolveCodeHash(addr common.Address) common.Hash {
	if evm.chainRules.IsPrague {
		code := evm.StateDB.GetCode(addr)
		if target, ok := types.ParseDelegation(code); ok {
			// Note we only follow one level of delegation.
			return evm.StateDB.GetCodeHash(target)
		}
	}
	return evm.StateDB.GetCodeHash(addr)
}

// ChainConfig returns the environment's chain configuration
func (evm *EVM) ChainConfig() *params.ChainConfig { return evm.chainConfig }

func (evm *EVM) captureBegin(depth int, typ OpCode, from common.Address, to common.Address, input []byte, startGas uint64, value *big.Int) {
	tracer := evm.Config.Tracer
	if tracer.OnEnter != nil {
		tracer.OnEnter(depth, byte(typ), from, to, input, startGas, value)
	}
	if tracer.OnGasChange != nil {
		tracer.OnGasChange(0, startGas, tracing.GasChangeCallInitialBalance)
	}
}

func (evm *EVM) captureEnd(depth int, startGas uint64, leftOverGas uint64, ret []byte, err error) {
	tracer := evm.Config.Tracer
	if leftOverGas != 0 && tracer.OnGasChange != nil {
		tracer.OnGasChange(leftOverGas, 0, tracing.GasChangeCallLeftOverReturned)
	}
	var reverted bool
	if err != nil {
		reverted = true
	}
	if !evm.chainRules.IsHomestead && errors.Is(err, ErrCodeStoreOutOfGas) {
		reverted = false
	}
	if tracer.OnExit != nil {
		tracer.OnExit(depth, ret, startGas-leftOverGas, VMErrorFromErr(err), reverted)
	}
}

// GetVMContext provides context about the block being executed as well as state
// to the tracers.
func (evm *EVM) GetVMContext() *tracing.VMContext {
	return &tracing.VMContext{
		Coinbase:    evm.Context.Coinbase,
		BlockNumber: evm.Context.BlockNumber,
		Time:        evm.Context.Time,
		Random:      evm.Context.Random,
		BaseFee:     evm.Context.BaseFee,
		StateDB:     evm.StateDB,
	}
}<|MERGE_RESOLUTION|>--- conflicted
+++ resolved
@@ -185,33 +185,24 @@
 	return evm.interpreter
 }
 
-<<<<<<< HEAD
 // OP-Stack addition
-func (evm *EVM) maybeOverrideCaller(caller ContractRef) ContractRef {
+func (evm *EVM) maybeOverrideCaller(caller common.Address) common.Address {
 	if evm.Config.CallerOverride != nil {
 		return evm.Config.CallerOverride(caller)
 	}
 	return caller
 }
 
-func isSystemCall(caller ContractRef) bool {
-	return caller.Address() == params.SystemAddress
-=======
 func isSystemCall(caller common.Address) bool {
 	return caller == params.SystemAddress
->>>>>>> 612c9e0f
 }
 
 // Call executes the contract associated with the addr with the given input as
 // parameters. It also handles any necessary value transfer required and takse
 // the necessary steps to create accounts and reverses the state in case of an
 // execution error or failed value transfer.
-<<<<<<< HEAD
-func (evm *EVM) Call(caller ContractRef, addr common.Address, input []byte, gas uint64, value *uint256.Int) (ret []byte, leftOverGas uint64, err error) {
+func (evm *EVM) Call(caller common.Address, addr common.Address, input []byte, gas uint64, value *uint256.Int) (ret []byte, leftOverGas uint64, err error) {
 	caller = evm.maybeOverrideCaller(caller)
-=======
-func (evm *EVM) Call(caller common.Address, addr common.Address, input []byte, gas uint64, value *uint256.Int) (ret []byte, leftOverGas uint64, err error) {
->>>>>>> 612c9e0f
 	// Capture the tracer start/end events in debug mode
 	if evm.Config.Tracer != nil {
 		evm.captureBegin(evm.depth, CALL, caller, addr, input, gas, value.ToBig())
@@ -291,12 +282,8 @@
 //
 // CallCode differs from Call in the sense that it executes the given address'
 // code with the caller as context.
-<<<<<<< HEAD
-func (evm *EVM) CallCode(caller ContractRef, addr common.Address, input []byte, gas uint64, value *uint256.Int) (ret []byte, leftOverGas uint64, err error) {
+func (evm *EVM) CallCode(caller common.Address, addr common.Address, input []byte, gas uint64, value *uint256.Int) (ret []byte, leftOverGas uint64, err error) {
 	caller = evm.maybeOverrideCaller(caller)
-=======
-func (evm *EVM) CallCode(caller common.Address, addr common.Address, input []byte, gas uint64, value *uint256.Int) (ret []byte, leftOverGas uint64, err error) {
->>>>>>> 612c9e0f
 	// Invoke tracer hooks that signal entering/exiting a call frame
 	if evm.Config.Tracer != nil {
 		evm.captureBegin(evm.depth, CALLCODE, caller, addr, input, gas, value.ToBig())
@@ -345,23 +332,12 @@
 //
 // DelegateCall differs from CallCode in the sense that it executes the given address'
 // code with the caller as context and the caller is set to the caller of the caller.
-<<<<<<< HEAD
-func (evm *EVM) DelegateCall(caller ContractRef, addr common.Address, input []byte, gas uint64) (ret []byte, leftOverGas uint64, err error) {
+func (evm *EVM) DelegateCall(originCaller common.Address, caller common.Address, addr common.Address, input []byte, gas uint64, value *uint256.Int) (ret []byte, leftOverGas uint64, err error) {
 	caller = evm.maybeOverrideCaller(caller)
-	// Invoke tracer hooks that signal entering/exiting a call frame
-	if evm.Config.Tracer != nil {
-		// NOTE: caller must, at all times be a contract. It should never happen
-		// that caller is something other than a Contract.
-		parent := caller.(interface{ Value() *uint256.Int })
-		// DELEGATECALL inherits value from parent call
-		evm.captureBegin(evm.depth, DELEGATECALL, caller.Address(), addr, input, gas, parent.Value().ToBig())
-=======
-func (evm *EVM) DelegateCall(originCaller common.Address, caller common.Address, addr common.Address, input []byte, gas uint64, value *uint256.Int) (ret []byte, leftOverGas uint64, err error) {
 	// Invoke tracer hooks that signal entering/exiting a call frame
 	if evm.Config.Tracer != nil {
 		// DELEGATECALL inherits value from parent call
 		evm.captureBegin(evm.depth, DELEGATECALL, caller, addr, input, gas, value.ToBig())
->>>>>>> 612c9e0f
 		defer func(startGas uint64) {
 			evm.captureEnd(evm.depth, startGas, leftOverGas, ret, err)
 		}(gas)
@@ -400,12 +376,8 @@
 // as parameters while disallowing any modifications to the state during the call.
 // Opcodes that attempt to perform such modifications will result in exceptions
 // instead of performing the modifications.
-<<<<<<< HEAD
-func (evm *EVM) StaticCall(caller ContractRef, addr common.Address, input []byte, gas uint64) (ret []byte, leftOverGas uint64, err error) {
+func (evm *EVM) StaticCall(caller common.Address, addr common.Address, input []byte, gas uint64) (ret []byte, leftOverGas uint64, err error) {
 	caller = evm.maybeOverrideCaller(caller)
-=======
-func (evm *EVM) StaticCall(caller common.Address, addr common.Address, input []byte, gas uint64) (ret []byte, leftOverGas uint64, err error) {
->>>>>>> 612c9e0f
 	// Invoke tracer hooks that signal entering/exiting a call frame
 	if evm.Config.Tracer != nil {
 		evm.captureBegin(evm.depth, STATICCALL, caller, addr, input, gas, nil)
@@ -593,33 +565,20 @@
 }
 
 // Create creates a new contract using code as deployment code.
-<<<<<<< HEAD
-func (evm *EVM) Create(caller ContractRef, code []byte, gas uint64, value *uint256.Int) (ret []byte, contractAddr common.Address, leftOverGas uint64, err error) {
+func (evm *EVM) Create(caller common.Address, code []byte, gas uint64, value *uint256.Int) (ret []byte, contractAddr common.Address, leftOverGas uint64, err error) {
 	caller = evm.maybeOverrideCaller(caller)
-	contractAddr = crypto.CreateAddress(caller.Address(), evm.StateDB.GetNonce(caller.Address()))
-	return evm.create(caller, &codeAndHash{code: code}, gas, value, contractAddr, CREATE)
-=======
-func (evm *EVM) Create(caller common.Address, code []byte, gas uint64, value *uint256.Int) (ret []byte, contractAddr common.Address, leftOverGas uint64, err error) {
 	contractAddr = crypto.CreateAddress(caller, evm.StateDB.GetNonce(caller))
 	return evm.create(caller, code, gas, value, contractAddr, CREATE)
->>>>>>> 612c9e0f
 }
 
 // Create2 creates a new contract using code as deployment code.
 //
 // The different between Create2 with Create is Create2 uses keccak256(0xff ++ msg.sender ++ salt ++ keccak256(init_code))[12:]
 // instead of the usual sender-and-nonce-hash as the address where the contract is initialized at.
-<<<<<<< HEAD
-func (evm *EVM) Create2(caller ContractRef, code []byte, gas uint64, endowment *uint256.Int, salt *uint256.Int) (ret []byte, contractAddr common.Address, leftOverGas uint64, err error) {
+func (evm *EVM) Create2(caller common.Address, code []byte, gas uint64, endowment *uint256.Int, salt *uint256.Int) (ret []byte, contractAddr common.Address, leftOverGas uint64, err error) {
 	caller = evm.maybeOverrideCaller(caller)
-	codeAndHash := &codeAndHash{code: code}
-	contractAddr = crypto.CreateAddress2(caller.Address(), salt.Bytes32(), codeAndHash.Hash().Bytes())
-	return evm.create(caller, codeAndHash, gas, endowment, contractAddr, CREATE2)
-=======
-func (evm *EVM) Create2(caller common.Address, code []byte, gas uint64, endowment *uint256.Int, salt *uint256.Int) (ret []byte, contractAddr common.Address, leftOverGas uint64, err error) {
 	contractAddr = crypto.CreateAddress2(caller, salt.Bytes32(), crypto.Keccak256(code))
 	return evm.create(caller, code, gas, endowment, contractAddr, CREATE2)
->>>>>>> 612c9e0f
 }
 
 // resolveCode returns the code associated with the provided account. After
