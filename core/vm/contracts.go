// Copyright 2014 The go-ethereum Authors
// This file is part of the go-ethereum library.
//
// The go-ethereum library is free software: you can redistribute it and/or modify
// it under the terms of the GNU Lesser General Public License as published by
// the Free Software Foundation, either version 3 of the License, or
// (at your option) any later version.
//
// The go-ethereum library is distributed in the hope that it will be useful,
// but WITHOUT ANY WARRANTY; without even the implied warranty of
// MERCHANTABILITY or FITNESS FOR A PARTICULAR PURPOSE. See the
// GNU Lesser General Public License for more details.
//
// You should have received a copy of the GNU Lesser General Public License
// along with the go-ethereum library. If not, see <http://www.gnu.org/licenses/>.

package vm

import (
	"crypto/sha256"
	"encoding/binary"
	"errors"
	"fmt"
	"maps"
	"math"
	"math/big"

	"github.com/consensys/gnark-crypto/ecc"
	bls12381 "github.com/consensys/gnark-crypto/ecc/bls12-381"
	"github.com/consensys/gnark-crypto/ecc/bls12-381/fp"
	"github.com/consensys/gnark-crypto/ecc/bls12-381/fr"
	"github.com/ethereum/go-ethereum/common"
	"github.com/ethereum/go-ethereum/common/bitutil"
	"github.com/ethereum/go-ethereum/core/tracing"
	"github.com/ethereum/go-ethereum/crypto"
	"github.com/ethereum/go-ethereum/crypto/blake2b"
	"github.com/ethereum/go-ethereum/crypto/bn256"
	"github.com/ethereum/go-ethereum/crypto/kzg4844"
	"github.com/ethereum/go-ethereum/crypto/secp256r1"
	"github.com/ethereum/go-ethereum/params"
	"golang.org/x/crypto/ripemd160"
)

// PrecompiledContract is the basic interface for native Go contracts. The implementation
// requires a deterministic gas count based on the input size of the Run method of the
// contract.
type PrecompiledContract interface {
	RequiredGas(input []byte) uint64  // RequiredPrice calculates the contract gas use
	Run(input []byte) ([]byte, error) // Run runs the precompiled contract
	Name() string
}

// PrecompiledContracts contains the precompiled contracts supported at the given fork.
type PrecompiledContracts map[common.Address]PrecompiledContract

// PrecompiledContractsHomestead contains the default set of pre-compiled Ethereum
// contracts used in the Frontier and Homestead releases.
var PrecompiledContractsHomestead = PrecompiledContracts{
	common.BytesToAddress([]byte{0x1}): &ecrecover{},
	common.BytesToAddress([]byte{0x2}): &sha256hash{},
	common.BytesToAddress([]byte{0x3}): &ripemd160hash{},
	common.BytesToAddress([]byte{0x4}): &dataCopy{},
}

// PrecompiledContractsByzantium contains the default set of pre-compiled Ethereum
// contracts used in the Byzantium release.
var PrecompiledContractsByzantium = PrecompiledContracts{
	common.BytesToAddress([]byte{0x1}): &ecrecover{},
	common.BytesToAddress([]byte{0x2}): &sha256hash{},
	common.BytesToAddress([]byte{0x3}): &ripemd160hash{},
	common.BytesToAddress([]byte{0x4}): &dataCopy{},
	common.BytesToAddress([]byte{0x5}): &bigModExp{eip2565: false, eip7823: false, eip7883: false},
	common.BytesToAddress([]byte{0x6}): &bn256AddByzantium{},
	common.BytesToAddress([]byte{0x7}): &bn256ScalarMulByzantium{},
	common.BytesToAddress([]byte{0x8}): &bn256PairingByzantium{},
}

// PrecompiledContractsIstanbul contains the default set of pre-compiled Ethereum
// contracts used in the Istanbul release.
var PrecompiledContractsIstanbul = PrecompiledContracts{
	common.BytesToAddress([]byte{0x1}): &ecrecover{},
	common.BytesToAddress([]byte{0x2}): &sha256hash{},
	common.BytesToAddress([]byte{0x3}): &ripemd160hash{},
	common.BytesToAddress([]byte{0x4}): &dataCopy{},
	common.BytesToAddress([]byte{0x5}): &bigModExp{eip2565: false, eip7823: false, eip7883: false},
	common.BytesToAddress([]byte{0x6}): &bn256AddIstanbul{},
	common.BytesToAddress([]byte{0x7}): &bn256ScalarMulIstanbul{},
	common.BytesToAddress([]byte{0x8}): &bn256PairingIstanbul{},
	common.BytesToAddress([]byte{0x9}): &blake2F{},
}

// PrecompiledContractsBerlin contains the default set of pre-compiled Ethereum
// contracts used in the Berlin release.
var PrecompiledContractsBerlin = PrecompiledContracts{
	common.BytesToAddress([]byte{0x1}): &ecrecover{},
	common.BytesToAddress([]byte{0x2}): &sha256hash{},
	common.BytesToAddress([]byte{0x3}): &ripemd160hash{},
	common.BytesToAddress([]byte{0x4}): &dataCopy{},
	common.BytesToAddress([]byte{0x5}): &bigModExp{eip2565: true, eip7823: false, eip7883: false},
	common.BytesToAddress([]byte{0x6}): &bn256AddIstanbul{},
	common.BytesToAddress([]byte{0x7}): &bn256ScalarMulIstanbul{},
	common.BytesToAddress([]byte{0x8}): &bn256PairingIstanbul{},
	common.BytesToAddress([]byte{0x9}): &blake2F{},
}

// PrecompiledContractsCancun contains the default set of pre-compiled Ethereum
// contracts used in the Cancun release.
var PrecompiledContractsCancun = PrecompiledContracts{
	common.BytesToAddress([]byte{0x1}): &ecrecover{},
	common.BytesToAddress([]byte{0x2}): &sha256hash{},
	common.BytesToAddress([]byte{0x3}): &ripemd160hash{},
	common.BytesToAddress([]byte{0x4}): &dataCopy{},
	common.BytesToAddress([]byte{0x5}): &bigModExp{eip2565: true, eip7823: false, eip7883: false},
	common.BytesToAddress([]byte{0x6}): &bn256AddIstanbul{},
	common.BytesToAddress([]byte{0x7}): &bn256ScalarMulIstanbul{},
	common.BytesToAddress([]byte{0x8}): &bn256PairingIstanbul{},
	common.BytesToAddress([]byte{0x9}): &blake2F{},
	common.BytesToAddress([]byte{0xa}): &kzgPointEvaluation{},
}

// PrecompiledContractsPrague contains the set of pre-compiled Ethereum
// contracts used in the Prague release.
var PrecompiledContractsPrague = PrecompiledContracts{
	common.BytesToAddress([]byte{0x01}): &ecrecover{},
	common.BytesToAddress([]byte{0x02}): &sha256hash{},
	common.BytesToAddress([]byte{0x03}): &ripemd160hash{},
	common.BytesToAddress([]byte{0x04}): &dataCopy{},
	common.BytesToAddress([]byte{0x05}): &bigModExp{eip2565: true, eip7823: false, eip7883: false},
	common.BytesToAddress([]byte{0x06}): &bn256AddIstanbul{},
	common.BytesToAddress([]byte{0x07}): &bn256ScalarMulIstanbul{},
	common.BytesToAddress([]byte{0x08}): &bn256PairingIstanbul{},
	common.BytesToAddress([]byte{0x09}): &blake2F{},
	common.BytesToAddress([]byte{0x0a}): &kzgPointEvaluation{},
	common.BytesToAddress([]byte{0x0b}): &bls12381G1Add{},
	common.BytesToAddress([]byte{0x0c}): &bls12381G1MultiExp{},
	common.BytesToAddress([]byte{0x0d}): &bls12381G2Add{},
	common.BytesToAddress([]byte{0x0e}): &bls12381G2MultiExp{},
	common.BytesToAddress([]byte{0x0f}): &bls12381Pairing{},
	common.BytesToAddress([]byte{0x10}): &bls12381MapG1{},
	common.BytesToAddress([]byte{0x11}): &bls12381MapG2{},
}

var PrecompiledContractsBLS = PrecompiledContractsPrague

var PrecompiledContractsVerkle = PrecompiledContractsBerlin

// PrecompiledContractsOsaka contains the set of pre-compiled Ethereum
// contracts used in the Osaka release.
var PrecompiledContractsOsaka = PrecompiledContracts{
	common.BytesToAddress([]byte{0x01}): &ecrecover{},
	common.BytesToAddress([]byte{0x02}): &sha256hash{},
	common.BytesToAddress([]byte{0x03}): &ripemd160hash{},
	common.BytesToAddress([]byte{0x04}): &dataCopy{},
	common.BytesToAddress([]byte{0x05}): &bigModExp{eip2565: true, eip7823: true, eip7883: true},
	common.BytesToAddress([]byte{0x06}): &bn256AddIstanbul{},
	common.BytesToAddress([]byte{0x07}): &bn256ScalarMulIstanbul{},
	common.BytesToAddress([]byte{0x08}): &bn256PairingIstanbul{},
	common.BytesToAddress([]byte{0x09}): &blake2F{},
	common.BytesToAddress([]byte{0x0a}): &kzgPointEvaluation{},
	common.BytesToAddress([]byte{0x0b}): &bls12381G1Add{},
	common.BytesToAddress([]byte{0x0c}): &bls12381G1MultiExp{},
	common.BytesToAddress([]byte{0x0d}): &bls12381G2Add{},
	common.BytesToAddress([]byte{0x0e}): &bls12381G2MultiExp{},
	common.BytesToAddress([]byte{0x0f}): &bls12381Pairing{},
	common.BytesToAddress([]byte{0x10}): &bls12381MapG1{},
	common.BytesToAddress([]byte{0x11}): &bls12381MapG2{},

	common.BytesToAddress([]byte{0x1, 0x00}): &p256Verify{},
}

// PrecompiledContractsP256Verify contains the precompiled Ethereum
// contract specified in EIP-7212. This is exported for testing purposes.
var PrecompiledContractsP256Verify = PrecompiledContracts{
	common.BytesToAddress([]byte{0x1, 0x00}): &p256Verify{},
}

// PrecompiledContractsFjord contains the default set of pre-compiled Ethereum
// contracts used in the Fjord release.
var PrecompiledContractsFjord = map[common.Address]PrecompiledContract{
	common.BytesToAddress([]byte{1}):          &ecrecover{},
	common.BytesToAddress([]byte{2}):          &sha256hash{},
	common.BytesToAddress([]byte{3}):          &ripemd160hash{},
	common.BytesToAddress([]byte{4}):          &dataCopy{},
	common.BytesToAddress([]byte{5}):          &bigModExp{eip2565: true},
	common.BytesToAddress([]byte{6}):          &bn256AddIstanbul{},
	common.BytesToAddress([]byte{7}):          &bn256ScalarMulIstanbul{},
	common.BytesToAddress([]byte{8}):          &bn256PairingIstanbul{},
	common.BytesToAddress([]byte{9}):          &blake2F{},
	common.BytesToAddress([]byte{0x0a}):       &kzgPointEvaluation{},
	common.BytesToAddress([]byte{0x01, 0x00}): &p256VerifyFjord{},
}

// PrecompiledContractsGranite contains the default set of pre-compiled Ethereum
// contracts used in the Granite release.
var PrecompiledContractsGranite = map[common.Address]PrecompiledContract{
	common.BytesToAddress([]byte{1}):          &ecrecover{},
	common.BytesToAddress([]byte{2}):          &sha256hash{},
	common.BytesToAddress([]byte{3}):          &ripemd160hash{},
	common.BytesToAddress([]byte{4}):          &dataCopy{},
	common.BytesToAddress([]byte{5}):          &bigModExp{eip2565: true},
	common.BytesToAddress([]byte{6}):          &bn256AddIstanbul{},
	common.BytesToAddress([]byte{7}):          &bn256ScalarMulIstanbul{},
	common.BytesToAddress([]byte{8}):          &bn256PairingGranite{},
	common.BytesToAddress([]byte{9}):          &blake2F{},
	common.BytesToAddress([]byte{0x0a}):       &kzgPointEvaluation{},
	common.BytesToAddress([]byte{0x01, 0x00}): &p256VerifyFjord{},
}

var PrecompiledContractsIsthmus = map[common.Address]PrecompiledContract{
	common.BytesToAddress([]byte{1}):          &ecrecover{},
	common.BytesToAddress([]byte{2}):          &sha256hash{},
	common.BytesToAddress([]byte{3}):          &ripemd160hash{},
	common.BytesToAddress([]byte{4}):          &dataCopy{},
	common.BytesToAddress([]byte{5}):          &bigModExp{eip2565: true},
	common.BytesToAddress([]byte{6}):          &bn256AddIstanbul{},
	common.BytesToAddress([]byte{7}):          &bn256ScalarMulIstanbul{},
	common.BytesToAddress([]byte{8}):          &bn256PairingGranite{},
	common.BytesToAddress([]byte{9}):          &blake2F{},
	common.BytesToAddress([]byte{0x0a}):       &kzgPointEvaluation{},
	common.BytesToAddress([]byte{0x0b}):       &bls12381G1Add{},
	common.BytesToAddress([]byte{0x0c}):       &bls12381G1MultiExpIsthmus{},
	common.BytesToAddress([]byte{0x0d}):       &bls12381G2Add{},
	common.BytesToAddress([]byte{0x0e}):       &bls12381G2MultiExpIsthmus{},
	common.BytesToAddress([]byte{0x0f}):       &bls12381PairingIsthmus{},
	common.BytesToAddress([]byte{0x10}):       &bls12381MapG1{},
	common.BytesToAddress([]byte{0x11}):       &bls12381MapG2{},
	common.BytesToAddress([]byte{0x01, 0x00}): &p256VerifyFjord{},
}

var (
	PrecompiledAddressesIsthmus   []common.Address
	PrecompiledAddressesGranite   []common.Address
	PrecompiledAddressesFjord     []common.Address
	PrecompiledAddressesOsaka     []common.Address
	PrecompiledAddressesPrague    []common.Address
	PrecompiledAddressesCancun    []common.Address
	PrecompiledAddressesBerlin    []common.Address
	PrecompiledAddressesIstanbul  []common.Address
	PrecompiledAddressesByzantium []common.Address
	PrecompiledAddressesHomestead []common.Address
)

func init() {
	for k := range PrecompiledContractsHomestead {
		PrecompiledAddressesHomestead = append(PrecompiledAddressesHomestead, k)
	}
	for k := range PrecompiledContractsByzantium {
		PrecompiledAddressesByzantium = append(PrecompiledAddressesByzantium, k)
	}
	for k := range PrecompiledContractsIstanbul {
		PrecompiledAddressesIstanbul = append(PrecompiledAddressesIstanbul, k)
	}
	for k := range PrecompiledContractsBerlin {
		PrecompiledAddressesBerlin = append(PrecompiledAddressesBerlin, k)
	}
	for k := range PrecompiledContractsCancun {
		PrecompiledAddressesCancun = append(PrecompiledAddressesCancun, k)
	}
	for k := range PrecompiledContractsPrague {
		PrecompiledAddressesPrague = append(PrecompiledAddressesPrague, k)
	}
	for k := range PrecompiledContractsOsaka {
		PrecompiledAddressesOsaka = append(PrecompiledAddressesOsaka, k)
	}
	for k := range PrecompiledContractsFjord {
		PrecompiledAddressesFjord = append(PrecompiledAddressesFjord, k)
	}
	for k := range PrecompiledContractsGranite {
		PrecompiledAddressesGranite = append(PrecompiledAddressesGranite, k)
	}
	for k := range PrecompiledContractsIsthmus {
		PrecompiledAddressesIsthmus = append(PrecompiledAddressesIsthmus, k)
	}
}

func activePrecompiledContracts(rules params.Rules) PrecompiledContracts {
	// note: the order of these switch cases is important
	switch {
	case rules.IsOptimismIsthmus:
		return PrecompiledContractsIsthmus
	case rules.IsOptimismGranite:
		return PrecompiledContractsGranite
	case rules.IsOptimismFjord:
		return PrecompiledContractsFjord
	case rules.IsVerkle:
		return PrecompiledContractsVerkle
	case rules.IsOsaka:
		return PrecompiledContractsOsaka
	case rules.IsPrague:
		return PrecompiledContractsPrague
	case rules.IsCancun:
		return PrecompiledContractsCancun
	case rules.IsBerlin:
		return PrecompiledContractsBerlin
	case rules.IsIstanbul:
		return PrecompiledContractsIstanbul
	case rules.IsByzantium:
		return PrecompiledContractsByzantium
	default:
		return PrecompiledContractsHomestead
	}
}

// ActivePrecompiledContracts returns a copy of precompiled contracts enabled with the current configuration.
func ActivePrecompiledContracts(rules params.Rules) PrecompiledContracts {
	return maps.Clone(activePrecompiledContracts(rules))
}

// ActivePrecompiles returns the precompile addresses enabled with the current configuration.
func ActivePrecompiles(rules params.Rules) []common.Address {
	switch {
	case rules.IsOptimismIsthmus:
		return PrecompiledAddressesIsthmus
	case rules.IsOptimismGranite:
		return PrecompiledAddressesGranite
	case rules.IsOptimismFjord:
		return PrecompiledAddressesFjord
	case rules.IsOsaka:
		return PrecompiledAddressesOsaka
	case rules.IsPrague:
		return PrecompiledAddressesPrague
	case rules.IsCancun:
		return PrecompiledAddressesCancun
	case rules.IsBerlin:
		return PrecompiledAddressesBerlin
	case rules.IsIstanbul:
		return PrecompiledAddressesIstanbul
	case rules.IsByzantium:
		return PrecompiledAddressesByzantium
	default:
		return PrecompiledAddressesHomestead
	}
}

// RunPrecompiledContract runs and evaluates the output of a precompiled contract.
// It returns
// - the returned bytes,
// - the _remaining_ gas,
// - any error that occurred
func RunPrecompiledContract(p PrecompiledContract, input []byte, suppliedGas uint64, logger *tracing.Hooks) (ret []byte, remainingGas uint64, err error) {
	gasCost := p.RequiredGas(input)
	if suppliedGas < gasCost {
		return nil, 0, ErrOutOfGas
	}
	if logger != nil && logger.OnGasChange != nil {
		logger.OnGasChange(suppliedGas, suppliedGas-gasCost, tracing.GasChangeCallPrecompiledContract)
	}
	suppliedGas -= gasCost
	output, err := p.Run(input)
	return output, suppliedGas, err
}

// ecrecover implemented as a native contract.
type ecrecover struct{}

func (c *ecrecover) RequiredGas(input []byte) uint64 {
	return params.EcrecoverGas
}

func (c *ecrecover) Run(input []byte) ([]byte, error) {
	const ecRecoverInputLength = 128

	input = common.RightPadBytes(input, ecRecoverInputLength)
	// "input" is (hash, v, r, s), each 32 bytes
	// but for ecrecover we want (r, s, v)

	r := new(big.Int).SetBytes(input[64:96])
	s := new(big.Int).SetBytes(input[96:128])
	v := input[63] - 27

	// tighter sig s values input homestead only apply to tx sigs
	if bitutil.TestBytes(input[32:63]) || !crypto.ValidateSignatureValues(v, r, s, false) {
		return nil, nil
	}
	// We must make sure not to modify the 'input', so placing the 'v' along with
	// the signature needs to be done on a new allocation
	sig := make([]byte, 65)
	copy(sig, input[64:128])
	sig[64] = v
	// v needs to be at the end for libsecp256k1
	pubKey, err := crypto.Ecrecover(input[:32], sig)
	// make sure the public key is a valid one
	if err != nil {
		return nil, nil
	}

	// the first byte of pubkey is bitcoin heritage
	return common.LeftPadBytes(crypto.Keccak256(pubKey[1:])[12:], 32), nil
}

func (c *ecrecover) Name() string {
	return "ECREC"
}

// SHA256 implemented as a native contract.
type sha256hash struct{}

// RequiredGas returns the gas required to execute the pre-compiled contract.
//
// This method does not require any overflow checking as the input size gas costs
// required for anything significant is so high it's impossible to pay for.
func (c *sha256hash) RequiredGas(input []byte) uint64 {
	return uint64(len(input)+31)/32*params.Sha256PerWordGas + params.Sha256BaseGas
}
func (c *sha256hash) Run(input []byte) ([]byte, error) {
	h := sha256.Sum256(input)
	return h[:], nil
}

func (c *sha256hash) Name() string {
	return "SHA256"
}

// RIPEMD160 implemented as a native contract.
type ripemd160hash struct{}

// RequiredGas returns the gas required to execute the pre-compiled contract.
//
// This method does not require any overflow checking as the input size gas costs
// required for anything significant is so high it's impossible to pay for.
func (c *ripemd160hash) RequiredGas(input []byte) uint64 {
	return uint64(len(input)+31)/32*params.Ripemd160PerWordGas + params.Ripemd160BaseGas
}
func (c *ripemd160hash) Run(input []byte) ([]byte, error) {
	ripemd := ripemd160.New()
	ripemd.Write(input)
	return common.LeftPadBytes(ripemd.Sum(nil), 32), nil
}

func (c *ripemd160hash) Name() string {
	return "RIPEMD160"
}

// data copy implemented as a native contract.
type dataCopy struct{}

// RequiredGas returns the gas required to execute the pre-compiled contract.
//
// This method does not require any overflow checking as the input size gas costs
// required for anything significant is so high it's impossible to pay for.
func (c *dataCopy) RequiredGas(input []byte) uint64 {
	return uint64(len(input)+31)/32*params.IdentityPerWordGas + params.IdentityBaseGas
}
func (c *dataCopy) Run(in []byte) ([]byte, error) {
	return common.CopyBytes(in), nil
}

func (c *dataCopy) Name() string {
	return "ID"
}

// bigModExp implements a native big integer exponential modular operation.
type bigModExp struct {
	eip2565 bool
	eip7823 bool
	eip7883 bool
}

var (
	big1      = big.NewInt(1)
	big3      = big.NewInt(3)
	big7      = big.NewInt(7)
	big20     = big.NewInt(20)
	big32     = big.NewInt(32)
	big64     = big.NewInt(64)
	big96     = big.NewInt(96)
	big480    = big.NewInt(480)
	big1024   = big.NewInt(1024)
	big3072   = big.NewInt(3072)
	big199680 = big.NewInt(199680)
)

// modexpMultComplexity implements bigModexp multComplexity formula, as defined in EIP-198
//
//	def mult_complexity(x):
//		if x <= 64: return x ** 2
//		elif x <= 1024: return x ** 2 // 4 + 96 * x - 3072
//		else: return x ** 2 // 16 + 480 * x - 199680
//
// where is x is max(length_of_MODULUS, length_of_BASE)
func modexpMultComplexity(x *big.Int) *big.Int {
	switch {
	case x.Cmp(big64) <= 0:
		x.Mul(x, x) // x ** 2
	case x.Cmp(big1024) <= 0:
		// (x ** 2 // 4 ) + ( 96 * x - 3072)
		x = new(big.Int).Add(
			new(big.Int).Rsh(new(big.Int).Mul(x, x), 2),
			new(big.Int).Sub(new(big.Int).Mul(big96, x), big3072),
		)
	default:
		// (x ** 2 // 16) + (480 * x - 199680)
		x = new(big.Int).Add(
			new(big.Int).Rsh(new(big.Int).Mul(x, x), 4),
			new(big.Int).Sub(new(big.Int).Mul(big480, x), big199680),
		)
	}
	return x
}

// RequiredGas returns the gas required to execute the pre-compiled contract.
func (c *bigModExp) RequiredGas(input []byte) uint64 {
	var (
		baseLen = new(big.Int).SetBytes(getData(input, 0, 32))
		expLen  = new(big.Int).SetBytes(getData(input, 32, 32))
		modLen  = new(big.Int).SetBytes(getData(input, 64, 32))
	)
	if len(input) > 96 {
		input = input[96:]
	} else {
		input = input[:0]
	}
	// Retrieve the head 32 bytes of exp for the adjusted exponent length
	var expHead *big.Int
	if big.NewInt(int64(len(input))).Cmp(baseLen) <= 0 {
		expHead = new(big.Int)
	} else {
		if expLen.Cmp(big32) > 0 {
			expHead = new(big.Int).SetBytes(getData(input, baseLen.Uint64(), 32))
		} else {
			expHead = new(big.Int).SetBytes(getData(input, baseLen.Uint64(), expLen.Uint64()))
		}
	}
	// Calculate the adjusted exponent length
	var msb int
	if bitlen := expHead.BitLen(); bitlen > 0 {
		msb = bitlen - 1
	}
	adjExpLen := new(big.Int)
	if expLen.Cmp(big32) > 0 {
		adjExpLen.Sub(expLen, big32)
		if c.eip7883 {
			adjExpLen.Lsh(adjExpLen, 4)
		} else {
			adjExpLen.Lsh(adjExpLen, 3)
		}
	}
	adjExpLen.Add(adjExpLen, big.NewInt(int64(msb)))
	// Calculate the gas cost of the operation
	gas := new(big.Int)
	if modLen.Cmp(baseLen) < 0 {
		gas.Set(baseLen)
	} else {
		gas.Set(modLen)
	}

	maxLenOver32 := gas.Cmp(big32) > 0
	if c.eip2565 {
		// EIP-2565 (Berlin fork) has three changes:
		//
		// 1. Different multComplexity (inlined here)
		// in EIP-2565 (https://eips.ethereum.org/EIPS/eip-2565):
		//
		// def mult_complexity(x):
		//    ceiling(x/8)^2
		//
		// where is x is max(length_of_MODULUS, length_of_BASE)
		gas.Add(gas, big7)
		gas.Rsh(gas, 3)
		gas.Mul(gas, gas)

		var minPrice uint64 = 200
		if c.eip7883 {
			minPrice = 500
			if maxLenOver32 {
				gas.Add(gas, gas)
			} else {
				gas = big.NewInt(16)
			}
		}

		if adjExpLen.Cmp(big1) > 0 {
			gas.Mul(gas, adjExpLen)
		}
		// 2. Different divisor (`GQUADDIVISOR`) (3)
		if !c.eip7883 {
			gas.Div(gas, big3)
		}
		if gas.BitLen() > 64 {
			return math.MaxUint64
		}
		return max(minPrice, gas.Uint64())
	}

	// Pre-Berlin logic.
	gas = modexpMultComplexity(gas)
	if adjExpLen.Cmp(big1) > 0 {
		gas.Mul(gas, adjExpLen)
	}
	gas.Div(gas, big20)
	if gas.BitLen() > 64 {
		return math.MaxUint64
	}
	return gas.Uint64()
}

func (c *bigModExp) Run(input []byte) ([]byte, error) {
	var (
		baseLenBig       = new(big.Int).SetBytes(getData(input, 0, 32))
		expLenBig        = new(big.Int).SetBytes(getData(input, 32, 32))
		modLenBig        = new(big.Int).SetBytes(getData(input, 64, 32))
		baseLen          = baseLenBig.Uint64()
		expLen           = expLenBig.Uint64()
		modLen           = modLenBig.Uint64()
		inputLenOverflow = max(baseLenBig.BitLen(), expLenBig.BitLen(), modLenBig.BitLen()) > 64
	)
	if len(input) > 96 {
		input = input[96:]
	} else {
		input = input[:0]
	}

	// enforce size cap for inputs
	if c.eip7823 && (inputLenOverflow || max(baseLen, expLen, modLen) > 1024) {
		return nil, errors.New("one or more of base/exponent/modulus length exceeded 1024 bytes")
	}
	// Handle a special case when both the base and mod length is zero
	if baseLen == 0 && modLen == 0 {
		return []byte{}, nil
	}
	// Retrieve the operands and execute the exponentiation
	var (
		base = new(big.Int).SetBytes(getData(input, 0, baseLen))
		exp  = new(big.Int).SetBytes(getData(input, baseLen, expLen))
		mod  = new(big.Int).SetBytes(getData(input, baseLen+expLen, modLen))
		v    []byte
	)
	switch {
	case mod.BitLen() == 0:
		// Modulo 0 is undefined, return zero
		return common.LeftPadBytes([]byte{}, int(modLen)), nil
	case base.BitLen() == 1: // a bit length of 1 means it's 1 (or -1).
		//If base == 1, then we can just return base % mod (if mod >= 1, which it is)
		v = base.Mod(base, mod).Bytes()
	default:
		v = base.Exp(base, exp, mod).Bytes()
	}
	return common.LeftPadBytes(v, int(modLen)), nil
}

func (c *bigModExp) Name() string {
	return "MODEXP"
}

// newCurvePoint unmarshals a binary blob into a bn256 elliptic curve point,
// returning it, or an error if the point is invalid.
func newCurvePoint(blob []byte) (*bn256.G1, error) {
	p := new(bn256.G1)
	if _, err := p.Unmarshal(blob); err != nil {
		return nil, err
	}
	return p, nil
}

// newTwistPoint unmarshals a binary blob into a bn256 elliptic curve point,
// returning it, or an error if the point is invalid.
func newTwistPoint(blob []byte) (*bn256.G2, error) {
	p := new(bn256.G2)
	if _, err := p.Unmarshal(blob); err != nil {
		return nil, err
	}
	return p, nil
}

// runBn256Add implements the Bn256Add precompile, referenced by both
// Byzantium and Istanbul operations.
func runBn256Add(input []byte) ([]byte, error) {
	x, err := newCurvePoint(getData(input, 0, 64))
	if err != nil {
		return nil, err
	}
	y, err := newCurvePoint(getData(input, 64, 64))
	if err != nil {
		return nil, err
	}
	res := new(bn256.G1)
	res.Add(x, y)
	return res.Marshal(), nil
}

// bn256AddIstanbul implements a native elliptic curve point addition conforming to
// Istanbul consensus rules.
type bn256AddIstanbul struct{}

// RequiredGas returns the gas required to execute the pre-compiled contract.
func (c *bn256AddIstanbul) RequiredGas(input []byte) uint64 {
	return params.Bn256AddGasIstanbul
}

func (c *bn256AddIstanbul) Run(input []byte) ([]byte, error) {
	return runBn256Add(input)
}

func (c *bn256AddIstanbul) Name() string {
	return "BN254_ADD"
}

// bn256AddByzantium implements a native elliptic curve point addition
// conforming to Byzantium consensus rules.
type bn256AddByzantium struct{}

// RequiredGas returns the gas required to execute the pre-compiled contract.
func (c *bn256AddByzantium) RequiredGas(input []byte) uint64 {
	return params.Bn256AddGasByzantium
}

func (c *bn256AddByzantium) Run(input []byte) ([]byte, error) {
	return runBn256Add(input)
}

func (c *bn256AddByzantium) Name() string {
	return "BN254_ADD"
}

// runBn256ScalarMul implements the Bn256ScalarMul precompile, referenced by
// both Byzantium and Istanbul operations.
func runBn256ScalarMul(input []byte) ([]byte, error) {
	p, err := newCurvePoint(getData(input, 0, 64))
	if err != nil {
		return nil, err
	}
	res := new(bn256.G1)
	res.ScalarMult(p, new(big.Int).SetBytes(getData(input, 64, 32)))
	return res.Marshal(), nil
}

// bn256ScalarMulIstanbul implements a native elliptic curve scalar
// multiplication conforming to Istanbul consensus rules.
type bn256ScalarMulIstanbul struct{}

// RequiredGas returns the gas required to execute the pre-compiled contract.
func (c *bn256ScalarMulIstanbul) RequiredGas(input []byte) uint64 {
	return params.Bn256ScalarMulGasIstanbul
}

func (c *bn256ScalarMulIstanbul) Run(input []byte) ([]byte, error) {
	return runBn256ScalarMul(input)
}

func (c *bn256ScalarMulIstanbul) Name() string {
	return "BN254_MUL"
}

// bn256ScalarMulByzantium implements a native elliptic curve scalar
// multiplication conforming to Byzantium consensus rules.
type bn256ScalarMulByzantium struct{}

// RequiredGas returns the gas required to execute the pre-compiled contract.
func (c *bn256ScalarMulByzantium) RequiredGas(input []byte) uint64 {
	return params.Bn256ScalarMulGasByzantium
}

func (c *bn256ScalarMulByzantium) Run(input []byte) ([]byte, error) {
	return runBn256ScalarMul(input)
}

func (c *bn256ScalarMulByzantium) Name() string {
	return "BN254_MUL"
}

var (
	// true32Byte is returned if the bn256 pairing check succeeds.
	true32Byte = []byte{0, 0, 0, 0, 0, 0, 0, 0, 0, 0, 0, 0, 0, 0, 0, 0, 0, 0, 0, 0, 0, 0, 0, 0, 0, 0, 0, 0, 0, 0, 0, 1}

	// false32Byte is returned if the bn256 pairing check fails.
	false32Byte = make([]byte, 32)

	// errBadPairingInput is returned if the bn256 pairing input is invalid.
	errBadPairingInput = errors.New("bad elliptic curve pairing size")

	// errBadPairingInputSize is returned if the bn256 pairing input size is invalid.
	errBadPairingInputSize = errors.New("bad elliptic curve pairing input size")
)

// runBn256Pairing implements the Bn256Pairing precompile, referenced by both
// Byzantium and Istanbul operations.
func runBn256Pairing(input []byte) ([]byte, error) {
	// Handle some corner cases cheaply
	if len(input)%192 > 0 {
		return nil, errBadPairingInput
	}
	// Convert the input into a set of coordinates
	var (
		cs []*bn256.G1
		ts []*bn256.G2
	)
	for i := 0; i < len(input); i += 192 {
		c, err := newCurvePoint(input[i : i+64])
		if err != nil {
			return nil, err
		}
		t, err := newTwistPoint(input[i+64 : i+192])
		if err != nil {
			return nil, err
		}
		cs = append(cs, c)
		ts = append(ts, t)
	}
	// Execute the pairing checks and return the results
	if bn256.PairingCheck(cs, ts) {
		return true32Byte, nil
	}
	return false32Byte, nil
}

// bn256PairingGranite implements a pairing pre-compile for the bn256 curve
// conforming to Granite consensus rules.
type bn256PairingGranite struct{}

// RequiredGas returns the gas required to execute the pre-compiled contract.
func (c *bn256PairingGranite) RequiredGas(input []byte) uint64 {
	return new(bn256PairingIstanbul).RequiredGas(input)
}

func (c *bn256PairingGranite) Run(input []byte) ([]byte, error) {
	if len(input) > int(params.Bn256PairingMaxInputSizeGranite) {
		return nil, errBadPairingInputSize
	}
	return runBn256Pairing(input)
}

// bn256PairingIstanbul implements a pairing pre-compile for the bn256 curve
// conforming to Istanbul consensus rules.
type bn256PairingIstanbul struct{}

// RequiredGas returns the gas required to execute the pre-compiled contract.
func (c *bn256PairingIstanbul) RequiredGas(input []byte) uint64 {
	return params.Bn256PairingBaseGasIstanbul + uint64(len(input)/192)*params.Bn256PairingPerPointGasIstanbul
}

func (c *bn256PairingIstanbul) Run(input []byte) ([]byte, error) {
	return runBn256Pairing(input)
}

func (c *bn256PairingIstanbul) Name() string {
	return "BN254_PAIRING"
}

// bn256PairingByzantium implements a pairing pre-compile for the bn256 curve
// conforming to Byzantium consensus rules.
type bn256PairingByzantium struct{}

// RequiredGas returns the gas required to execute the pre-compiled contract.
func (c *bn256PairingByzantium) RequiredGas(input []byte) uint64 {
	return params.Bn256PairingBaseGasByzantium + uint64(len(input)/192)*params.Bn256PairingPerPointGasByzantium
}

func (c *bn256PairingByzantium) Run(input []byte) ([]byte, error) {
	return runBn256Pairing(input)
}

func (c *bn256PairingByzantium) Name() string {
	return "BN254_PAIRING"
}

type blake2F struct{}

func (c *blake2F) RequiredGas(input []byte) uint64 {
	// If the input is malformed, we can't calculate the gas, return 0 and let the
	// actual call choke and fault.
	if len(input) != blake2FInputLength {
		return 0
	}
	return uint64(binary.BigEndian.Uint32(input[0:4]))
}

const (
	blake2FInputLength        = 213
	blake2FFinalBlockBytes    = byte(1)
	blake2FNonFinalBlockBytes = byte(0)
)

var (
	errBlake2FInvalidInputLength = errors.New("invalid input length")
	errBlake2FInvalidFinalFlag   = errors.New("invalid final flag")
)

func (c *blake2F) Run(input []byte) ([]byte, error) {
	// Make sure the input is valid (correct length and final flag)
	if len(input) != blake2FInputLength {
		return nil, errBlake2FInvalidInputLength
	}
	if input[212] != blake2FNonFinalBlockBytes && input[212] != blake2FFinalBlockBytes {
		return nil, errBlake2FInvalidFinalFlag
	}
	// Parse the input into the Blake2b call parameters
	var (
		rounds = binary.BigEndian.Uint32(input[0:4])
		final  = input[212] == blake2FFinalBlockBytes

		h [8]uint64
		m [16]uint64
		t [2]uint64
	)
	for i := 0; i < 8; i++ {
		offset := 4 + i*8
		h[i] = binary.LittleEndian.Uint64(input[offset : offset+8])
	}
	for i := 0; i < 16; i++ {
		offset := 68 + i*8
		m[i] = binary.LittleEndian.Uint64(input[offset : offset+8])
	}
	t[0] = binary.LittleEndian.Uint64(input[196:204])
	t[1] = binary.LittleEndian.Uint64(input[204:212])

	// Execute the compression function, extract and return the result
	blake2b.F(&h, m, t, final, rounds)

	output := make([]byte, 64)
	for i := 0; i < 8; i++ {
		offset := i * 8
		binary.LittleEndian.PutUint64(output[offset:offset+8], h[i])
	}
	return output, nil
}

func (c *blake2F) Name() string {
	return "BLAKE2F"
}

var (
	errBLS12381InvalidInputLength          = errors.New("invalid input length")
	errBLS12381InvalidFieldElementTopBytes = errors.New("invalid field element top bytes")
	errBLS12381G1PointSubgroup             = errors.New("g1 point is not on correct subgroup")
	errBLS12381G2PointSubgroup             = errors.New("g2 point is not on correct subgroup")
	errBLS12381MaxG1Size                   = errors.New("g1 msm input size exceeds maximum")
	errBLS12381MaxG2Size                   = errors.New("g2 msm input size exceeds maximum")
	errBLS12381MaxPairingSize              = errors.New("pairing input size exceeds maximum")
)

// bls12381G1Add implements EIP-2537 G1Add precompile.
type bls12381G1Add struct{}

// RequiredGas returns the gas required to execute the pre-compiled contract.
func (c *bls12381G1Add) RequiredGas(input []byte) uint64 {
	return params.Bls12381G1AddGas
}

func (c *bls12381G1Add) Run(input []byte) ([]byte, error) {
	// Implements EIP-2537 G1Add precompile.
	// > G1 addition call expects `256` bytes as an input that is interpreted as byte concatenation of two G1 points (`128` bytes each).
	// > Output is an encoding of addition operation result - single G1 point (`128` bytes).
	if len(input) != 256 {
		return nil, errBLS12381InvalidInputLength
	}
	var err error
	var p0, p1 *bls12381.G1Affine

	// Decode G1 point p_0
	if p0, err = decodePointG1(input[:128]); err != nil {
		return nil, err
	}
	// Decode G1 point p_1
	if p1, err = decodePointG1(input[128:]); err != nil {
		return nil, err
	}

	// No need to check the subgroup here, as specified by EIP-2537

	// Compute r = p_0 + p_1
	p0.Add(p0, p1)

	// Encode the G1 point result into 128 bytes
	return encodePointG1(p0), nil
}

<<<<<<< HEAD
type bls12381G1MultiExpIsthmus struct {
}

func (c *bls12381G1MultiExpIsthmus) RequiredGas(input []byte) uint64 {
	return new(bls12381G1MultiExp).RequiredGas(input)
}

func (c *bls12381G1MultiExpIsthmus) Run(input []byte) ([]byte, error) {
	if len(input) > int(params.Bls12381G1MulMaxInputSizeIsthmus) {
		return nil, errBLS12381MaxG1Size
	}

	return new(bls12381G1MultiExp).Run(input)
}

// bls12381G1MultiExp implements EIP-2537 G1MultiExp precompile for Prague (no size limits).
=======
func (c *bls12381G1Add) Name() string {
	return "BLS12_G1ADD"
}

// bls12381G1MultiExp implements EIP-2537 G1MultiExp precompile.
>>>>>>> d818a9af
type bls12381G1MultiExp struct{}

// RequiredGas returns the gas required to execute the pre-compiled contract.
func (c *bls12381G1MultiExp) RequiredGas(input []byte) uint64 {
	// Calculate G1 point, scalar value pair length
	k := len(input) / 160
	if k == 0 {
		// Return 0 gas for small input length
		return 0
	}
	// Lookup discount value for G1 point, scalar value pair length
	var discount uint64
	if dLen := len(params.Bls12381G1MultiExpDiscountTable); k < dLen {
		discount = params.Bls12381G1MultiExpDiscountTable[k-1]
	} else {
		discount = params.Bls12381G1MultiExpDiscountTable[dLen-1]
	}
	// Calculate gas and return the result
	return (uint64(k) * params.Bls12381G1MulGas * discount) / 1000
}

func (c *bls12381G1MultiExp) Run(input []byte) ([]byte, error) {
	// Implements EIP-2537 G1MultiExp precompile.
	// G1 multiplication call expects `160*k` bytes as an input that is interpreted as byte concatenation of `k` slices each of them being a byte concatenation of encoding of G1 point (`128` bytes) and encoding of a scalar value (`32` bytes).
	// Output is an encoding of multiexponentiation operation result - single G1 point (`128` bytes).
	k := len(input) / 160
	if len(input) == 0 || len(input)%160 != 0 {
		return nil, errBLS12381InvalidInputLength
	}
	points := make([]bls12381.G1Affine, k)
	scalars := make([]fr.Element, k)

	// Decode point scalar pairs
	for i := 0; i < k; i++ {
		off := 160 * i
		t0, t1, t2 := off, off+128, off+160
		// Decode G1 point
		p, err := decodePointG1(input[t0:t1])
		if err != nil {
			return nil, err
		}
		// 'point is on curve' check already done,
		// Here we need to apply subgroup checks.
		if !p.IsInSubGroup() {
			return nil, errBLS12381G1PointSubgroup
		}
		points[i] = *p
		// Decode scalar value
		scalars[i] = *new(fr.Element).SetBytes(input[t1:t2])
	}

	// Compute r = e_0 * p_0 + e_1 * p_1 + ... + e_(k-1) * p_(k-1)
	r := new(bls12381.G1Affine)
	r.MultiExp(points, scalars, ecc.MultiExpConfig{})

	// Encode the G1 point to 128 bytes
	return encodePointG1(r), nil
}

func (c *bls12381G1MultiExp) Name() string {
	return "BLS12_G1MSM"
}

// bls12381G2Add implements EIP-2537 G2Add precompile.
type bls12381G2Add struct{}

// RequiredGas returns the gas required to execute the pre-compiled contract.
func (c *bls12381G2Add) RequiredGas(input []byte) uint64 {
	return params.Bls12381G2AddGas
}

func (c *bls12381G2Add) Run(input []byte) ([]byte, error) {
	// Implements EIP-2537 G2Add precompile.
	// > G2 addition call expects `512` bytes as an input that is interpreted as byte concatenation of two G2 points (`256` bytes each).
	// > Output is an encoding of addition operation result - single G2 point (`256` bytes).
	if len(input) != 512 {
		return nil, errBLS12381InvalidInputLength
	}
	var err error
	var p0, p1 *bls12381.G2Affine

	// Decode G2 point p_0
	if p0, err = decodePointG2(input[:256]); err != nil {
		return nil, err
	}
	// Decode G2 point p_1
	if p1, err = decodePointG2(input[256:]); err != nil {
		return nil, err
	}

	// No need to check the subgroup here, as specified by EIP-2537

	// Compute r = p_0 + p_1
	r := new(bls12381.G2Affine)
	r.Add(p0, p1)

	// Encode the G2 point into 256 bytes
	return encodePointG2(r), nil
}

<<<<<<< HEAD
type bls12381G2MultiExpIsthmus struct {
}

func (c *bls12381G2MultiExpIsthmus) RequiredGas(input []byte) uint64 {
	return new(bls12381G2MultiExp).RequiredGas(input)
}

func (c *bls12381G2MultiExpIsthmus) Run(input []byte) ([]byte, error) {
	if len(input) > int(params.Bls12381G2MulMaxInputSizeIsthmus) {
		return nil, errBLS12381MaxG2Size
	}

	return new(bls12381G2MultiExp).Run(input)
=======
func (c *bls12381G2Add) Name() string {
	return "BLS12_G2ADD"
>>>>>>> d818a9af
}

// bls12381G2MultiExp implements EIP-2537 G2MultiExp precompile.
type bls12381G2MultiExp struct{}

// RequiredGas returns the gas required to execute the pre-compiled contract.
func (c *bls12381G2MultiExp) RequiredGas(input []byte) uint64 {
	// Calculate G2 point, scalar value pair length
	k := len(input) / 288
	if k == 0 {
		// Return 0 gas for small input length
		return 0
	}
	// Lookup discount value for G2 point, scalar value pair length
	var discount uint64
	if dLen := len(params.Bls12381G2MultiExpDiscountTable); k < dLen {
		discount = params.Bls12381G2MultiExpDiscountTable[k-1]
	} else {
		discount = params.Bls12381G2MultiExpDiscountTable[dLen-1]
	}
	// Calculate gas and return the result
	return (uint64(k) * params.Bls12381G2MulGas * discount) / 1000
}

func (c *bls12381G2MultiExp) Run(input []byte) ([]byte, error) {
	// Implements EIP-2537 G2MultiExp precompile logic
	// > G2 multiplication call expects `288*k` bytes as an input that is interpreted as byte concatenation of `k` slices each of them being a byte concatenation of encoding of G2 point (`256` bytes) and encoding of a scalar value (`32` bytes).
	// > Output is an encoding of multiexponentiation operation result - single G2 point (`256` bytes).
	k := len(input) / 288
	if len(input) == 0 || len(input)%288 != 0 {
		return nil, errBLS12381InvalidInputLength
	}
	points := make([]bls12381.G2Affine, k)
	scalars := make([]fr.Element, k)

	// Decode point scalar pairs
	for i := 0; i < k; i++ {
		off := 288 * i
		t0, t1, t2 := off, off+256, off+288
		// Decode G2 point
		p, err := decodePointG2(input[t0:t1])
		if err != nil {
			return nil, err
		}
		// 'point is on curve' check already done,
		// Here we need to apply subgroup checks.
		if !p.IsInSubGroup() {
			return nil, errBLS12381G2PointSubgroup
		}
		points[i] = *p
		// Decode scalar value
		scalars[i] = *new(fr.Element).SetBytes(input[t1:t2])
	}

	// Compute r = e_0 * p_0 + e_1 * p_1 + ... + e_(k-1) * p_(k-1)
	r := new(bls12381.G2Affine)
	r.MultiExp(points, scalars, ecc.MultiExpConfig{})

	// Encode the G2 point to 256 bytes.
	return encodePointG2(r), nil
}

<<<<<<< HEAD
type bls12381PairingIsthmus struct {
}

func (c *bls12381PairingIsthmus) RequiredGas(input []byte) uint64 {
	return new(bls12381Pairing).RequiredGas(input)
}

func (c *bls12381PairingIsthmus) Run(input []byte) ([]byte, error) {
	if len(input) > int(params.Bls12381PairingMaxInputSizeIsthmus) {
		return nil, errBLS12381MaxPairingSize
	}

	return new(bls12381Pairing).Run(input)
=======
func (c *bls12381G2MultiExp) Name() string {
	return "BLS12_G2MSM"
>>>>>>> d818a9af
}

// bls12381Pairing implements EIP-2537 Pairing precompile.
type bls12381Pairing struct{}

// RequiredGas returns the gas required to execute the pre-compiled contract.
func (c *bls12381Pairing) RequiredGas(input []byte) uint64 {
	return params.Bls12381PairingBaseGas + uint64(len(input)/384)*params.Bls12381PairingPerPairGas
}

func (c *bls12381Pairing) Run(input []byte) ([]byte, error) {
	// Implements EIP-2537 Pairing precompile logic.
	// > Pairing call expects `384*k` bytes as an inputs that is interpreted as byte concatenation of `k` slices. Each slice has the following structure:
	// > - `128` bytes of G1 point encoding
	// > - `256` bytes of G2 point encoding
	// > Output is a `32` bytes where last single byte is `0x01` if pairing result is equal to multiplicative identity in a pairing target field and `0x00` otherwise
	// > (which is equivalent of Big Endian encoding of Solidity values `uint256(1)` and `uin256(0)` respectively).
	k := len(input) / 384
	if len(input) == 0 || len(input)%384 != 0 {
		return nil, errBLS12381InvalidInputLength
	}

	var (
		p []bls12381.G1Affine
		q []bls12381.G2Affine
	)

	// Decode pairs
	for i := 0; i < k; i++ {
		off := 384 * i
		t0, t1, t2 := off, off+128, off+384

		// Decode G1 point
		p1, err := decodePointG1(input[t0:t1])
		if err != nil {
			return nil, err
		}
		// Decode G2 point
		p2, err := decodePointG2(input[t1:t2])
		if err != nil {
			return nil, err
		}

		// 'point is on curve' check already done,
		// Here we need to apply subgroup checks.
		if !p1.IsInSubGroup() {
			return nil, errBLS12381G1PointSubgroup
		}
		if !p2.IsInSubGroup() {
			return nil, errBLS12381G2PointSubgroup
		}
		p = append(p, *p1)
		q = append(q, *p2)
	}
	// Prepare 32 byte output
	out := make([]byte, 32)

	// Compute pairing and set the result
	ok, err := bls12381.PairingCheck(p, q)
	if err == nil && ok {
		out[31] = 1
	}
	return out, nil
}

func (c *bls12381Pairing) Name() string {
	return "BLS12_PAIRING_CHECK"
}

func decodePointG1(in []byte) (*bls12381.G1Affine, error) {
	if len(in) != 128 {
		return nil, errors.New("invalid g1 point length")
	}
	// decode x
	x, err := decodeBLS12381FieldElement(in[:64])
	if err != nil {
		return nil, err
	}
	// decode y
	y, err := decodeBLS12381FieldElement(in[64:])
	if err != nil {
		return nil, err
	}
	elem := bls12381.G1Affine{X: x, Y: y}
	if !elem.IsOnCurve() {
		return nil, errors.New("invalid point: not on curve")
	}

	return &elem, nil
}

// decodePointG2 given encoded (x, y) coordinates in 256 bytes returns a valid G2 Point.
func decodePointG2(in []byte) (*bls12381.G2Affine, error) {
	if len(in) != 256 {
		return nil, errors.New("invalid g2 point length")
	}
	x0, err := decodeBLS12381FieldElement(in[:64])
	if err != nil {
		return nil, err
	}
	x1, err := decodeBLS12381FieldElement(in[64:128])
	if err != nil {
		return nil, err
	}
	y0, err := decodeBLS12381FieldElement(in[128:192])
	if err != nil {
		return nil, err
	}
	y1, err := decodeBLS12381FieldElement(in[192:])
	if err != nil {
		return nil, err
	}

	p := bls12381.G2Affine{X: bls12381.E2{A0: x0, A1: x1}, Y: bls12381.E2{A0: y0, A1: y1}}
	if !p.IsOnCurve() {
		return nil, errors.New("invalid point: not on curve")
	}
	return &p, err
}

// decodeBLS12381FieldElement decodes BLS12-381 elliptic curve field element.
// Removes top 16 bytes of 64 byte input.
func decodeBLS12381FieldElement(in []byte) (fp.Element, error) {
	if len(in) != 64 {
		return fp.Element{}, errors.New("invalid field element length")
	}
	// check top bytes
	for i := 0; i < 16; i++ {
		if in[i] != byte(0x00) {
			return fp.Element{}, errBLS12381InvalidFieldElementTopBytes
		}
	}
	var res [48]byte
	copy(res[:], in[16:])

	return fp.BigEndian.Element(&res)
}

// encodePointG1 encodes a point into 128 bytes.
func encodePointG1(p *bls12381.G1Affine) []byte {
	out := make([]byte, 128)
	fp.BigEndian.PutElement((*[fp.Bytes]byte)(out[16:]), p.X)
	fp.BigEndian.PutElement((*[fp.Bytes]byte)(out[64+16:]), p.Y)
	return out
}

// encodePointG2 encodes a point into 256 bytes.
func encodePointG2(p *bls12381.G2Affine) []byte {
	out := make([]byte, 256)
	// encode x
	fp.BigEndian.PutElement((*[fp.Bytes]byte)(out[16:16+48]), p.X.A0)
	fp.BigEndian.PutElement((*[fp.Bytes]byte)(out[80:80+48]), p.X.A1)
	// encode y
	fp.BigEndian.PutElement((*[fp.Bytes]byte)(out[144:144+48]), p.Y.A0)
	fp.BigEndian.PutElement((*[fp.Bytes]byte)(out[208:208+48]), p.Y.A1)
	return out
}

// bls12381MapG1 implements EIP-2537 MapG1 precompile.
type bls12381MapG1 struct{}

// RequiredGas returns the gas required to execute the pre-compiled contract.
func (c *bls12381MapG1) RequiredGas(input []byte) uint64 {
	return params.Bls12381MapG1Gas
}

func (c *bls12381MapG1) Run(input []byte) ([]byte, error) {
	// Implements EIP-2537 Map_To_G1 precompile.
	// > Field-to-curve call expects an `64` bytes input that is interpreted as an element of the base field.
	// > Output of this call is `128` bytes and is G1 point following respective encoding rules.
	if len(input) != 64 {
		return nil, errBLS12381InvalidInputLength
	}

	// Decode input field element
	fe, err := decodeBLS12381FieldElement(input)
	if err != nil {
		return nil, err
	}

	// Compute mapping
	r := bls12381.MapToG1(fe)

	// Encode the G1 point to 128 bytes
	return encodePointG1(&r), nil
}

func (c *bls12381MapG1) Name() string {
	return "BLS12_MAP_FP_TO_G1"
}

// bls12381MapG2 implements EIP-2537 MapG2 precompile.
type bls12381MapG2 struct{}

// RequiredGas returns the gas required to execute the pre-compiled contract.
func (c *bls12381MapG2) RequiredGas(input []byte) uint64 {
	return params.Bls12381MapG2Gas
}

func (c *bls12381MapG2) Run(input []byte) ([]byte, error) {
	// Implements EIP-2537 Map_FP2_TO_G2 precompile logic.
	// > Field-to-curve call expects an `128` bytes input that is interpreted as an element of the quadratic extension field.
	// > Output of this call is `256` bytes and is G2 point following respective encoding rules.
	if len(input) != 128 {
		return nil, errBLS12381InvalidInputLength
	}

	// Decode input field element
	c0, err := decodeBLS12381FieldElement(input[:64])
	if err != nil {
		return nil, err
	}
	c1, err := decodeBLS12381FieldElement(input[64:])
	if err != nil {
		return nil, err
	}

	// Compute mapping
	r := bls12381.MapToG2(bls12381.E2{A0: c0, A1: c1})

	// Encode the G2 point to 256 bytes
	return encodePointG2(&r), nil
}

func (c *bls12381MapG2) Name() string {
	return "BLS12_MAP_FP2_TO_G2"
}

// kzgPointEvaluation implements the EIP-4844 point evaluation precompile.
type kzgPointEvaluation struct{}

// RequiredGas estimates the gas required for running the point evaluation precompile.
func (b *kzgPointEvaluation) RequiredGas(input []byte) uint64 {
	return params.BlobTxPointEvaluationPrecompileGas
}

const (
	blobVerifyInputLength           = 192  // Max input length for the point evaluation precompile.
	blobCommitmentVersionKZG  uint8 = 0x01 // Version byte for the point evaluation precompile.
	blobPrecompileReturnValue       = "000000000000000000000000000000000000000000000000000000000000100073eda753299d7d483339d80809a1d80553bda402fffe5bfeffffffff00000001"
)

var (
	errBlobVerifyInvalidInputLength = errors.New("invalid input length")
	errBlobVerifyMismatchedVersion  = errors.New("mismatched versioned hash")
	errBlobVerifyKZGProof           = errors.New("error verifying kzg proof")
)

// Run executes the point evaluation precompile.
func (b *kzgPointEvaluation) Run(input []byte) ([]byte, error) {
	if len(input) != blobVerifyInputLength {
		return nil, errBlobVerifyInvalidInputLength
	}
	// versioned hash: first 32 bytes
	var versionedHash common.Hash
	copy(versionedHash[:], input[:])

	var (
		point kzg4844.Point
		claim kzg4844.Claim
	)
	// Evaluation point: next 32 bytes
	copy(point[:], input[32:])
	// Expected output: next 32 bytes
	copy(claim[:], input[64:])

	// input kzg point: next 48 bytes
	var commitment kzg4844.Commitment
	copy(commitment[:], input[96:])
	if kZGToVersionedHash(commitment) != versionedHash {
		return nil, errBlobVerifyMismatchedVersion
	}

	// Proof: next 48 bytes
	var proof kzg4844.Proof
	copy(proof[:], input[144:])

	if err := kzg4844.VerifyProof(commitment, point, claim, proof); err != nil {
		return nil, fmt.Errorf("%w: %v", errBlobVerifyKZGProof, err)
	}

	return common.Hex2Bytes(blobPrecompileReturnValue), nil
}

func (b *kzgPointEvaluation) Name() string {
	return "KZG_POINT_EVALUATION"
}

// kZGToVersionedHash implements kzg_to_versioned_hash from EIP-4844
func kZGToVersionedHash(kzg kzg4844.Commitment) common.Hash {
	h := sha256.Sum256(kzg[:])
	h[0] = blobCommitmentVersionKZG

	return h
}

// P256VERIFY (secp256r1 signature verification)
// implemented as a native contract.
//
// This is used in the OP Stack from Fjord until the implementation of Ethereum's Osaka fork, after
// which the p256Verify precompile is used instead to maintain Ethereum equivalence.
type p256VerifyFjord struct {
	p256Verify
}

// RequiredGas returns the gas required to execute the precompiled contract
func (c *p256VerifyFjord) RequiredGas(input []byte) uint64 {
	return params.P256VerifyGasFjord
}

// P256VERIFY (secp256r1 signature verification)
// implemented as a native contract
type p256Verify struct{}

// RequiredGas returns the gas required to execute the precompiled contract
func (c *p256Verify) RequiredGas(input []byte) uint64 {
	return params.P256VerifyGas
}

// Run executes the precompiled contract with given 160 bytes of param, returning the output and the used gas
func (c *p256Verify) Run(input []byte) ([]byte, error) {
	const p256VerifyInputLength = 160
	if len(input) != p256VerifyInputLength {
		return nil, nil
	}

	// Extract hash, r, s, x, y from the input.
	hash := input[0:32]
	r, s := new(big.Int).SetBytes(input[32:64]), new(big.Int).SetBytes(input[64:96])
	x, y := new(big.Int).SetBytes(input[96:128]), new(big.Int).SetBytes(input[128:160])

	// Verify the signature.
	if secp256r1.Verify(hash, r, s, x, y) {
		return true32Byte, nil
	}
	return nil, nil
}

func (c *p256Verify) Name() string {
	return "P256VERIFY"
}<|MERGE_RESOLUTION|>--- conflicted
+++ resolved
@@ -819,6 +819,10 @@
 	return runBn256Pairing(input)
 }
 
+func (c *bn256PairingGranite) Name() string {
+	return "BN254_PAIRING"
+}
+
 // bn256PairingIstanbul implements a pairing pre-compile for the bn256 curve
 // conforming to Istanbul consensus rules.
 type bn256PairingIstanbul struct{}
@@ -964,7 +968,6 @@
 	return encodePointG1(p0), nil
 }
 
-<<<<<<< HEAD
 type bls12381G1MultiExpIsthmus struct {
 }
 
@@ -979,15 +982,16 @@
 
 	return new(bls12381G1MultiExp).Run(input)
 }
+func (c *bls12381G1MultiExpIsthmus) Name() string {
+	return "BLS12_G1MSM"
+}
 
 // bls12381G1MultiExp implements EIP-2537 G1MultiExp precompile for Prague (no size limits).
-=======
 func (c *bls12381G1Add) Name() string {
 	return "BLS12_G1ADD"
 }
 
 // bls12381G1MultiExp implements EIP-2537 G1MultiExp precompile.
->>>>>>> d818a9af
 type bls12381G1MultiExp struct{}
 
 // RequiredGas returns the gas required to execute the pre-compiled contract.
@@ -1088,7 +1092,10 @@
 	return encodePointG2(r), nil
 }
 
-<<<<<<< HEAD
+func (c *bls12381G2Add) Name() string {
+	return "BLS12_G2ADD"
+}
+
 type bls12381G2MultiExpIsthmus struct {
 }
 
@@ -1102,10 +1109,10 @@
 	}
 
 	return new(bls12381G2MultiExp).Run(input)
-=======
-func (c *bls12381G2Add) Name() string {
-	return "BLS12_G2ADD"
->>>>>>> d818a9af
+}
+
+func (c *bls12381G2MultiExpIsthmus) Name() string {
+	return "BLS12_G2MSM"
 }
 
 // bls12381G2MultiExp implements EIP-2537 G2MultiExp precompile.
@@ -1168,7 +1175,10 @@
 	return encodePointG2(r), nil
 }
 
-<<<<<<< HEAD
+func (c *bls12381G2MultiExp) Name() string {
+	return "BLS12_G2MSM"
+}
+
 type bls12381PairingIsthmus struct {
 }
 
@@ -1182,10 +1192,10 @@
 	}
 
 	return new(bls12381Pairing).Run(input)
-=======
-func (c *bls12381G2MultiExp) Name() string {
-	return "BLS12_G2MSM"
->>>>>>> d818a9af
+}
+
+func (c *bls12381PairingIsthmus) Name() string {
+	return "BLS12_PAIRING_CHECK"
 }
 
 // bls12381Pairing implements EIP-2537 Pairing precompile.
