// Copyright 2015 The go-ethereum Authors
// This file is part of the go-ethereum library.
//
// The go-ethereum library is free software: you can redistribute it and/or modify
// it under the terms of the GNU Lesser General Public License as published by
// the Free Software Foundation, either version 3 of the License, or
// (at your option) any later version.
//
// The go-ethereum library is distributed in the hope that it will be useful,
// but WITHOUT ANY WARRANTY; without even the implied warranty of
// MERCHANTABILITY or FITNESS FOR A PARTICULAR PURPOSE. See the
// GNU Lesser General Public License for more details.
//
// You should have received a copy of the GNU Lesser General Public License
// along with the go-ethereum library. If not, see <http://www.gnu.org/licenses/>.

package vm

import (
	"fmt"

	"github.com/ethereum/go-ethereum/params"
)

type (
	executionFunc func(pc *uint64, interpreter *EVMInterpreter, callContext *ScopeContext) ([]byte, error)
	gasFunc       func(*EVM, *Contract, *Stack, *Memory, uint64) (uint64, error) // last parameter is the requested memory size as a uint64
	// memorySizeFunc returns the required size, and whether the operation overflowed a uint64
	memorySizeFunc func(*Stack) (size uint64, overflow bool)
)

type operation struct {
	// execute is the operation function
	execute     executionFunc
	constantGas uint64
	dynamicGas  gasFunc
	// minStack tells how many stack items are required
	minStack int
	// maxStack specifies the max length the stack can have for this operation
	// to not overflow the stack.
	maxStack int

	// memorySize returns the memory size required for the operation
	memorySize memorySizeFunc

	// undefined denotes if the instruction is not officially defined in the jump table
	undefined bool
}

var (
	frontierInstructionSet         = newFrontierInstructionSet()
	homesteadInstructionSet        = newHomesteadInstructionSet()
	tangerineWhistleInstructionSet = newTangerineWhistleInstructionSet()
	spuriousDragonInstructionSet   = newSpuriousDragonInstructionSet()
	byzantiumInstructionSet        = newByzantiumInstructionSet()
	constantinopleInstructionSet   = newConstantinopleInstructionSet()
	istanbulInstructionSet         = newIstanbulInstructionSet()
	berlinInstructionSet           = newBerlinInstructionSet()
	londonInstructionSet           = newLondonInstructionSet()
	mergeInstructionSet            = newMergeInstructionSet()
	shanghaiInstructionSet         = newShanghaiInstructionSet()
	cancunInstructionSet           = newCancunInstructionSet()
	verkleInstructionSet           = newVerkleInstructionSet()
<<<<<<< HEAD
	pragueEOFInstructionSet        = newPragueEOFInstructionSet()
=======
	pragueInstructionSet           = newPragueInstructionSet()
	eofInstructionSet              = newEOFInstructionSetForTesting()
>>>>>>> f0e8a3e9
)

// JumpTable contains the EVM opcodes supported at a given fork.
type JumpTable [256]*operation

func validate(jt JumpTable) JumpTable {
	for i, op := range jt {
		if op == nil {
			panic(fmt.Sprintf("op %#x is not set", i))
		}
		// The interpreter has an assumption that if the memorySize function is
		// set, then the dynamicGas function is also set. This is a somewhat
		// arbitrary assumption, and can be removed if we need to -- but it
		// allows us to avoid a condition check. As long as we have that assumption
		// in there, this little sanity check prevents us from merging in a
		// change which violates it.
		if op.memorySize != nil && op.dynamicGas == nil {
			panic(fmt.Sprintf("op %v has dynamic memory but not dynamic gas", OpCode(i).String()))
		}
	}
	return jt
}

func newVerkleInstructionSet() JumpTable {
	instructionSet := newCancunInstructionSet()
	enable4762(&instructionSet)
	return validate(instructionSet)
}

<<<<<<< HEAD
func NewPragueEOFInstructionSetForTesting() JumpTable {
	return newPragueEOFInstructionSet()
}

func newPragueEOFInstructionSet() JumpTable {
	instructionSet := newCancunInstructionSet()
=======
func NewEOFInstructionSetForTesting() JumpTable {
	return newEOFInstructionSetForTesting()
}

func newEOFInstructionSetForTesting() JumpTable {
	instructionSet := newPragueInstructionSet()
>>>>>>> f0e8a3e9
	enableEOF(&instructionSet)
	return validate(instructionSet)
}

<<<<<<< HEAD
=======
func newPragueInstructionSet() JumpTable {
	instructionSet := newCancunInstructionSet()
	enable7702(&instructionSet) // EIP-7702 Setcode transaction type
	return validate(instructionSet)
}

>>>>>>> f0e8a3e9
func newCancunInstructionSet() JumpTable {
	instructionSet := newShanghaiInstructionSet()
	enable4844(&instructionSet) // EIP-4844 (BLOBHASH opcode)
	enable7516(&instructionSet) // EIP-7516 (BLOBBASEFEE opcode)
	enable1153(&instructionSet) // EIP-1153 "Transient Storage"
	enable5656(&instructionSet) // EIP-5656 (MCOPY opcode)
	enable6780(&instructionSet) // EIP-6780 SELFDESTRUCT only in same transaction
	return validate(instructionSet)
}

func newShanghaiInstructionSet() JumpTable {
	instructionSet := newMergeInstructionSet()
	enable3855(&instructionSet) // PUSH0 instruction
	enable3860(&instructionSet) // Limit and meter initcode

	return validate(instructionSet)
}

func newMergeInstructionSet() JumpTable {
	instructionSet := newLondonInstructionSet()
	instructionSet[PREVRANDAO] = &operation{
		execute:     opRandom,
		constantGas: GasQuickStep,
		minStack:    minStack(0, 1),
		maxStack:    maxStack(0, 1),
	}
	return validate(instructionSet)
}

// newLondonInstructionSet returns the frontier, homestead, byzantium,
// constantinople, istanbul, petersburg, berlin and london instructions.
func newLondonInstructionSet() JumpTable {
	instructionSet := newBerlinInstructionSet()
	enable3529(&instructionSet) // EIP-3529: Reduction in refunds https://eips.ethereum.org/EIPS/eip-3529
	enable3198(&instructionSet) // Base fee opcode https://eips.ethereum.org/EIPS/eip-3198
	return validate(instructionSet)
}

// newBerlinInstructionSet returns the frontier, homestead, byzantium,
// constantinople, istanbul, petersburg and berlin instructions.
func newBerlinInstructionSet() JumpTable {
	instructionSet := newIstanbulInstructionSet()
	enable2929(&instructionSet) // Gas cost increases for state access opcodes https://eips.ethereum.org/EIPS/eip-2929
	return validate(instructionSet)
}

// newIstanbulInstructionSet returns the frontier, homestead, byzantium,
// constantinople, istanbul and petersburg instructions.
func newIstanbulInstructionSet() JumpTable {
	instructionSet := newConstantinopleInstructionSet()

	enable1344(&instructionSet) // ChainID opcode - https://eips.ethereum.org/EIPS/eip-1344
	enable1884(&instructionSet) // Reprice reader opcodes - https://eips.ethereum.org/EIPS/eip-1884
	enable2200(&instructionSet) // Net metered SSTORE - https://eips.ethereum.org/EIPS/eip-2200

	return validate(instructionSet)
}

// newConstantinopleInstructionSet returns the frontier, homestead,
// byzantium and constantinople instructions.
func newConstantinopleInstructionSet() JumpTable {
	instructionSet := newByzantiumInstructionSet()
	instructionSet[SHL] = &operation{
		execute:     opSHL,
		constantGas: GasFastestStep,
		minStack:    minStack(2, 1),
		maxStack:    maxStack(2, 1),
	}
	instructionSet[SHR] = &operation{
		execute:     opSHR,
		constantGas: GasFastestStep,
		minStack:    minStack(2, 1),
		maxStack:    maxStack(2, 1),
	}
	instructionSet[SAR] = &operation{
		execute:     opSAR,
		constantGas: GasFastestStep,
		minStack:    minStack(2, 1),
		maxStack:    maxStack(2, 1),
	}
	instructionSet[EXTCODEHASH] = &operation{
		execute:     opExtCodeHash,
		constantGas: params.ExtcodeHashGasConstantinople,
		minStack:    minStack(1, 1),
		maxStack:    maxStack(1, 1),
	}
	instructionSet[CREATE2] = &operation{
		execute:     opCreate2,
		constantGas: params.Create2Gas,
		dynamicGas:  gasCreate2,
		minStack:    minStack(4, 1),
		maxStack:    maxStack(4, 1),
		memorySize:  memoryCreate2,
	}
	return validate(instructionSet)
}

// newByzantiumInstructionSet returns the frontier, homestead and
// byzantium instructions.
func newByzantiumInstructionSet() JumpTable {
	instructionSet := newSpuriousDragonInstructionSet()
	instructionSet[STATICCALL] = &operation{
		execute:     opStaticCall,
		constantGas: params.CallGasEIP150,
		dynamicGas:  gasStaticCall,
		minStack:    minStack(6, 1),
		maxStack:    maxStack(6, 1),
		memorySize:  memoryStaticCall,
	}
	instructionSet[RETURNDATASIZE] = &operation{
		execute:     opReturnDataSize,
		constantGas: GasQuickStep,
		minStack:    minStack(0, 1),
		maxStack:    maxStack(0, 1),
	}
	instructionSet[RETURNDATACOPY] = &operation{
		execute:     opReturnDataCopy,
		constantGas: GasFastestStep,
		dynamicGas:  gasReturnDataCopy,
		minStack:    minStack(3, 0),
		maxStack:    maxStack(3, 0),
		memorySize:  memoryReturnDataCopy,
	}
	instructionSet[REVERT] = &operation{
		execute:    opRevert,
		dynamicGas: gasRevert,
		minStack:   minStack(2, 0),
		maxStack:   maxStack(2, 0),
		memorySize: memoryRevert,
	}
	return validate(instructionSet)
}

// EIP 158 a.k.a Spurious Dragon
func newSpuriousDragonInstructionSet() JumpTable {
	instructionSet := newTangerineWhistleInstructionSet()
	instructionSet[EXP].dynamicGas = gasExpEIP158
	return validate(instructionSet)
}

// EIP 150 a.k.a Tangerine Whistle
func newTangerineWhistleInstructionSet() JumpTable {
	instructionSet := newHomesteadInstructionSet()
	instructionSet[BALANCE].constantGas = params.BalanceGasEIP150
	instructionSet[EXTCODESIZE].constantGas = params.ExtcodeSizeGasEIP150
	instructionSet[SLOAD].constantGas = params.SloadGasEIP150
	instructionSet[EXTCODECOPY].constantGas = params.ExtcodeCopyBaseEIP150
	instructionSet[CALL].constantGas = params.CallGasEIP150
	instructionSet[CALLCODE].constantGas = params.CallGasEIP150
	instructionSet[DELEGATECALL].constantGas = params.CallGasEIP150
	return validate(instructionSet)
}

// newHomesteadInstructionSet returns the frontier and homestead
// instructions that can be executed during the homestead phase.
func newHomesteadInstructionSet() JumpTable {
	instructionSet := newFrontierInstructionSet()
	instructionSet[DELEGATECALL] = &operation{
		execute:     opDelegateCall,
		dynamicGas:  gasDelegateCall,
		constantGas: params.CallGasFrontier,
		minStack:    minStack(6, 1),
		maxStack:    maxStack(6, 1),
		memorySize:  memoryDelegateCall,
	}
	return validate(instructionSet)
}

// newFrontierInstructionSet returns the frontier instructions
// that can be executed during the frontier phase.
func newFrontierInstructionSet() JumpTable {
	tbl := JumpTable{
		STOP: {
			execute:     opStop,
			constantGas: 0,
			minStack:    minStack(0, 0),
			maxStack:    maxStack(0, 0),
		},
		ADD: {
			execute:     opAdd,
			constantGas: GasFastestStep,
			minStack:    minStack(2, 1),
			maxStack:    maxStack(2, 1),
		},
		MUL: {
			execute:     opMul,
			constantGas: GasFastStep,
			minStack:    minStack(2, 1),
			maxStack:    maxStack(2, 1),
		},
		SUB: {
			execute:     opSub,
			constantGas: GasFastestStep,
			minStack:    minStack(2, 1),
			maxStack:    maxStack(2, 1),
		},
		DIV: {
			execute:     opDiv,
			constantGas: GasFastStep,
			minStack:    minStack(2, 1),
			maxStack:    maxStack(2, 1),
		},
		SDIV: {
			execute:     opSdiv,
			constantGas: GasFastStep,
			minStack:    minStack(2, 1),
			maxStack:    maxStack(2, 1),
		},
		MOD: {
			execute:     opMod,
			constantGas: GasFastStep,
			minStack:    minStack(2, 1),
			maxStack:    maxStack(2, 1),
		},
		SMOD: {
			execute:     opSmod,
			constantGas: GasFastStep,
			minStack:    minStack(2, 1),
			maxStack:    maxStack(2, 1),
		},
		ADDMOD: {
			execute:     opAddmod,
			constantGas: GasMidStep,
			minStack:    minStack(3, 1),
			maxStack:    maxStack(3, 1),
		},
		MULMOD: {
			execute:     opMulmod,
			constantGas: GasMidStep,
			minStack:    minStack(3, 1),
			maxStack:    maxStack(3, 1),
		},
		EXP: {
			execute:    opExp,
			dynamicGas: gasExpFrontier,
			minStack:   minStack(2, 1),
			maxStack:   maxStack(2, 1),
		},
		SIGNEXTEND: {
			execute:     opSignExtend,
			constantGas: GasFastStep,
			minStack:    minStack(2, 1),
			maxStack:    maxStack(2, 1),
		},
		LT: {
			execute:     opLt,
			constantGas: GasFastestStep,
			minStack:    minStack(2, 1),
			maxStack:    maxStack(2, 1),
		},
		GT: {
			execute:     opGt,
			constantGas: GasFastestStep,
			minStack:    minStack(2, 1),
			maxStack:    maxStack(2, 1),
		},
		SLT: {
			execute:     opSlt,
			constantGas: GasFastestStep,
			minStack:    minStack(2, 1),
			maxStack:    maxStack(2, 1),
		},
		SGT: {
			execute:     opSgt,
			constantGas: GasFastestStep,
			minStack:    minStack(2, 1),
			maxStack:    maxStack(2, 1),
		},
		EQ: {
			execute:     opEq,
			constantGas: GasFastestStep,
			minStack:    minStack(2, 1),
			maxStack:    maxStack(2, 1),
		},
		ISZERO: {
			execute:     opIszero,
			constantGas: GasFastestStep,
			minStack:    minStack(1, 1),
			maxStack:    maxStack(1, 1),
		},
		AND: {
			execute:     opAnd,
			constantGas: GasFastestStep,
			minStack:    minStack(2, 1),
			maxStack:    maxStack(2, 1),
		},
		XOR: {
			execute:     opXor,
			constantGas: GasFastestStep,
			minStack:    minStack(2, 1),
			maxStack:    maxStack(2, 1),
		},
		OR: {
			execute:     opOr,
			constantGas: GasFastestStep,
			minStack:    minStack(2, 1),
			maxStack:    maxStack(2, 1),
		},
		NOT: {
			execute:     opNot,
			constantGas: GasFastestStep,
			minStack:    minStack(1, 1),
			maxStack:    maxStack(1, 1),
		},
		BYTE: {
			execute:     opByte,
			constantGas: GasFastestStep,
			minStack:    minStack(2, 1),
			maxStack:    maxStack(2, 1),
		},
		KECCAK256: {
			execute:     opKeccak256,
			constantGas: params.Keccak256Gas,
			dynamicGas:  gasKeccak256,
			minStack:    minStack(2, 1),
			maxStack:    maxStack(2, 1),
			memorySize:  memoryKeccak256,
		},
		ADDRESS: {
			execute:     opAddress,
			constantGas: GasQuickStep,
			minStack:    minStack(0, 1),
			maxStack:    maxStack(0, 1),
		},
		BALANCE: {
			execute:     opBalance,
			constantGas: params.BalanceGasFrontier,
			minStack:    minStack(1, 1),
			maxStack:    maxStack(1, 1),
		},
		ORIGIN: {
			execute:     opOrigin,
			constantGas: GasQuickStep,
			minStack:    minStack(0, 1),
			maxStack:    maxStack(0, 1),
		},
		CALLER: {
			execute:     opCaller,
			constantGas: GasQuickStep,
			minStack:    minStack(0, 1),
			maxStack:    maxStack(0, 1),
		},
		CALLVALUE: {
			execute:     opCallValue,
			constantGas: GasQuickStep,
			minStack:    minStack(0, 1),
			maxStack:    maxStack(0, 1),
		},
		CALLDATALOAD: {
			execute:     opCallDataLoad,
			constantGas: GasFastestStep,
			minStack:    minStack(1, 1),
			maxStack:    maxStack(1, 1),
		},
		CALLDATASIZE: {
			execute:     opCallDataSize,
			constantGas: GasQuickStep,
			minStack:    minStack(0, 1),
			maxStack:    maxStack(0, 1),
		},
		CALLDATACOPY: {
			execute:     opCallDataCopy,
			constantGas: GasFastestStep,
			dynamicGas:  gasCallDataCopy,
			minStack:    minStack(3, 0),
			maxStack:    maxStack(3, 0),
			memorySize:  memoryCallDataCopy,
		},
		CODESIZE: {
			execute:     opCodeSize,
			constantGas: GasQuickStep,
			minStack:    minStack(0, 1),
			maxStack:    maxStack(0, 1),
		},
		CODECOPY: {
			execute:     opCodeCopy,
			constantGas: GasFastestStep,
			dynamicGas:  gasCodeCopy,
			minStack:    minStack(3, 0),
			maxStack:    maxStack(3, 0),
			memorySize:  memoryCodeCopy,
		},
		GASPRICE: {
			execute:     opGasprice,
			constantGas: GasQuickStep,
			minStack:    minStack(0, 1),
			maxStack:    maxStack(0, 1),
		},
		EXTCODESIZE: {
			execute:     opExtCodeSize,
			constantGas: params.ExtcodeSizeGasFrontier,
			minStack:    minStack(1, 1),
			maxStack:    maxStack(1, 1),
		},
		EXTCODECOPY: {
			execute:     opExtCodeCopy,
			constantGas: params.ExtcodeCopyBaseFrontier,
			dynamicGas:  gasExtCodeCopy,
			minStack:    minStack(4, 0),
			maxStack:    maxStack(4, 0),
			memorySize:  memoryExtCodeCopy,
		},
		BLOCKHASH: {
			execute:     opBlockhash,
			constantGas: GasExtStep,
			minStack:    minStack(1, 1),
			maxStack:    maxStack(1, 1),
		},
		COINBASE: {
			execute:     opCoinbase,
			constantGas: GasQuickStep,
			minStack:    minStack(0, 1),
			maxStack:    maxStack(0, 1),
		},
		TIMESTAMP: {
			execute:     opTimestamp,
			constantGas: GasQuickStep,
			minStack:    minStack(0, 1),
			maxStack:    maxStack(0, 1),
		},
		NUMBER: {
			execute:     opNumber,
			constantGas: GasQuickStep,
			minStack:    minStack(0, 1),
			maxStack:    maxStack(0, 1),
		},
		DIFFICULTY: {
			execute:     opDifficulty,
			constantGas: GasQuickStep,
			minStack:    minStack(0, 1),
			maxStack:    maxStack(0, 1),
		},
		GASLIMIT: {
			execute:     opGasLimit,
			constantGas: GasQuickStep,
			minStack:    minStack(0, 1),
			maxStack:    maxStack(0, 1),
		},
		POP: {
			execute:     opPop,
			constantGas: GasQuickStep,
			minStack:    minStack(1, 0),
			maxStack:    maxStack(1, 0),
		},
		MLOAD: {
			execute:     opMload,
			constantGas: GasFastestStep,
			dynamicGas:  gasMLoad,
			minStack:    minStack(1, 1),
			maxStack:    maxStack(1, 1),
			memorySize:  memoryMLoad,
		},
		MSTORE: {
			execute:     opMstore,
			constantGas: GasFastestStep,
			dynamicGas:  gasMStore,
			minStack:    minStack(2, 0),
			maxStack:    maxStack(2, 0),
			memorySize:  memoryMStore,
		},
		MSTORE8: {
			execute:     opMstore8,
			constantGas: GasFastestStep,
			dynamicGas:  gasMStore8,
			memorySize:  memoryMStore8,
			minStack:    minStack(2, 0),
			maxStack:    maxStack(2, 0),
		},
		SLOAD: {
			execute:     opSload,
			constantGas: params.SloadGasFrontier,
			minStack:    minStack(1, 1),
			maxStack:    maxStack(1, 1),
		},
		SSTORE: {
			execute:    opSstore,
			dynamicGas: gasSStore,
			minStack:   minStack(2, 0),
			maxStack:   maxStack(2, 0),
		},
		JUMP: {
			execute:     opJump,
			constantGas: GasMidStep,
			minStack:    minStack(1, 0),
			maxStack:    maxStack(1, 0),
		},
		JUMPI: {
			execute:     opJumpi,
			constantGas: GasSlowStep,
			minStack:    minStack(2, 0),
			maxStack:    maxStack(2, 0),
		},
		PC: {
			execute:     opPc,
			constantGas: GasQuickStep,
			minStack:    minStack(0, 1),
			maxStack:    maxStack(0, 1),
		},
		MSIZE: {
			execute:     opMsize,
			constantGas: GasQuickStep,
			minStack:    minStack(0, 1),
			maxStack:    maxStack(0, 1),
		},
		GAS: {
			execute:     opGas,
			constantGas: GasQuickStep,
			minStack:    minStack(0, 1),
			maxStack:    maxStack(0, 1),
		},
		JUMPDEST: {
			execute:     opJumpdest,
			constantGas: params.JumpdestGas,
			minStack:    minStack(0, 0),
			maxStack:    maxStack(0, 0),
		},
		PUSH1: {
			execute:     opPush1,
			constantGas: GasFastestStep,
			minStack:    minStack(0, 1),
			maxStack:    maxStack(0, 1),
		},
		PUSH2: {
			execute:     makePush(2, 2),
			constantGas: GasFastestStep,
			minStack:    minStack(0, 1),
			maxStack:    maxStack(0, 1),
		},
		PUSH3: {
			execute:     makePush(3, 3),
			constantGas: GasFastestStep,
			minStack:    minStack(0, 1),
			maxStack:    maxStack(0, 1),
		},
		PUSH4: {
			execute:     makePush(4, 4),
			constantGas: GasFastestStep,
			minStack:    minStack(0, 1),
			maxStack:    maxStack(0, 1),
		},
		PUSH5: {
			execute:     makePush(5, 5),
			constantGas: GasFastestStep,
			minStack:    minStack(0, 1),
			maxStack:    maxStack(0, 1),
		},
		PUSH6: {
			execute:     makePush(6, 6),
			constantGas: GasFastestStep,
			minStack:    minStack(0, 1),
			maxStack:    maxStack(0, 1),
		},
		PUSH7: {
			execute:     makePush(7, 7),
			constantGas: GasFastestStep,
			minStack:    minStack(0, 1),
			maxStack:    maxStack(0, 1),
		},
		PUSH8: {
			execute:     makePush(8, 8),
			constantGas: GasFastestStep,
			minStack:    minStack(0, 1),
			maxStack:    maxStack(0, 1),
		},
		PUSH9: {
			execute:     makePush(9, 9),
			constantGas: GasFastestStep,
			minStack:    minStack(0, 1),
			maxStack:    maxStack(0, 1),
		},
		PUSH10: {
			execute:     makePush(10, 10),
			constantGas: GasFastestStep,
			minStack:    minStack(0, 1),
			maxStack:    maxStack(0, 1),
		},
		PUSH11: {
			execute:     makePush(11, 11),
			constantGas: GasFastestStep,
			minStack:    minStack(0, 1),
			maxStack:    maxStack(0, 1),
		},
		PUSH12: {
			execute:     makePush(12, 12),
			constantGas: GasFastestStep,
			minStack:    minStack(0, 1),
			maxStack:    maxStack(0, 1),
		},
		PUSH13: {
			execute:     makePush(13, 13),
			constantGas: GasFastestStep,
			minStack:    minStack(0, 1),
			maxStack:    maxStack(0, 1),
		},
		PUSH14: {
			execute:     makePush(14, 14),
			constantGas: GasFastestStep,
			minStack:    minStack(0, 1),
			maxStack:    maxStack(0, 1),
		},
		PUSH15: {
			execute:     makePush(15, 15),
			constantGas: GasFastestStep,
			minStack:    minStack(0, 1),
			maxStack:    maxStack(0, 1),
		},
		PUSH16: {
			execute:     makePush(16, 16),
			constantGas: GasFastestStep,
			minStack:    minStack(0, 1),
			maxStack:    maxStack(0, 1),
		},
		PUSH17: {
			execute:     makePush(17, 17),
			constantGas: GasFastestStep,
			minStack:    minStack(0, 1),
			maxStack:    maxStack(0, 1),
		},
		PUSH18: {
			execute:     makePush(18, 18),
			constantGas: GasFastestStep,
			minStack:    minStack(0, 1),
			maxStack:    maxStack(0, 1),
		},
		PUSH19: {
			execute:     makePush(19, 19),
			constantGas: GasFastestStep,
			minStack:    minStack(0, 1),
			maxStack:    maxStack(0, 1),
		},
		PUSH20: {
			execute:     makePush(20, 20),
			constantGas: GasFastestStep,
			minStack:    minStack(0, 1),
			maxStack:    maxStack(0, 1),
		},
		PUSH21: {
			execute:     makePush(21, 21),
			constantGas: GasFastestStep,
			minStack:    minStack(0, 1),
			maxStack:    maxStack(0, 1),
		},
		PUSH22: {
			execute:     makePush(22, 22),
			constantGas: GasFastestStep,
			minStack:    minStack(0, 1),
			maxStack:    maxStack(0, 1),
		},
		PUSH23: {
			execute:     makePush(23, 23),
			constantGas: GasFastestStep,
			minStack:    minStack(0, 1),
			maxStack:    maxStack(0, 1),
		},
		PUSH24: {
			execute:     makePush(24, 24),
			constantGas: GasFastestStep,
			minStack:    minStack(0, 1),
			maxStack:    maxStack(0, 1),
		},
		PUSH25: {
			execute:     makePush(25, 25),
			constantGas: GasFastestStep,
			minStack:    minStack(0, 1),
			maxStack:    maxStack(0, 1),
		},
		PUSH26: {
			execute:     makePush(26, 26),
			constantGas: GasFastestStep,
			minStack:    minStack(0, 1),
			maxStack:    maxStack(0, 1),
		},
		PUSH27: {
			execute:     makePush(27, 27),
			constantGas: GasFastestStep,
			minStack:    minStack(0, 1),
			maxStack:    maxStack(0, 1),
		},
		PUSH28: {
			execute:     makePush(28, 28),
			constantGas: GasFastestStep,
			minStack:    minStack(0, 1),
			maxStack:    maxStack(0, 1),
		},
		PUSH29: {
			execute:     makePush(29, 29),
			constantGas: GasFastestStep,
			minStack:    minStack(0, 1),
			maxStack:    maxStack(0, 1),
		},
		PUSH30: {
			execute:     makePush(30, 30),
			constantGas: GasFastestStep,
			minStack:    minStack(0, 1),
			maxStack:    maxStack(0, 1),
		},
		PUSH31: {
			execute:     makePush(31, 31),
			constantGas: GasFastestStep,
			minStack:    minStack(0, 1),
			maxStack:    maxStack(0, 1),
		},
		PUSH32: {
			execute:     makePush(32, 32),
			constantGas: GasFastestStep,
			minStack:    minStack(0, 1),
			maxStack:    maxStack(0, 1),
		},
		DUP1: {
			execute:     makeDup(1),
			constantGas: GasFastestStep,
			minStack:    minDupStack(1),
			maxStack:    maxDupStack(1),
		},
		DUP2: {
			execute:     makeDup(2),
			constantGas: GasFastestStep,
			minStack:    minDupStack(2),
			maxStack:    maxDupStack(2),
		},
		DUP3: {
			execute:     makeDup(3),
			constantGas: GasFastestStep,
			minStack:    minDupStack(3),
			maxStack:    maxDupStack(3),
		},
		DUP4: {
			execute:     makeDup(4),
			constantGas: GasFastestStep,
			minStack:    minDupStack(4),
			maxStack:    maxDupStack(4),
		},
		DUP5: {
			execute:     makeDup(5),
			constantGas: GasFastestStep,
			minStack:    minDupStack(5),
			maxStack:    maxDupStack(5),
		},
		DUP6: {
			execute:     makeDup(6),
			constantGas: GasFastestStep,
			minStack:    minDupStack(6),
			maxStack:    maxDupStack(6),
		},
		DUP7: {
			execute:     makeDup(7),
			constantGas: GasFastestStep,
			minStack:    minDupStack(7),
			maxStack:    maxDupStack(7),
		},
		DUP8: {
			execute:     makeDup(8),
			constantGas: GasFastestStep,
			minStack:    minDupStack(8),
			maxStack:    maxDupStack(8),
		},
		DUP9: {
			execute:     makeDup(9),
			constantGas: GasFastestStep,
			minStack:    minDupStack(9),
			maxStack:    maxDupStack(9),
		},
		DUP10: {
			execute:     makeDup(10),
			constantGas: GasFastestStep,
			minStack:    minDupStack(10),
			maxStack:    maxDupStack(10),
		},
		DUP11: {
			execute:     makeDup(11),
			constantGas: GasFastestStep,
			minStack:    minDupStack(11),
			maxStack:    maxDupStack(11),
		},
		DUP12: {
			execute:     makeDup(12),
			constantGas: GasFastestStep,
			minStack:    minDupStack(12),
			maxStack:    maxDupStack(12),
		},
		DUP13: {
			execute:     makeDup(13),
			constantGas: GasFastestStep,
			minStack:    minDupStack(13),
			maxStack:    maxDupStack(13),
		},
		DUP14: {
			execute:     makeDup(14),
			constantGas: GasFastestStep,
			minStack:    minDupStack(14),
			maxStack:    maxDupStack(14),
		},
		DUP15: {
			execute:     makeDup(15),
			constantGas: GasFastestStep,
			minStack:    minDupStack(15),
			maxStack:    maxDupStack(15),
		},
		DUP16: {
			execute:     makeDup(16),
			constantGas: GasFastestStep,
			minStack:    minDupStack(16),
			maxStack:    maxDupStack(16),
		},
		SWAP1: {
			execute:     opSwap1,
			constantGas: GasFastestStep,
			minStack:    minSwapStack(2),
			maxStack:    maxSwapStack(2),
		},
		SWAP2: {
			execute:     opSwap2,
			constantGas: GasFastestStep,
			minStack:    minSwapStack(3),
			maxStack:    maxSwapStack(3),
		},
		SWAP3: {
			execute:     opSwap3,
			constantGas: GasFastestStep,
			minStack:    minSwapStack(4),
			maxStack:    maxSwapStack(4),
		},
		SWAP4: {
			execute:     opSwap4,
			constantGas: GasFastestStep,
			minStack:    minSwapStack(5),
			maxStack:    maxSwapStack(5),
		},
		SWAP5: {
			execute:     opSwap5,
			constantGas: GasFastestStep,
			minStack:    minSwapStack(6),
			maxStack:    maxSwapStack(6),
		},
		SWAP6: {
			execute:     opSwap6,
			constantGas: GasFastestStep,
			minStack:    minSwapStack(7),
			maxStack:    maxSwapStack(7),
		},
		SWAP7: {
			execute:     opSwap7,
			constantGas: GasFastestStep,
			minStack:    minSwapStack(8),
			maxStack:    maxSwapStack(8),
		},
		SWAP8: {
			execute:     opSwap8,
			constantGas: GasFastestStep,
			minStack:    minSwapStack(9),
			maxStack:    maxSwapStack(9),
		},
		SWAP9: {
			execute:     opSwap9,
			constantGas: GasFastestStep,
			minStack:    minSwapStack(10),
			maxStack:    maxSwapStack(10),
		},
		SWAP10: {
			execute:     opSwap10,
			constantGas: GasFastestStep,
			minStack:    minSwapStack(11),
			maxStack:    maxSwapStack(11),
		},
		SWAP11: {
			execute:     opSwap11,
			constantGas: GasFastestStep,
			minStack:    minSwapStack(12),
			maxStack:    maxSwapStack(12),
		},
		SWAP12: {
			execute:     opSwap12,
			constantGas: GasFastestStep,
			minStack:    minSwapStack(13),
			maxStack:    maxSwapStack(13),
		},
		SWAP13: {
			execute:     opSwap13,
			constantGas: GasFastestStep,
			minStack:    minSwapStack(14),
			maxStack:    maxSwapStack(14),
		},
		SWAP14: {
			execute:     opSwap14,
			constantGas: GasFastestStep,
			minStack:    minSwapStack(15),
			maxStack:    maxSwapStack(15),
		},
		SWAP15: {
			execute:     opSwap15,
			constantGas: GasFastestStep,
			minStack:    minSwapStack(16),
			maxStack:    maxSwapStack(16),
		},
		SWAP16: {
			execute:     opSwap16,
			constantGas: GasFastestStep,
			minStack:    minSwapStack(17),
			maxStack:    maxSwapStack(17),
		},
		LOG0: {
			execute:    makeLog(0),
			dynamicGas: makeGasLog(0),
			minStack:   minStack(2, 0),
			maxStack:   maxStack(2, 0),
			memorySize: memoryLog,
		},
		LOG1: {
			execute:    makeLog(1),
			dynamicGas: makeGasLog(1),
			minStack:   minStack(3, 0),
			maxStack:   maxStack(3, 0),
			memorySize: memoryLog,
		},
		LOG2: {
			execute:    makeLog(2),
			dynamicGas: makeGasLog(2),
			minStack:   minStack(4, 0),
			maxStack:   maxStack(4, 0),
			memorySize: memoryLog,
		},
		LOG3: {
			execute:    makeLog(3),
			dynamicGas: makeGasLog(3),
			minStack:   minStack(5, 0),
			maxStack:   maxStack(5, 0),
			memorySize: memoryLog,
		},
		LOG4: {
			execute:    makeLog(4),
			dynamicGas: makeGasLog(4),
			minStack:   minStack(6, 0),
			maxStack:   maxStack(6, 0),
			memorySize: memoryLog,
		},
		CREATE: {
			execute:     opCreate,
			constantGas: params.CreateGas,
			dynamicGas:  gasCreate,
			minStack:    minStack(3, 1),
			maxStack:    maxStack(3, 1),
			memorySize:  memoryCreate,
		},
		CALL: {
			execute:     opCall,
			constantGas: params.CallGasFrontier,
			dynamicGas:  gasCall,
			minStack:    minStack(7, 1),
			maxStack:    maxStack(7, 1),
			memorySize:  memoryCall,
		},
		CALLCODE: {
			execute:     opCallCode,
			constantGas: params.CallGasFrontier,
			dynamicGas:  gasCallCode,
			minStack:    minStack(7, 1),
			maxStack:    maxStack(7, 1),
			memorySize:  memoryCall,
		},
		RETURN: {
			execute:    opReturn,
			dynamicGas: gasReturn,
			minStack:   minStack(2, 0),
			maxStack:   maxStack(2, 0),
			memorySize: memoryReturn,
		},
		SELFDESTRUCT: {
			execute:    opSelfdestruct,
			dynamicGas: gasSelfdestruct,
			minStack:   minStack(1, 0),
			maxStack:   maxStack(1, 0),
		},
		INVALID: {
			execute:  opUndefined,
			minStack: minStack(0, 0),
			maxStack: maxStack(0, 0),
		},
	}

	// Fill all unassigned slots with opUndefined.
	for i, entry := range tbl {
		if entry == nil {
			tbl[i] = &operation{execute: opUndefined, maxStack: maxStack(0, 0), undefined: true}
		}
	}

	return validate(tbl)
}

func copyJumpTable(source *JumpTable) *JumpTable {
	dest := *source
	for i, op := range source {
		if op != nil {
			opCopy := *op
			dest[i] = &opCopy
		}
	}
	return &dest
}<|MERGE_RESOLUTION|>--- conflicted
+++ resolved
@@ -61,12 +61,8 @@
 	shanghaiInstructionSet         = newShanghaiInstructionSet()
 	cancunInstructionSet           = newCancunInstructionSet()
 	verkleInstructionSet           = newVerkleInstructionSet()
-<<<<<<< HEAD
-	pragueEOFInstructionSet        = newPragueEOFInstructionSet()
-=======
 	pragueInstructionSet           = newPragueInstructionSet()
 	eofInstructionSet              = newEOFInstructionSetForTesting()
->>>>>>> f0e8a3e9
 )
 
 // JumpTable contains the EVM opcodes supported at a given fork.
@@ -96,34 +92,22 @@
 	return validate(instructionSet)
 }
 
-<<<<<<< HEAD
-func NewPragueEOFInstructionSetForTesting() JumpTable {
-	return newPragueEOFInstructionSet()
-}
-
-func newPragueEOFInstructionSet() JumpTable {
-	instructionSet := newCancunInstructionSet()
-=======
 func NewEOFInstructionSetForTesting() JumpTable {
 	return newEOFInstructionSetForTesting()
 }
 
 func newEOFInstructionSetForTesting() JumpTable {
 	instructionSet := newPragueInstructionSet()
->>>>>>> f0e8a3e9
 	enableEOF(&instructionSet)
 	return validate(instructionSet)
 }
 
-<<<<<<< HEAD
-=======
 func newPragueInstructionSet() JumpTable {
 	instructionSet := newCancunInstructionSet()
 	enable7702(&instructionSet) // EIP-7702 Setcode transaction type
 	return validate(instructionSet)
 }
 
->>>>>>> f0e8a3e9
 func newCancunInstructionSet() JumpTable {
 	instructionSet := newShanghaiInstructionSet()
 	enable4844(&instructionSet) // EIP-4844 (BLOBHASH opcode)
