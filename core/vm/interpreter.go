// Copyright 2014 The go-ethereum Authors
// This file is part of the go-ethereum library.
//
// The go-ethereum library is free software: you can redistribute it and/or modify
// it under the terms of the GNU Lesser General Public License as published by
// the Free Software Foundation, either version 3 of the License, or
// (at your option) any later version.
//
// The go-ethereum library is distributed in the hope that it will be useful,
// but WITHOUT ANY WARRANTY; without even the implied warranty of
// MERCHANTABILITY or FITNESS FOR A PARTICULAR PURPOSE. See the
// GNU Lesser General Public License for more details.
//
// You should have received a copy of the GNU Lesser General Public License
// along with the go-ethereum library. If not, see <http://www.gnu.org/licenses/>.

package vm

import (
	"fmt"

	"github.com/ethereum/go-ethereum/common"
	"github.com/ethereum/go-ethereum/common/math"
	"github.com/ethereum/go-ethereum/core/tracing"
<<<<<<< HEAD
	"github.com/ethereum/go-ethereum/crypto"
	"github.com/ethereum/go-ethereum/log"
	"github.com/ethereum/go-ethereum/params"
=======
>>>>>>> d818a9af
	"github.com/holiman/uint256"
)

// PrecompileOverrides is a function that can be used to override the default precompiled contracts
// Nil is returned when there is no precompile. The original is returned if the existing precompile should run.
type PrecompileOverrides func(rules params.Rules, original PrecompiledContract, addr common.Address) PrecompiledContract

// Config are the configuration options for the Interpreter
type Config struct {
	Tracer                  *tracing.Hooks
	NoBaseFee               bool  // Forces the EIP-1559 baseFee to 0 (needed for 0 price calls)
	EnablePreimageRecording bool  // Enables recording of SHA3/keccak preimages
	ExtraEips               []int // Additional EIPS that are to be enabled

	StatelessSelfValidation bool // Generate execution witnesses and self-check against them (testing purpose)
<<<<<<< HEAD

	PrecompileOverrides PrecompileOverrides                   // Precompiles can be swapped / changed / wrapped as needed
	NoMaxCodeSize       bool                                  // Ignore Max code size and max init code size limits
	CallerOverride      func(v common.Address) common.Address // Swap the caller as needed, for VM prank functionality.
=======
	EnableWitnessStats      bool // Whether trie access statistics collection is enabled
>>>>>>> d818a9af
}

// ScopeContext contains the things that are per-call, such as stack and memory,
// but not transients like pc and gas
type ScopeContext struct {
	Memory   *Memory
	Stack    *Stack
	Contract *Contract
}

// MemoryData returns the underlying memory slice. Callers must not modify the contents
// of the returned data.
func (ctx *ScopeContext) MemoryData() []byte {
	if ctx.Memory == nil {
		return nil
	}
	return ctx.Memory.Data()
}

// StackData returns the stack data. Callers must not modify the contents
// of the returned data.
func (ctx *ScopeContext) StackData() []uint256.Int {
	if ctx.Stack == nil {
		return nil
	}
	return ctx.Stack.Data()
}

// Caller returns the current caller.
func (ctx *ScopeContext) Caller() common.Address {
	return ctx.Contract.Caller()
}

// Address returns the address where this scope of execution is taking place.
func (ctx *ScopeContext) Address() common.Address {
	return ctx.Contract.Address()
}

// CallValue returns the value supplied with this call.
func (ctx *ScopeContext) CallValue() *uint256.Int {
	return ctx.Contract.Value()
}

// CallInput returns the input/calldata with this call. Callers must not modify
// the contents of the returned data.
func (ctx *ScopeContext) CallInput() []byte {
	return ctx.Contract.Input
}

// ContractCode returns the code of the contract being executed.
func (ctx *ScopeContext) ContractCode() []byte {
	return ctx.Contract.Code
}

// Run loops and evaluates the contract's code with the given input data and returns
// the return byte-slice and an error if one occurred.
//
// It's important to note that any errors returned by the interpreter should be
// considered a revert-and-consume-all-gas operation except for
// ErrExecutionReverted which means revert-and-keep-gas-left.
func (evm *EVM) Run(contract *Contract, input []byte, readOnly bool) (ret []byte, err error) {
	// Increment the call depth which is restricted to 1024
	evm.depth++
	defer func() { evm.depth-- }()

	// Make sure the readOnly is only set if we aren't in readOnly yet.
	// This also makes sure that the readOnly flag isn't removed for child calls.
	if readOnly && !evm.readOnly {
		evm.readOnly = true
		defer func() { evm.readOnly = false }()
	}

	// Reset the previous call's return data. It's unimportant to preserve the old buffer
	// as every returning call will return new data anyway.
	evm.returnData = nil

	// Don't bother with the execution if there's no code.
	if len(contract.Code) == 0 {
		return nil, nil
	}

	var (
		op          OpCode     // current opcode
		jumpTable   *JumpTable = evm.table
		mem                    = NewMemory() // bound memory
		stack                  = newstack()  // local stack
		callContext            = &ScopeContext{
			Memory:   mem,
			Stack:    stack,
			Contract: contract,
		}
		// For optimisation reason we're using uint64 as the program counter.
		// It's theoretically possible to go above 2^64. The YP defines the PC
		// to be uint256. Practically much less so feasible.
		pc   = uint64(0) // program counter
		cost uint64
		// copies used by tracer
		pcCopy    uint64 // needed for the deferred EVMLogger
		gasCopy   uint64 // for EVMLogger to log gas remaining before execution
		logged    bool   // deferred EVMLogger should ignore already logged steps
		res       []byte // result of the opcode execution function
		debug     = evm.Config.Tracer != nil
		isEIP4762 = evm.chainRules.IsEIP4762
	)
	// Don't move this deferred function, it's placed before the OnOpcode-deferred method,
	// so that it gets executed _after_: the OnOpcode needs the stacks before
	// they are returned to the pools
	defer func() {
		returnStack(stack)
		mem.Free()
	}()
	contract.Input = input

	if debug {
		defer func() { // this deferred method handles exit-with-error
			if err == nil {
				return
			}
			if !logged && evm.Config.Tracer.OnOpcode != nil {
				evm.Config.Tracer.OnOpcode(pcCopy, byte(op), gasCopy, cost, callContext, evm.returnData, evm.depth, VMErrorFromErr(err))
			}
			if logged && evm.Config.Tracer.OnFault != nil {
				evm.Config.Tracer.OnFault(pcCopy, byte(op), gasCopy, cost, callContext, evm.depth, VMErrorFromErr(err))
			}
		}()
	}
	// The Interpreter main run loop (contextual). This loop runs until either an
	// explicit STOP, RETURN or SELFDESTRUCT is executed, an error occurred during
	// the execution of one of the operations or until the done flag is set by the
	// parent context.
	_ = jumpTable[0] // nil-check the jumpTable out of the loop
	for {
		if debug {
			// Capture pre-execution values for tracing.
			logged, pcCopy, gasCopy = false, pc, contract.Gas
		}

		if isEIP4762 && !contract.IsDeployment && !contract.IsSystemCall {
			// if the PC ends up in a new "chunk" of verkleized code, charge the
			// associated costs.
			contractAddr := contract.Address()
			consumed, wanted := evm.TxContext.AccessEvents.CodeChunksRangeGas(contractAddr, pc, 1, uint64(len(contract.Code)), false, contract.Gas)
			contract.UseGas(consumed, evm.Config.Tracer, tracing.GasChangeWitnessCodeChunk)
			if consumed < wanted {
				return nil, ErrOutOfGas
			}
		}

		// Get the operation from the jump table and validate the stack to ensure there are
		// enough stack items available to perform the operation.
		op = contract.GetOp(pc)
		operation := jumpTable[op]
		cost = operation.constantGas // For tracing
		// Validate stack
		if sLen := stack.len(); sLen < operation.minStack {
			return nil, &ErrStackUnderflow{stackLen: sLen, required: operation.minStack}
		} else if sLen > operation.maxStack {
			return nil, &ErrStackOverflow{stackLen: sLen, limit: operation.maxStack}
		}
		// for tracing: this gas consumption event is emitted below in the debug section.
		if contract.Gas < cost {
			return nil, ErrOutOfGas
		} else {
			contract.Gas -= cost
		}

		// All ops with a dynamic memory usage also has a dynamic gas cost.
		var memorySize uint64
		if operation.dynamicGas != nil {
			// calculate the new memory size and expand the memory to fit
			// the operation
			// Memory check needs to be done prior to evaluating the dynamic gas portion,
			// to detect calculation overflows
			if operation.memorySize != nil {
				memSize, overflow := operation.memorySize(stack)
				if overflow {
					return nil, ErrGasUintOverflow
				}
				// memory is expanded in words of 32 bytes. Gas
				// is also calculated in words.
				if memorySize, overflow = math.SafeMul(toWordSize(memSize), 32); overflow {
					return nil, ErrGasUintOverflow
				}
			}
			// Consume the gas and return an error if not enough gas is available.
			// cost is explicitly set so that the capture state defer method can get the proper cost
			var dynamicCost uint64
			dynamicCost, err = operation.dynamicGas(evm, contract, stack, mem, memorySize)
			cost += dynamicCost // for tracing
			if err != nil {
				return nil, fmt.Errorf("%w: %v", ErrOutOfGas, err)
			}
			// for tracing: this gas consumption event is emitted below in the debug section.
			if contract.Gas < dynamicCost {
				return nil, ErrOutOfGas
			} else {
				contract.Gas -= dynamicCost
			}
		}

		// Do tracing before potential memory expansion
		if debug {
			if evm.Config.Tracer.OnGasChange != nil {
				evm.Config.Tracer.OnGasChange(gasCopy, gasCopy-cost, tracing.GasChangeCallOpCode)
			}
			if evm.Config.Tracer.OnOpcode != nil {
				evm.Config.Tracer.OnOpcode(pc, byte(op), gasCopy, cost, callContext, evm.returnData, evm.depth, VMErrorFromErr(err))
				logged = true
			}
		}
		if memorySize > 0 {
			mem.Resize(memorySize)
		}

		// execute the operation
		res, err = operation.execute(&pc, evm, callContext)
		if err != nil {
			break
		}
		pc++
	}

	if err == errStopToken {
		err = nil // clear stop token error
	}

	return res, err
}<|MERGE_RESOLUTION|>--- conflicted
+++ resolved
@@ -22,12 +22,7 @@
 	"github.com/ethereum/go-ethereum/common"
 	"github.com/ethereum/go-ethereum/common/math"
 	"github.com/ethereum/go-ethereum/core/tracing"
-<<<<<<< HEAD
-	"github.com/ethereum/go-ethereum/crypto"
-	"github.com/ethereum/go-ethereum/log"
 	"github.com/ethereum/go-ethereum/params"
-=======
->>>>>>> d818a9af
 	"github.com/holiman/uint256"
 )
 
@@ -43,14 +38,11 @@
 	ExtraEips               []int // Additional EIPS that are to be enabled
 
 	StatelessSelfValidation bool // Generate execution witnesses and self-check against them (testing purpose)
-<<<<<<< HEAD
+	EnableWitnessStats      bool // Whether trie access statistics collection is enabled
 
 	PrecompileOverrides PrecompileOverrides                   // Precompiles can be swapped / changed / wrapped as needed
 	NoMaxCodeSize       bool                                  // Ignore Max code size and max init code size limits
 	CallerOverride      func(v common.Address) common.Address // Swap the caller as needed, for VM prank functionality.
-=======
-	EnableWitnessStats      bool // Whether trie access statistics collection is enabled
->>>>>>> d818a9af
 }
 
 // ScopeContext contains the things that are per-call, such as stack and memory,
