--- conflicted
+++ resolved
@@ -180,17 +180,10 @@
 // package.
 func (sc *stateUpdate) stateSet() *triedb.StateSet {
 	return &triedb.StateSet{
-<<<<<<< HEAD
-		Destructs:      sc.destructs,
-=======
->>>>>>> f0e8a3e9
 		Accounts:       sc.accounts,
 		AccountsOrigin: sc.accountsOrigin,
 		Storages:       sc.storages,
 		StoragesOrigin: sc.storagesOrigin,
-<<<<<<< HEAD
-=======
 		RawStorageKey:  sc.rawStorageKey,
->>>>>>> f0e8a3e9
 	}
 }