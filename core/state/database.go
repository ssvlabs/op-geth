--- conflicted
+++ resolved
@@ -179,11 +179,6 @@
 	// is optional and may be partially useful if it's not fully
 	// generated.
 	if db.snap != nil {
-<<<<<<< HEAD
-		snap := db.snap.Snapshot(stateRoot)
-		if snap != nil {
-			readers = append(readers, newStateReader(snap)) // snap reader is optional
-=======
 		// If standalone state snapshot is available (hash scheme),
 		// then construct the legacy snap reader.
 		snap := db.snap.Snapshot(stateRoot)
@@ -196,7 +191,6 @@
 		reader, err := db.triedb.StateReader(stateRoot)
 		if err == nil {
 			readers = append(readers, newFlatReader(reader)) // state reader is optional
->>>>>>> f0e8a3e9
 		}
 	}
 	// Set up the trie reader, which is expected to always be available
@@ -239,6 +233,22 @@
 		return nil, err
 	}
 	return tr, nil
+}
+
+// ContractCode retrieves a particular contract's code. Returns nil if not found.
+// OP-Stack diff: used to serve snap-sync from legacy DB code storage scheme.
+func (db *CachingDB) ContractCode(address common.Address, codeHash common.Hash) []byte {
+	code, _ := db.codeCache.Get(codeHash)
+	if len(code) > 0 {
+		return code
+	}
+	code = rawdb.ReadCode(db.disk, codeHash) // tries prefix first, then reads non-prefixed key if not found
+	if len(code) > 0 {
+		db.codeCache.Add(codeHash, code)
+		db.codeSizeCache.Add(codeHash, len(code))
+		return code
+	}
+	return nil
 }
 
 // ContractCodeWithPrefix retrieves a particular contract's code. If the
