--- conflicted
+++ resolved
@@ -499,21 +499,11 @@
 		// Save pre state for proof generation
 		// preState := statedb.Copy()
 
-<<<<<<< HEAD
-		// Pre-execution system calls.
-		if config.IsPrague(b.header.Number, b.header.Time) {
-			// EIP-2935
-			blockContext := NewEVMBlockContext(b.header, cm, &b.header.Coinbase, b.cm.config, b.statedb)
-			evm := vm.NewEVM(blockContext, statedb, cm.config, vm.Config{})
-			ProcessParentBlockHash(b.header.ParentHash, evm)
-		}
-=======
 		// EIP-2935 / 7709
-		blockContext := NewEVMBlockContext(b.header, cm, &b.header.Coinbase)
+		blockContext := NewEVMBlockContext(b.header, cm, &b.header.Coinbase, b.cm.config, b.statedb)
 		blockContext.Random = &common.Hash{} // enable post-merge instruction set
 		evm := vm.NewEVM(blockContext, statedb, cm.config, vm.Config{})
 		ProcessParentBlockHash(b.header.ParentHash, evm)
->>>>>>> 756cca7c
 
 		// Execute any user modifications to the block.
 		if gen != nil {
@@ -609,11 +599,7 @@
 	}
 
 	if cm.config.IsLondon(header.Number) {
-<<<<<<< HEAD
-		header.BaseFee = eip1559.CalcBaseFee(cm.config, parent.Header(), header.Time)
-=======
-		header.BaseFee = eip1559.CalcBaseFee(cm.config, parentHeader)
->>>>>>> 756cca7c
+		header.BaseFee = eip1559.CalcBaseFee(cm.config, parentHeader, header.Time)
 		if !cm.config.IsLondon(parent.Number()) {
 			parentGasLimit := parent.GasLimit() * cm.config.ElasticityMultiplier()
 			header.GasLimit = CalcGasLimit(parentGasLimit, parentGasLimit)
