// Copyright 2024 The go-ethereum Authors
// This file is part of the go-ethereum library.
//
// The go-ethereum library is free software: you can redistribute it and/or modify
// it under the terms of the GNU Lesser General Public License as published by
// the Free Software Foundation, either version 3 of the License, or
// (at your option) any later version.
//
// The go-ethereum library is distributed in the hope that it will be useful,
// but WITHOUT ANY WARRANTY; without even the implied warranty of
// MERCHANTABILITY or FITNESS FOR A PARTICULAR PURPOSE. See the
// GNU Lesser General Public License for more details.
//
// You should have received a copy of the GNU Lesser General Public License
// along with the go-ethereum library. If not, see <http://www.gnu.org/licenses/>.

package tracing

import (
	"math/big"

	"github.com/ethereum/go-ethereum/common"
	"github.com/ethereum/go-ethereum/core/types"
	"github.com/ethereum/go-ethereum/params"
	"github.com/holiman/uint256"
)

// OpContext provides the context at which the opcode is being
// executed in, including the memory, stack and various contract-level information.
type OpContext interface {
	MemoryData() []byte
	StackData() []uint256.Int
	Caller() common.Address
	Address() common.Address
	CallValue() *uint256.Int
	CallInput() []byte
	ContractCode() []byte
}

// StateDB gives tracers access to the whole state.
type StateDB interface {
	GetBalance(common.Address) *uint256.Int
	GetNonce(common.Address) uint64
	GetCode(common.Address) []byte
	GetCodeHash(common.Address) common.Hash
	GetState(common.Address, common.Hash) common.Hash
	GetTransientState(common.Address, common.Hash) common.Hash
	Exist(common.Address) bool
	GetRefund() uint64
}

// VMContext provides the context for the EVM execution.
type VMContext struct {
	Coinbase    common.Address
	BlockNumber *big.Int
	Time        uint64
	Random      *common.Hash
<<<<<<< HEAD
	// Effective tx gas price
	GasPrice *big.Int
	StateDB  StateDB
=======
	BaseFee     *big.Int
	StateDB     StateDB
>>>>>>> f0e8a3e9
}

// BlockEvent is emitted upon tracing an incoming block.
// It contains the block as well as consensus related information.
type BlockEvent struct {
	Block     *types.Block
	TD        *big.Int
	Finalized *types.Header
	Safe      *types.Header
}

type (
	/*
		- VM events -
	*/

	// TxStartHook is called before the execution of a transaction starts.
	// Call simulations don't come with a valid signature. `from` field
	// to be used for address of the caller.
	TxStartHook = func(vm *VMContext, tx *types.Transaction, from common.Address)

	// TxEndHook is called after the execution of a transaction ends.
	TxEndHook = func(receipt *types.Receipt, err error)

	// EnterHook is invoked when the processing of a message starts.
	//
	// Take note that EnterHook, when in the context of a live tracer, can be invoked
	// outside of the `OnTxStart` and `OnTxEnd` hooks when dealing with system calls,
	// see [OnSystemCallStartHook] and [OnSystemCallEndHook] for more information.
	EnterHook = func(depth int, typ byte, from common.Address, to common.Address, input []byte, gas uint64, value *big.Int)

	// ExitHook is invoked when the processing of a message ends.
	// `revert` is true when there was an error during the execution.
	// Exceptionally, before the homestead hardfork a contract creation that
	// ran out of gas when attempting to persist the code to database did not
	// count as a call failure and did not cause a revert of the call. This will
	// be indicated by `reverted == false` and `err == ErrCodeStoreOutOfGas`.
	//
	// Take note that ExitHook, when in the context of a live tracer, can be invoked
	// outside of the `OnTxStart` and `OnTxEnd` hooks when dealing with system calls,
	// see [OnSystemCallStartHook] and [OnSystemCallEndHook] for more information.
	ExitHook = func(depth int, output []byte, gasUsed uint64, err error, reverted bool)

	// OpcodeHook is invoked just prior to the execution of an opcode.
	OpcodeHook = func(pc uint64, op byte, gas, cost uint64, scope OpContext, rData []byte, depth int, err error)

	// FaultHook is invoked when an error occurs during the execution of an opcode.
	FaultHook = func(pc uint64, op byte, gas, cost uint64, scope OpContext, depth int, err error)

	// GasChangeHook is invoked when the gas changes.
	GasChangeHook = func(old, new uint64, reason GasChangeReason)

	/*
		- Chain events -
	*/

	// BlockchainInitHook is called when the blockchain is initialized.
	BlockchainInitHook = func(chainConfig *params.ChainConfig)

	// CloseHook is called when the blockchain closes.
	CloseHook = func()

	// BlockStartHook is called before executing `block`.
	// `td` is the total difficulty prior to `block`.
	BlockStartHook = func(event BlockEvent)

	// BlockEndHook is called after executing a block.
	BlockEndHook = func(err error)

	// SkippedBlockHook indicates a block was skipped during processing
	// due to it being known previously. This can happen e.g. when recovering
	// from a crash.
	SkippedBlockHook = func(event BlockEvent)

	// GenesisBlockHook is called when the genesis block is being processed.
	GenesisBlockHook = func(genesis *types.Block, alloc types.GenesisAlloc)

	// OnSystemCallStartHook is called when a system call is about to be executed. Today,
	// this hook is invoked when the EIP-4788 system call is about to be executed to set the
	// beacon block root.
	//
	// After this hook, the EVM call tracing will happened as usual so you will receive a `OnEnter/OnExit`
	// as well as state hooks between this hook and the `OnSystemCallEndHook`.
	//
	// Note that system call happens outside normal transaction execution, so the `OnTxStart/OnTxEnd` hooks
	// will not be invoked.
	OnSystemCallStartHook = func()

	// OnSystemCallStartHookV2 is called when a system call is about to be executed. Refer
	// to `OnSystemCallStartHook` for more information.
	OnSystemCallStartHookV2 = func(vm *VMContext)

	// OnSystemCallEndHook is called when a system call has finished executing. Today,
	// this hook is invoked when the EIP-4788 system call is about to be executed to set the
	// beacon block root.
	OnSystemCallEndHook = func()

	/*
		- State events -
	*/

	// BalanceChangeHook is called when the balance of an account changes.
	BalanceChangeHook = func(addr common.Address, prev, new *big.Int, reason BalanceChangeReason)

	// NonceChangeHook is called when the nonce of an account changes.
	NonceChangeHook = func(addr common.Address, prev, new uint64)

	// CodeChangeHook is called when the code of an account changes.
	CodeChangeHook = func(addr common.Address, prevCodeHash common.Hash, prevCode []byte, codeHash common.Hash, code []byte)

	// StorageChangeHook is called when the storage of an account changes.
	StorageChangeHook = func(addr common.Address, slot common.Hash, prev, new common.Hash)

	// LogHook is called when a log is emitted.
	LogHook = func(log *types.Log)
)

type Hooks struct {
	// VM events
	OnTxStart   TxStartHook
	OnTxEnd     TxEndHook
	OnEnter     EnterHook
	OnExit      ExitHook
	OnOpcode    OpcodeHook
	OnFault     FaultHook
	OnGasChange GasChangeHook
	// Chain events
	OnBlockchainInit    BlockchainInitHook
	OnClose             CloseHook
	OnBlockStart        BlockStartHook
	OnBlockEnd          BlockEndHook
	OnSkippedBlock      SkippedBlockHook
	OnGenesisBlock      GenesisBlockHook
	OnSystemCallStart   OnSystemCallStartHook
	OnSystemCallStartV2 OnSystemCallStartHookV2
	OnSystemCallEnd     OnSystemCallEndHook
	// State events
	OnBalanceChange BalanceChangeHook
	OnNonceChange   NonceChangeHook
	OnCodeChange    CodeChangeHook
	OnStorageChange StorageChangeHook
	OnLog           LogHook
}

// BalanceChangeReason is used to indicate the reason for a balance change, useful
// for tracing and reporting.
type BalanceChangeReason byte

//go:generate go run golang.org/x/tools/cmd/stringer -type=BalanceChangeReason -output gen_balance_change_reason_stringer.go

const (
	BalanceChangeUnspecified BalanceChangeReason = 0

	// Issuance
	// BalanceIncreaseRewardMineUncle is a reward for mining an uncle block.
	BalanceIncreaseRewardMineUncle BalanceChangeReason = 1
	// BalanceIncreaseRewardMineBlock is a reward for mining a block.
	BalanceIncreaseRewardMineBlock BalanceChangeReason = 2
	// BalanceIncreaseWithdrawal is ether withdrawn from the beacon chain.
	BalanceIncreaseWithdrawal BalanceChangeReason = 3
	// BalanceIncreaseGenesisBalance is ether allocated at the genesis block.
	BalanceIncreaseGenesisBalance BalanceChangeReason = 4

	// Transaction fees
	// BalanceIncreaseRewardTransactionFee is the transaction tip increasing block builder's balance.
	BalanceIncreaseRewardTransactionFee BalanceChangeReason = 5
	// BalanceDecreaseGasBuy is spent to purchase gas for execution a transaction.
	// Part of this gas will be burnt as per EIP-1559 rules.
	BalanceDecreaseGasBuy BalanceChangeReason = 6
	// BalanceIncreaseGasReturn is ether returned for unused gas at the end of execution.
	BalanceIncreaseGasReturn BalanceChangeReason = 7

	// DAO fork
	// BalanceIncreaseDaoContract is ether sent to the DAO refund contract.
	BalanceIncreaseDaoContract BalanceChangeReason = 8
	// BalanceDecreaseDaoAccount is ether taken from a DAO account to be moved to the refund contract.
	BalanceDecreaseDaoAccount BalanceChangeReason = 9

	// BalanceChangeTransfer is ether transferred via a call.
	// it is a decrease for the sender and an increase for the recipient.
	BalanceChangeTransfer BalanceChangeReason = 10
	// BalanceChangeTouchAccount is a transfer of zero value. It is only there to
	// touch-create an account.
	BalanceChangeTouchAccount BalanceChangeReason = 11

	// BalanceIncreaseSelfdestruct is added to the recipient as indicated by a selfdestructing account.
	BalanceIncreaseSelfdestruct BalanceChangeReason = 12
	// BalanceDecreaseSelfdestruct is deducted from a contract due to self-destruct.
	BalanceDecreaseSelfdestruct BalanceChangeReason = 13
	// BalanceDecreaseSelfdestructBurn is ether that is sent to an already self-destructed
	// account within the same tx (captured at end of tx).
	// Note it doesn't account for a self-destruct which appoints itself as recipient.
	BalanceDecreaseSelfdestructBurn BalanceChangeReason = 14

	// OP-Geth specific
	BalanceMint BalanceChangeReason = 200
)

// GasChangeReason is used to indicate the reason for a gas change, useful
// for tracing and reporting.
//
// There is essentially two types of gas changes, those that can be emitted once per transaction
// and those that can be emitted on a call basis, so possibly multiple times per transaction.
//
// They can be recognized easily by their name, those that start with `GasChangeTx` are emitted
// once per transaction, while those that start with `GasChangeCall` are emitted on a call basis.
type GasChangeReason byte

const (
	GasChangeUnspecified GasChangeReason = 0

	// GasChangeTxInitialBalance is the initial balance for the call which will be equal to the gasLimit of the call. There is only
	// one such gas change per transaction.
	GasChangeTxInitialBalance GasChangeReason = 1
	// GasChangeTxIntrinsicGas is the amount of gas that will be charged for the intrinsic cost of the transaction, there is
	// always exactly one of those per transaction.
	GasChangeTxIntrinsicGas GasChangeReason = 2
	// GasChangeTxRefunds is the sum of all refunds which happened during the tx execution (e.g. storage slot being cleared)
	// this generates an increase in gas. There is at most one of such gas change per transaction.
	GasChangeTxRefunds GasChangeReason = 3
	// GasChangeTxLeftOverReturned is the amount of gas left over at the end of transaction's execution that will be returned
	// to the chain. This change will always be a negative change as we "drain" left over gas towards 0. If there was no gas
	// left at the end of execution, no such even will be emitted. The returned gas's value in Wei is returned to caller.
	// There is at most one of such gas change per transaction.
	GasChangeTxLeftOverReturned GasChangeReason = 4

	// GasChangeCallInitialBalance is the initial balance for the call which will be equal to the gasLimit of the call. There is only
	// one such gas change per call.
	GasChangeCallInitialBalance GasChangeReason = 5
	// GasChangeCallLeftOverReturned is the amount of gas left over that will be returned to the caller, this change will always
	// be a negative change as we "drain" left over gas towards 0. If there was no gas left at the end of execution, no such even
	// will be emitted.
	GasChangeCallLeftOverReturned GasChangeReason = 6
	// GasChangeCallLeftOverRefunded is the amount of gas that will be refunded to the call after the child call execution it
	// executed completed. This value is always positive as we are giving gas back to the you, the left over gas of the child.
	// If there was no gas left to be refunded, no such even will be emitted.
	GasChangeCallLeftOverRefunded GasChangeReason = 7
	// GasChangeCallContractCreation is the amount of gas that will be burned for a CREATE.
	GasChangeCallContractCreation GasChangeReason = 8
	// GasChangeCallContractCreation2 is the amount of gas that will be burned for a CREATE2.
	GasChangeCallContractCreation2 GasChangeReason = 9
	// GasChangeCallCodeStorage is the amount of gas that will be charged for code storage.
	GasChangeCallCodeStorage GasChangeReason = 10
	// GasChangeCallOpCode is the amount of gas that will be charged for an opcode executed by the EVM, exact opcode that was
	// performed can be check by `OnOpcode` handling.
	GasChangeCallOpCode GasChangeReason = 11
	// GasChangeCallPrecompiledContract is the amount of gas that will be charged for a precompiled contract execution.
	GasChangeCallPrecompiledContract GasChangeReason = 12
	// GasChangeCallStorageColdAccess is the amount of gas that will be charged for a cold storage access as controlled by EIP2929 rules.
	GasChangeCallStorageColdAccess GasChangeReason = 13
	// GasChangeCallFailedExecution is the burning of the remaining gas when the execution failed without a revert.
	GasChangeCallFailedExecution GasChangeReason = 14
	// GasChangeWitnessContractInit flags the event of adding to the witness during the contract creation initialization step.
	GasChangeWitnessContractInit GasChangeReason = 15
	// GasChangeWitnessContractCreation flags the event of adding to the witness during the contract creation finalization step.
	GasChangeWitnessContractCreation GasChangeReason = 16
	// GasChangeWitnessCodeChunk flags the event of adding one or more contract code chunks to the witness.
	GasChangeWitnessCodeChunk GasChangeReason = 17
	// GasChangeWitnessContractCollisionCheck flags the event of adding to the witness when checking for contract address collision.
	GasChangeWitnessContractCollisionCheck GasChangeReason = 18

	// GasChangeIgnored is a special value that can be used to indicate that the gas change should be ignored as
	// it will be "manually" tracked by a direct emit of the gas change event.
	GasChangeIgnored GasChangeReason = 0xFF
)<|MERGE_RESOLUTION|>--- conflicted
+++ resolved
@@ -55,14 +55,8 @@
 	BlockNumber *big.Int
 	Time        uint64
 	Random      *common.Hash
-<<<<<<< HEAD
-	// Effective tx gas price
-	GasPrice *big.Int
-	StateDB  StateDB
-=======
 	BaseFee     *big.Int
 	StateDB     StateDB
->>>>>>> f0e8a3e9
 }
 
 // BlockEvent is emitted upon tracing an incoming block.
