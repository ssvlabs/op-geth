--- conflicted
+++ resolved
@@ -51,19 +51,11 @@
 // only goal is to warm the state caches.
 func (p *statePrefetcher) Prefetch(block *types.Block, statedb *state.StateDB, cfg vm.Config, interrupt *atomic.Bool) {
 	var (
-<<<<<<< HEAD
 		fails   atomic.Int64
 		header  = block.Header()
 		signer  = types.MakeSigner(p.config, header.Number, header.Time)
 		workers errgroup.Group
 		reader  = statedb.Reader()
-=======
-		header       = block.Header()
-		gaspool      = new(GasPool).AddGas(block.GasLimit())
-		blockContext = NewEVMBlockContext(header, p.chain, nil, p.config, statedb)
-		evm          = vm.NewEVM(blockContext, statedb, p.config, cfg)
-		signer       = types.MakeSigner(p.config, header.Number, header.Time)
->>>>>>> 085b529e
 	)
 	workers.SetLimit(max(1, 4*runtime.NumCPU()/5)) // Aggressively run the prefetching
 
@@ -100,7 +92,7 @@
 				}
 			}
 			// Execute the message to preload the implicit touched states
-			evm := vm.NewEVM(NewEVMBlockContext(header, p.chain, nil), stateCpy, p.config, cfg)
+			evm := vm.NewEVM(NewEVMBlockContext(header, p.chain, nil, p.config, stateCpy), stateCpy, p.config, cfg)
 
 			// Convert the transaction into an executable message and pre-cache its sender
 			msg, err := TransactionToMessage(tx, signer, header.BaseFee)
