--- conflicted
+++ resolved
@@ -691,11 +691,7 @@
 		DepositNonce:          &depositNonce,
 		DepositReceiptVersion: nil,
 	}
-<<<<<<< HEAD
-	depositReceipt.Bloom = types.CreateBloom(types.Receipts{&depositReceipt})
-=======
-	receipt1.Bloom = types.CreateBloom(receipt1)
->>>>>>> 612c9e0f
+	depositReceipt.Bloom = types.CreateBloom(&depositReceipt)
 
 	receiptVersion := types.CanyonDepositReceiptVersion
 	versionedDepositReceipt := types.Receipt{
@@ -711,8 +707,7 @@
 		DepositNonce:          &depositNonce,
 		DepositReceiptVersion: &receiptVersion,
 	}
-<<<<<<< HEAD
-	versionedDepositReceipt.Bloom = types.CreateBloom(types.Receipts{&versionedDepositReceipt})
+	versionedDepositReceipt.Bloom = types.CreateBloom(&versionedDepositReceipt)
 
 	receipt := types.Receipt{
 		PostState:         common.Hash{3}.Bytes(),
@@ -725,12 +720,8 @@
 		ContractAddress: common.BytesToAddress([]byte{0x03, 0x33, 0x33}),
 		GasUsed:         333333,
 	}
-	receipt.Bloom = types.CreateBloom(types.Receipts{&receipt})
+	receipt.Bloom = types.CreateBloom(&receipt)
 	receipts := []*types.Receipt{&receipt, &depositReceipt, &versionedDepositReceipt}
-=======
-	receipt2.Bloom = types.CreateBloom(receipt2)
-	receipts := []*types.Receipt{receipt1, receipt2}
->>>>>>> 612c9e0f
 
 	hash := common.BytesToHash([]byte{0x03, 0x14})
 	// Check that no receipt entries are in a pristine database
