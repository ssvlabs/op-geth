// Copyright 2014 The go-ethereum Authors
// This file is part of the go-ethereum library.
//
// The go-ethereum library is free software: you can redistribute it and/or modify
// it under the terms of the GNU Lesser General Public License as published by
// the Free Software Foundation, either version 3 of the License, or
// (at your option) any later version.
//
// The go-ethereum library is distributed in the hope that it will be useful,
// but WITHOUT ANY WARRANTY; without even the implied warranty of
// MERCHANTABILITY or FITNESS FOR A PARTICULAR PURPOSE. See the
// GNU Lesser General Public License for more details.
//
// You should have received a copy of the GNU Lesser General Public License
// along with the go-ethereum library. If not, see <http://www.gnu.org/licenses/>.

package txpool

import (
	"errors"
	"fmt"
	"math/big"
	"sync"

	"github.com/ethereum/go-ethereum/common"
	"github.com/ethereum/go-ethereum/core"
	"github.com/ethereum/go-ethereum/core/state"
	"github.com/ethereum/go-ethereum/core/types"
	"github.com/ethereum/go-ethereum/crypto/kzg4844"
	"github.com/ethereum/go-ethereum/event"
	"github.com/ethereum/go-ethereum/log"
	"github.com/ethereum/go-ethereum/params"
)

// TxStatus is the current status of a transaction as seen by the pool.
type TxStatus uint

const (
	TxStatusUnknown TxStatus = iota
	TxStatusQueued
	TxStatusPending
	TxStatusIncluded
)

<<<<<<< HEAD
// reservationsGaugeName is the prefix of a per-subpool address reservation
// metric.
//
// This is mostly a sanity metric to ensure there's no bug that would make
// some subpool hog all the reservations due to mis-accounting.
var reservationsGaugeName = "txpool/reservations"

=======
>>>>>>> 2bf8a789
// BlockChain defines the minimal set of methods needed to back a tx pool with
// a chain. Exists to allow mocking the live chain out of tests.
type BlockChain interface {
	// Config retrieves the chain's fork configuration.
	Config() *params.ChainConfig

	// CurrentBlock returns the current head of the chain.
	CurrentBlock() *types.Header

	// SubscribeChainHeadEvent subscribes to new blocks being added to the chain.
	SubscribeChainHeadEvent(ch chan<- core.ChainHeadEvent) event.Subscription

	// StateAt returns a state database for a given root hash (generally the head).
	StateAt(root common.Hash) (*state.StateDB, error)
}

// TxPool is an aggregator for various transaction specific pools, collectively
// tracking all the transactions deemed interesting by the node. Transactions
// enter the pool when they are received from the network or submitted locally.
// They exit the pool when they are included in the blockchain or evicted due to
// resource constraints.
type TxPool struct {
	subpools []SubPool // List of subpools for specialized transaction handling
	chain    BlockChain
	signer   types.Signer

	stateLock sync.RWMutex   // The lock for protecting state instance
	state     *state.StateDB // Current state at the blockchain head

	subs event.SubscriptionScope // Subscription scope to unsubscribe all on shutdown
	quit chan chan error         // Quit channel to tear down the head updater
	term chan struct{}           // Termination channel to detect a closed pool

	sync chan chan error // Testing / simulator channel to block until internal reset is done
}

// New creates a new transaction pool to gather, sort and filter inbound
// transactions from the network.
func New(gasTip uint64, chain BlockChain, subpools []SubPool, ingressFilters []IngressFilter) (*TxPool, error) {
	// Retrieve the current head so that all subpools and this main coordinator
	// pool will have the same starting state, even if the chain moves forward
	// during initialization.
	head := chain.CurrentBlock()

	// Initialize the state with head block, or fallback to empty one in
	// case the head state is not available (might occur when node is not
	// fully synced).
	statedb, err := chain.StateAt(head.Root)
	if err != nil {
		statedb, err = chain.StateAt(types.EmptyRootHash)
	}
	if err != nil {
		return nil, err
	}
	pool := &TxPool{
		subpools: subpools,
		chain:    chain,
		signer:   types.LatestSigner(chain.Config()),
		state:    statedb,
		quit:     make(chan chan error),
		term:     make(chan struct{}),
		sync:     make(chan chan error),
	}
	reserver := NewReservationTracker()
	for i, subpool := range subpools {
		if err := subpool.Init(gasTip, head, reserver.NewHandle(i)); err != nil {
			for j := i - 1; j >= 0; j-- {
				subpools[j].Close()
			}
			return nil, err
		}

		// OP-Stack: set the ingress filters for the subpool
		subpool.SetIngressFilters(ingressFilters)
	}
	go pool.loop(head)
	return pool, nil
}

// Close terminates the transaction pool and all its subpools.
func (p *TxPool) Close() error {
	var errs []error

	// Terminate the reset loop and wait for it to finish
	errc := make(chan error)
	p.quit <- errc
	if err := <-errc; err != nil {
		errs = append(errs, err)
	}
	// Terminate each subpool
	for _, subpool := range p.subpools {
		if err := subpool.Close(); err != nil {
			errs = append(errs, err)
		}
	}
	// Unsubscribe anyone still listening for tx events
	p.subs.Close()

	if len(errs) > 0 {
		return fmt.Errorf("subpool close errors: %v", errs)
	}
	return nil
}

// loop is the transaction pool's main event loop, waiting for and reacting to
// outside blockchain events as well as for various reporting and transaction
// eviction events.
func (p *TxPool) loop(head *types.Header) {
	// Close the termination marker when the pool stops
	defer close(p.term)

	// Subscribe to chain head events to trigger subpool resets
	var (
		newHeadCh  = make(chan core.ChainHeadEvent)
		newHeadSub = p.chain.SubscribeChainHeadEvent(newHeadCh)
	)
	defer newHeadSub.Unsubscribe()

	// Track the previous and current head to feed to an idle reset
	var (
		oldHead = head
		newHead = oldHead
	)
	// Consume chain head events and start resets when none is running
	var (
		resetBusy = make(chan struct{}, 1) // Allow 1 reset to run concurrently
		resetDone = make(chan *types.Header)

		resetForced bool       // Whether a forced reset was requested, only used in simulator mode
		resetWaiter chan error // Channel waiting on a forced reset, only used in simulator mode
	)
	// Notify the live reset waiter to not block if the txpool is closed.
	defer func() {
		if resetWaiter != nil {
			resetWaiter <- errors.New("pool already terminated")
			resetWaiter = nil
		}
	}()
	var errc chan error
	for errc == nil {
		// Something interesting might have happened, run a reset if there is
		// one needed but none is running. The resetter will run on its own
		// goroutine to allow chain head events to be consumed contiguously.
		if newHead != oldHead || resetForced {
			// Try to inject a busy marker and start a reset if successful
			select {
			case resetBusy <- struct{}{}:
				// Updates the statedb with the new chain head. The head state may be
				// unavailable if the initial state sync has not yet completed.
				if statedb, err := p.chain.StateAt(newHead.Root); err != nil {
					log.Error("Failed to reset txpool state", "err", err)
				} else {
					p.stateLock.Lock()
					p.state = statedb
					p.stateLock.Unlock()
				}

				// Busy marker injected, start a new subpool reset
				go func(oldHead, newHead *types.Header) {
					for _, subpool := range p.subpools {
						subpool.Reset(oldHead, newHead)
					}
					select {
					case resetDone <- newHead:
					case <-p.term:
					}
				}(oldHead, newHead)

				// If the reset operation was explicitly requested, consider it
				// being fulfilled and drop the request marker. If it was not,
				// this is a noop.
				resetForced = false

			default:
				// Reset already running, wait until it finishes.
				//
				// Note, this will not drop any forced reset request. If a forced
				// reset was requested, but we were busy, then when the currently
				// running reset finishes, a new one will be spun up.
			}
		}
		// Wait for the next chain head event or a previous reset finish
		select {
		case event := <-newHeadCh:
			// Chain moved forward, store the head for later consumption
			newHead = event.Header

		case head := <-resetDone:
			// Previous reset finished, update the old head and allow a new reset
			oldHead = head
			<-resetBusy

			// If someone is waiting for a reset to finish, notify them, unless
			// the forced op is still pending. In that case, wait another round
			// of resets.
			if resetWaiter != nil && !resetForced {
				resetWaiter <- nil
				resetWaiter = nil
			}

		case errc = <-p.quit:
			// Termination requested, break out on the next loop round

		case syncc := <-p.sync:
			// Transaction pool is running inside a simulator, and we are about
			// to create a new block. Request a forced sync operation to ensure
			// that any running reset operation finishes to make block imports
			// deterministic. On top of that, run a new reset operation to make
			// transaction insertions deterministic instead of being stuck in a
			// queue waiting for a reset.
			resetForced = true
			resetWaiter = syncc
		}
	}
	// Notify the closer of termination (no error possible for now)
	errc <- nil
}

// SetGasTip updates the minimum gas tip required by the transaction pool for a
// new transaction, and drops all transactions below this threshold.
func (p *TxPool) SetGasTip(tip *big.Int) {
	for _, subpool := range p.subpools {
		subpool.SetGasTip(tip)
	}
}

// Has returns an indicator whether the pool has a transaction cached with the
// given hash.
func (p *TxPool) Has(hash common.Hash) bool {
	for _, subpool := range p.subpools {
		if subpool.Has(hash) {
			return true
		}
	}
	return false
}

// Get returns a transaction if it is contained in the pool, or nil otherwise.
func (p *TxPool) Get(hash common.Hash) *types.Transaction {
	for _, subpool := range p.subpools {
		if tx := subpool.Get(hash); tx != nil {
			return tx
		}
	}
	return nil
}

// GetRLP returns a RLP-encoded transaction if it is contained in the pool.
func (p *TxPool) GetRLP(hash common.Hash) []byte {
	for _, subpool := range p.subpools {
		encoded := subpool.GetRLP(hash)
		if len(encoded) != 0 {
			return encoded
		}
	}
	return nil
}

// GetMetadata returns the transaction type and transaction size with the given
// hash.
func (p *TxPool) GetMetadata(hash common.Hash) *TxMetadata {
	for _, subpool := range p.subpools {
		if meta := subpool.GetMetadata(hash); meta != nil {
			return meta
		}
	}
	return nil
}

// GetBlobs returns a number of blobs are proofs for the given versioned hashes.
// This is a utility method for the engine API, enabling consensus clients to
// retrieve blobs from the pools directly instead of the network.
func (p *TxPool) GetBlobs(vhashes []common.Hash) ([]*kzg4844.Blob, []*kzg4844.Proof) {
	for _, subpool := range p.subpools {
		// It's an ugly to assume that only one pool will be capable of returning
		// anything meaningful for this call, but anythingh else requires merging
		// partial responses and that's too annoying to do until we get a second
		// blobpool (probably never).
		if blobs, proofs := subpool.GetBlobs(vhashes); blobs != nil {
			return blobs, proofs
		}
	}
	return nil, nil
}

// Add enqueues a batch of transactions into the pool if they are valid. Due
// to the large transaction churn, add may postpone fully integrating the tx
// to a later point to batch multiple ones together.
//
// Note, if sync is set the method will block until all internal maintenance
// related to the add is finished. Only use this during tests for determinism.
func (p *TxPool) Add(txs []*types.Transaction, sync bool) []error {
	// Split the input transactions between the subpools. It shouldn't really
	// happen that we receive merged batches, but better graceful than strange
	// errors.
	//
	// We also need to track how the transactions were split across the subpools,
	// so we can piece back the returned errors into the original order.
	txsets := make([][]*types.Transaction, len(p.subpools))
	splits := make([]int, len(txs))

	for i, tx := range txs {
		// Mark this transaction belonging to no-subpool
		splits[i] = -1

		// Try to find a subpool that accepts the transaction
		for j, subpool := range p.subpools {
			if subpool.Filter(tx) {
				txsets[j] = append(txsets[j], tx)
				splits[i] = j
				break
			}
		}
	}
	// Add the transactions split apart to the individual subpools and piece
	// back the errors into the original sort order.
	errsets := make([][]error, len(p.subpools))
	for i := 0; i < len(p.subpools); i++ {
		errsets[i] = p.subpools[i].Add(txsets[i], sync)
	}
	errs := make([]error, len(txs))
	for i, split := range splits {
		// If the transaction was rejected by all subpools, mark it unsupported
		if split == -1 {
			errs[i] = fmt.Errorf("%w: received type %d", core.ErrTxTypeNotSupported, txs[i].Type())
			continue
		}
		// Find which subpool handled it and pull in the corresponding error
		errs[i] = errsets[split][0]
		errsets[split] = errsets[split][1:]
	}
	return errs
}

// Pending retrieves all currently processable transactions, grouped by origin
// account and sorted by nonce.
//
// The transactions can also be pre-filtered by the dynamic fee components to
// reduce allocations and load on downstream subsystems.
func (p *TxPool) Pending(filter PendingFilter) map[common.Address][]*LazyTransaction {
	txs := make(map[common.Address][]*LazyTransaction)
	for _, subpool := range p.subpools {
		for addr, set := range subpool.Pending(filter) {
			txs[addr] = set
		}
	}
	return txs
}

// SubscribeTransactions registers a subscription for new transaction events,
// supporting feeding only newly seen or also resurrected transactions.
func (p *TxPool) SubscribeTransactions(ch chan<- core.NewTxsEvent, reorgs bool) event.Subscription {
	subs := make([]event.Subscription, len(p.subpools))
	for i, subpool := range p.subpools {
		subs[i] = subpool.SubscribeTransactions(ch, reorgs)
	}
	return p.subs.Track(event.JoinSubscriptions(subs...))
}

// PoolNonce returns the next nonce of an account, with all transactions executable
// by the pool already applied on top.
func (p *TxPool) PoolNonce(addr common.Address) uint64 {
	// Since (for now) accounts are unique to subpools, only one pool will have
	// (at max) a non-state nonce. To avoid stateful lookups, just return the
	// highest nonce for now.
	var nonce uint64
	for _, subpool := range p.subpools {
		if next := subpool.Nonce(addr); nonce < next {
			nonce = next
		}
	}
	return nonce
}

// Nonce returns the next nonce of an account at the current chain head. Unlike
// PoolNonce, this function does not account for pending executable transactions.
func (p *TxPool) Nonce(addr common.Address) uint64 {
	p.stateLock.RLock()
	defer p.stateLock.RUnlock()

	return p.state.GetNonce(addr)
}

// Stats retrieves the current pool stats, namely the number of pending and the
// number of queued (non-executable) transactions.
func (p *TxPool) Stats() (int, int) {
	var runnable, blocked int
	for _, subpool := range p.subpools {
		run, block := subpool.Stats()

		runnable += run
		blocked += block
	}
	return runnable, blocked
}

// Content retrieves the data content of the transaction pool, returning all the
// pending as well as queued transactions, grouped by account and sorted by nonce.
func (p *TxPool) Content() (map[common.Address][]*types.Transaction, map[common.Address][]*types.Transaction) {
	var (
		runnable = make(map[common.Address][]*types.Transaction)
		blocked  = make(map[common.Address][]*types.Transaction)
	)
	for _, subpool := range p.subpools {
		run, block := subpool.Content()

		for addr, txs := range run {
			runnable[addr] = txs
		}
		for addr, txs := range block {
			blocked[addr] = txs
		}
	}
	return runnable, blocked
}

// ContentFrom retrieves the data content of the transaction pool, returning the
// pending as well as queued transactions of this address, grouped by nonce.
func (p *TxPool) ContentFrom(addr common.Address) ([]*types.Transaction, []*types.Transaction) {
	for _, subpool := range p.subpools {
		run, block := subpool.ContentFrom(addr)
		if len(run) != 0 || len(block) != 0 {
			return run, block
		}
	}
	return []*types.Transaction{}, []*types.Transaction{}
}

// Status returns the known status (unknown/pending/queued) of a transaction
// identified by its hash.
func (p *TxPool) Status(hash common.Hash) TxStatus {
	for _, subpool := range p.subpools {
		if status := subpool.Status(hash); status != TxStatusUnknown {
			return status
		}
	}
	return TxStatusUnknown
}

// ToJournal returns all transactions in the legacy subpool in a format suitable for journaling.
//
// OP-Stack addition.
func (p *TxPool) ToJournal() map[common.Address]types.Transactions {
	for _, subpool := range p.subpools {
		// We only implement ToJournal with the legacy pool. So once we find the first pool
		// with this function, we can return.
		if lpool, ok := subpool.(interface {
			ToJournal() map[common.Address]types.Transactions
		}); ok {
			return lpool.ToJournal()
		}
	}
	return nil
}

// Sync is a helper method for unit tests or simulator runs where the chain events
// are arriving in quick succession, without any time in between them to run the
// internal background reset operations. This method will run an explicit reset
// operation to ensure the pool stabilises, thus avoiding flakey behavior.
//
// Note, this method is only used for testing and is susceptible to DoS vectors.
// In production code, the pool is meant to reset on a separate thread.
func (p *TxPool) Sync() error {
	sync := make(chan error)
	select {
	case p.sync <- sync:
		return <-sync
	case <-p.term:
		return errors.New("pool already terminated")
	}
}

// Clear removes all tracked txs from the subpools.
//
// Note, this method invokes Sync() and is only used for testing, because it is
// susceptible to DoS vectors. In production code, the pool is meant to reset on
// a separate thread.
func (p *TxPool) Clear() {
	// Invoke Sync to ensure that txs pending addition don't get added to the pool after
	// the subpools are subsequently cleared
	p.Sync()
	for _, subpool := range p.subpools {
		subpool.Clear()
	}
}<|MERGE_RESOLUTION|>--- conflicted
+++ resolved
@@ -42,16 +42,6 @@
 	TxStatusIncluded
 )
 
-<<<<<<< HEAD
-// reservationsGaugeName is the prefix of a per-subpool address reservation
-// metric.
-//
-// This is mostly a sanity metric to ensure there's no bug that would make
-// some subpool hog all the reservations due to mis-accounting.
-var reservationsGaugeName = "txpool/reservations"
-
-=======
->>>>>>> 2bf8a789
 // BlockChain defines the minimal set of methods needed to back a tx pool with
 // a chain. Exists to allow mocking the live chain out of tests.
 type BlockChain interface {
