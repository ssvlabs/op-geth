--- conflicted
+++ resolved
@@ -61,19 +61,13 @@
 type ValidationOptions struct {
 	Config *params.ChainConfig // Chain configuration to selectively validate based on current fork rules
 
-<<<<<<< HEAD
 	Accept       uint8    // Bitmap of transaction types that should be accepted for the calling pool
 	MaxSize      uint64   // Maximum size of a transaction that the caller can meaningfully handle
 	MaxBlobCount int      // Maximum number of blobs allowed per transaction
 	MinTip       *big.Int // Minimum gas tip needed to allow a transaction into the caller pool
-=======
-	Accept  uint8    // Bitmap of transaction types that should be accepted for the calling pool
-	MaxSize uint64   // Maximum size of a transaction that the caller can meaningfully handle
-	MinTip  *big.Int // Minimum gas tip needed to allow a transaction into the caller pool
 
 	EffectiveGasCeil uint64 // if non-zero, a gas ceiling to enforce independent of the header's gaslimit value
 	MaxTxGasLimit    uint64 // Maximum gas limit allowed per individual transaction
->>>>>>> 085b529e
 }
 
 // ValidationFunction is an method type which the pools use to perform the tx-validations which do not
