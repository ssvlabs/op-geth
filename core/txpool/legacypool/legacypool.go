--- conflicted
+++ resolved
@@ -127,7 +127,7 @@
 	Journal   string           // Journal of local transactions to survive node restarts
 	Rejournal time.Duration    // Time interval to regenerate the local transaction journal
 
-	// JournalRemote controls whether journaling includes remote transactions or not.
+	// OP-Stack: JournalRemote controls whether journaling includes remote transactions or not.
 	// When true, all transactions loaded from the journal are treated as remote.
 	JournalRemote bool
 
@@ -141,7 +141,7 @@
 
 	Lifetime time.Duration // Maximum amount of time non-executable transaction are queued
 
-	EffectiveGasCeil uint64 // if non-zero, a gas ceiling to enforce independent of the header's gaslimit value
+	EffectiveGasCeil uint64 // OP-Stack: if non-zero, a gas ceiling to enforce independent of the header's gaslimit value
 }
 
 // DefaultConfig contains the default configurations for the transaction pool.
@@ -264,12 +264,6 @@
 	}
 	pool.priced = newPricedList(pool.all)
 
-<<<<<<< HEAD
-	if (!config.NoLocals || config.JournalRemote) && config.Journal != "" {
-		pool.journal = newTxJournal(config.Journal)
-	}
-=======
->>>>>>> 756cca7c
 	return pool
 }
 
@@ -311,22 +305,6 @@
 	pool.wg.Add(1)
 	go pool.scheduleReorgLoop()
 
-<<<<<<< HEAD
-	// If local transactions and journaling is enabled, load from disk
-	if pool.journal != nil {
-		add := pool.addLocals
-		if pool.config.JournalRemote {
-			add = pool.addRemotesSync // Use sync version to match pool.AddLocals
-		}
-		if err := pool.journal.load(add); err != nil {
-			log.Warn("Failed to load transaction journal", "err", err)
-		}
-		if err := pool.journal.rotate(pool.toJournal()); err != nil {
-			log.Warn("Failed to rotate transaction journal", "err", err)
-		}
-	}
-=======
->>>>>>> 756cca7c
 	pool.wg.Add(1)
 	go pool.loop()
 	return nil
@@ -382,19 +360,6 @@
 				}
 			}
 			pool.mu.Unlock()
-<<<<<<< HEAD
-
-		// Handle local transaction journal rotation
-		case <-journal.C:
-			if pool.journal != nil {
-				pool.mu.Lock()
-				if err := pool.journal.rotate(pool.toJournal()); err != nil {
-					log.Warn("Failed to rotate local tx journal", "err", err)
-				}
-				pool.mu.Unlock()
-			}
-=======
->>>>>>> 756cca7c
 		}
 	}
 }
@@ -586,50 +551,6 @@
 	return pending
 }
 
-<<<<<<< HEAD
-// Locals retrieves the accounts currently considered local by the pool.
-func (pool *LegacyPool) Locals() []common.Address {
-	pool.mu.Lock()
-	defer pool.mu.Unlock()
-
-	return pool.locals.flatten()
-}
-
-// toJournal retrieves all transactions that should be included in the journal,
-// grouped by origin account and sorted by nonce.
-// The returned transaction set is a copy and can be freely modified by calling code.
-func (pool *LegacyPool) toJournal() map[common.Address]types.Transactions {
-	if !pool.config.JournalRemote {
-		return pool.local()
-	}
-	txs := make(map[common.Address]types.Transactions)
-	for addr, pending := range pool.pending {
-		txs[addr] = append(txs[addr], pending.Flatten()...)
-	}
-	for addr, queued := range pool.queue {
-		txs[addr] = append(txs[addr], queued.Flatten()...)
-	}
-	return txs
-}
-
-// local retrieves all currently known local transactions, grouped by origin
-// account and sorted by nonce. The returned transaction set is a copy and can be
-// freely modified by calling code.
-func (pool *LegacyPool) local() map[common.Address]types.Transactions {
-	txs := make(map[common.Address]types.Transactions)
-	for addr := range pool.locals.accounts {
-		if pending := pool.pending[addr]; pending != nil {
-			txs[addr] = append(txs[addr], pending.Flatten()...)
-		}
-		if queued := pool.queue[addr]; queued != nil {
-			txs[addr] = append(txs[addr], queued.Flatten()...)
-		}
-	}
-	return txs
-}
-
-=======
->>>>>>> 756cca7c
 // validateTxBasics checks whether a transaction is valid according to the consensus
 // rules, but does not check state-dependent validation such as sufficient balance.
 // This check is meant as an early check which only needs to be performed once,
@@ -645,6 +566,9 @@
 		MinTip:           pool.gasTip.Load().ToBig(),
 		EffectiveGasCeil: pool.config.EffectiveGasCeil,
 	}
+	if local {
+		opts.MinTip = new(big.Int)
+	}
 	if err := txpool.ValidateTransaction(tx, pool.currentHead.Load(), pool.signer, opts); err != nil {
 		return err
 	}
@@ -897,21 +821,6 @@
 	return old != nil, nil
 }
 
-<<<<<<< HEAD
-// journalTx adds the specified transaction to the local disk journal if it is
-// deemed to have been sent from a local account.
-func (pool *LegacyPool) journalTx(from common.Address, tx *types.Transaction) {
-	// Only journal if it's enabled and the transaction is local
-	if pool.journal == nil || (!pool.config.JournalRemote && !pool.locals.contains(from)) {
-		return
-	}
-	if err := pool.journal.insert(tx); err != nil {
-		log.Warn("Failed to journal local transaction", "err", err)
-	}
-}
-
-=======
->>>>>>> 756cca7c
 // promoteTx adds a transaction to the pending (processable) list of transactions
 // and returns whether it was inserted or an older was better.
 //
@@ -1704,15 +1613,8 @@
 			// Internal shuffle shouldn't touch the lookup set.
 			pool.enqueueTx(hash, tx, false)
 		}
-<<<<<<< HEAD
 		pendingGauge.Dec(int64(len(olds) + len(drops) + len(invalids) + len(rejectedDrops)))
-		if pool.locals.contains(addr) {
-			localGauge.Dec(int64(len(olds) + len(drops) + len(invalids) + len(rejectedDrops)))
-		}
-=======
-		pendingGauge.Dec(int64(len(olds) + len(drops) + len(invalids)))
-
->>>>>>> 756cca7c
+
 		// If there's a gap in front, alert (should never happen) and postpone all transactions
 		if list.Len() > 0 && list.txs.Get(nonce) == nil {
 			gapped := list.Cap(0)
