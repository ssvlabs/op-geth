// Copyright 2014 The go-ethereum Authors
// This file is part of the go-ethereum library.
//
// The go-ethereum library is free software: you can redistribute it and/or modify
// it under the terms of the GNU Lesser General Public License as published by
// the Free Software Foundation, either version 3 of the License, or
// (at your option) any later version.
//
// The go-ethereum library is distributed in the hope that it will be useful,
// but WITHOUT ANY WARRANTY; without even the implied warranty of
// MERCHANTABILITY or FITNESS FOR A PARTICULAR PURPOSE. See the
// GNU Lesser General Public License for more details.
//
// You should have received a copy of the GNU Lesser General Public License
// along with the go-ethereum library. If not, see <http://www.gnu.org/licenses/>.

// Package legacypool implements the normal EVM execution transaction pool.
package legacypool

import (
	"errors"
	"math"
	"math/big"
	"slices"
	"sort"
	"sync"
	"sync/atomic"
	"time"

	"github.com/ethereum/go-ethereum/common"
	"github.com/ethereum/go-ethereum/common/prque"
	"github.com/ethereum/go-ethereum/consensus/misc/eip1559"
	"github.com/ethereum/go-ethereum/core"
	"github.com/ethereum/go-ethereum/core/state"
	"github.com/ethereum/go-ethereum/core/txpool"
	"github.com/ethereum/go-ethereum/core/types"
	"github.com/ethereum/go-ethereum/crypto/kzg4844"
	"github.com/ethereum/go-ethereum/event"
	"github.com/ethereum/go-ethereum/log"
	"github.com/ethereum/go-ethereum/metrics"
	"github.com/ethereum/go-ethereum/params"
	"github.com/holiman/uint256"
	"golang.org/x/exp/maps"
)

const (
	// txSlotSize is used to calculate how many data slots a single transaction
	// takes up based on its size. The slots are used as DoS protection, ensuring
	// that validating a new transaction remains a constant operation (in reality
	// O(maxslots), where max slots are 4 currently).
	txSlotSize = 32 * 1024

	// txMaxSize is the maximum size a single transaction can have. This field has
	// non-trivial consequences: larger transactions are significantly harder and
	// more expensive to propagate; larger transactions also take more resources
	// to validate whether they fit into the pool or not.
	txMaxSize = 4 * txSlotSize // 128KB
)

<<<<<<< HEAD
// ErrTxPoolOverflow is returned if the transaction pool is full and can't accept
// another remote transaction.
var ErrTxPoolOverflow = errors.New("txpool is full")
=======
var (
	// ErrTxPoolOverflow is returned if the transaction pool is full and can't accept
	// another remote transaction.
	ErrTxPoolOverflow = errors.New("txpool is full")

	// ErrInflightTxLimitReached is returned when the maximum number of in-flight
	// transactions is reached for specific accounts.
	ErrInflightTxLimitReached = errors.New("in-flight transaction limit reached for delegated accounts")

	// ErrAuthorityReserved is returned if a transaction has an authorization
	// signed by an address which already has in-flight transactions known to the
	// pool.
	ErrAuthorityReserved = errors.New("authority already reserved")

	// ErrFutureReplacePending is returned if a future transaction replaces a pending
	// one. Future transactions should only be able to replace other future transactions.
	ErrFutureReplacePending = errors.New("future transaction tries to replace pending")
)
>>>>>>> 612c9e0f

var (
	evictionInterval    = time.Minute     // Time interval to check for evictable transactions
	statsReportInterval = 8 * time.Second // Time interval to report transaction pool stats
)

var (
	// Metrics for the pending pool
	pendingDiscardMeter   = metrics.NewRegisteredMeter("txpool/pending/discard", nil)
	pendingReplaceMeter   = metrics.NewRegisteredMeter("txpool/pending/replace", nil)
	pendingRateLimitMeter = metrics.NewRegisteredMeter("txpool/pending/ratelimit", nil) // Dropped due to rate limiting
	pendingNofundsMeter   = metrics.NewRegisteredMeter("txpool/pending/nofunds", nil)   // Dropped due to out-of-funds

	// Metrics for the queued pool
	queuedDiscardMeter   = metrics.NewRegisteredMeter("txpool/queued/discard", nil)
	queuedReplaceMeter   = metrics.NewRegisteredMeter("txpool/queued/replace", nil)
	queuedRateLimitMeter = metrics.NewRegisteredMeter("txpool/queued/ratelimit", nil) // Dropped due to rate limiting
	queuedNofundsMeter   = metrics.NewRegisteredMeter("txpool/queued/nofunds", nil)   // Dropped due to out-of-funds
	queuedEvictionMeter  = metrics.NewRegisteredMeter("txpool/queued/eviction", nil)  // Dropped due to lifetime

	// General tx metrics
	knownTxMeter       = metrics.NewRegisteredMeter("txpool/known", nil)
	validTxMeter       = metrics.NewRegisteredMeter("txpool/valid", nil)
	invalidTxMeter     = metrics.NewRegisteredMeter("txpool/invalid", nil)
	underpricedTxMeter = metrics.NewRegisteredMeter("txpool/underpriced", nil)
	overflowedTxMeter  = metrics.NewRegisteredMeter("txpool/overflowed", nil)

	// throttleTxMeter counts how many transactions are rejected due to too-many-changes between
	// txpool reorgs.
	throttleTxMeter = metrics.NewRegisteredMeter("txpool/throttle", nil)
	// reorgDurationTimer measures how long time a txpool reorg takes.
	reorgDurationTimer = metrics.NewRegisteredTimer("txpool/reorgtime", nil)
	// dropBetweenReorgHistogram counts how many drops we experience between two reorg runs. It is expected
	// that this number is pretty low, since txpool reorgs happen very frequently.
	dropBetweenReorgHistogram = metrics.NewRegisteredHistogram("txpool/dropbetweenreorg", nil, metrics.NewExpDecaySample(1028, 0.015))

	pendingGauge = metrics.NewRegisteredGauge("txpool/pending", nil)
	queuedGauge  = metrics.NewRegisteredGauge("txpool/queued", nil)
	slotsGauge   = metrics.NewRegisteredGauge("txpool/slots", nil)

	reheapTimer = metrics.NewRegisteredTimer("txpool/reheap", nil)
)

// BlockChain defines the minimal set of methods needed to back a tx pool with
// a chain. Exists to allow mocking the live chain out of tests.
type BlockChain interface {
	// Config retrieves the chain's fork configuration.
	Config() *params.ChainConfig

	// CurrentBlock returns the current head of the chain.
	CurrentBlock() *types.Header

	// GetBlock retrieves a specific block, used during pool resets.
	GetBlock(hash common.Hash, number uint64) *types.Block

	// StateAt returns a state database for a given root hash (generally the head).
	StateAt(root common.Hash) (*state.StateDB, error)
}

// Config are the configuration parameters of the transaction pool.
type Config struct {
	Locals    []common.Address // Addresses that should be treated by default as local
	NoLocals  bool             // Whether local transaction handling should be disabled
	Journal   string           // Journal of local transactions to survive node restarts
	Rejournal time.Duration    // Time interval to regenerate the local transaction journal

	// OP-Stack: JournalRemote controls whether journaling includes remote transactions or not.
	// When true, all transactions loaded from the journal are treated as remote.
	JournalRemote bool

	PriceLimit uint64 // Minimum gas price to enforce for acceptance into the pool
	PriceBump  uint64 // Minimum price bump percentage to replace an already existing transaction (nonce)

	AccountSlots uint64 // Number of executable transaction slots guaranteed per account
	GlobalSlots  uint64 // Maximum number of executable transaction slots for all accounts
	AccountQueue uint64 // Maximum number of non-executable transaction slots permitted per account
	GlobalQueue  uint64 // Maximum number of non-executable transaction slots for all accounts

	Lifetime time.Duration // Maximum amount of time non-executable transaction are queued

	EffectiveGasCeil uint64 // OP-Stack: if non-zero, a gas ceiling to enforce independent of the header's gaslimit value
}

// DefaultConfig contains the default configurations for the transaction pool.
var DefaultConfig = Config{
	Journal:   "transactions.rlp",
	Rejournal: time.Hour,

	PriceLimit: 1,
	PriceBump:  10,

	AccountSlots: 16,
	GlobalSlots:  4096 + 1024, // urgent + floating queue capacity with 4:1 ratio
	AccountQueue: 64,
	GlobalQueue:  1024,

	Lifetime: 3 * time.Hour,
}

// sanitize checks the provided user configurations and changes anything that's
// unreasonable or unworkable.
func (config *Config) sanitize() Config {
	conf := *config
	if conf.PriceLimit < 1 {
		log.Warn("Sanitizing invalid txpool price limit", "provided", conf.PriceLimit, "updated", DefaultConfig.PriceLimit)
		conf.PriceLimit = DefaultConfig.PriceLimit
	}
	if conf.PriceBump < 1 {
		log.Warn("Sanitizing invalid txpool price bump", "provided", conf.PriceBump, "updated", DefaultConfig.PriceBump)
		conf.PriceBump = DefaultConfig.PriceBump
	}
	if conf.AccountSlots < 1 {
		log.Warn("Sanitizing invalid txpool account slots", "provided", conf.AccountSlots, "updated", DefaultConfig.AccountSlots)
		conf.AccountSlots = DefaultConfig.AccountSlots
	}
	if conf.GlobalSlots < 1 {
		log.Warn("Sanitizing invalid txpool global slots", "provided", conf.GlobalSlots, "updated", DefaultConfig.GlobalSlots)
		conf.GlobalSlots = DefaultConfig.GlobalSlots
	}
	if conf.AccountQueue < 1 {
		log.Warn("Sanitizing invalid txpool account queue", "provided", conf.AccountQueue, "updated", DefaultConfig.AccountQueue)
		conf.AccountQueue = DefaultConfig.AccountQueue
	}
	if conf.GlobalQueue < 1 {
		log.Warn("Sanitizing invalid txpool global queue", "provided", conf.GlobalQueue, "updated", DefaultConfig.GlobalQueue)
		conf.GlobalQueue = DefaultConfig.GlobalQueue
	}
	if conf.Lifetime < 1 {
		log.Warn("Sanitizing invalid txpool lifetime", "provided", conf.Lifetime, "updated", DefaultConfig.Lifetime)
		conf.Lifetime = DefaultConfig.Lifetime
	}
	return conf
}

// LegacyPool contains all currently known transactions. Transactions
// enter the pool when they are received from the network or submitted
// locally. They exit the pool when they are included in the blockchain.
//
// The pool separates processable transactions (which can be applied to the
// current state) and future transactions. Transactions move between those
// two states over time as they are received and processed.
//
// In addition to tracking transactions, the pool also tracks a set of pending SetCode
// authorizations (EIP7702). This helps minimize number of transactions that can be
// trivially churned in the pool. As a standard rule, any account with a deployed
// delegation or an in-flight authorization to deploy a delegation will only be allowed a
// single transaction slot instead of the standard number. This is due to the possibility
// of the account being sweeped by an unrelated account.
//
// Because SetCode transactions can have many authorizations included, we avoid explicitly
// checking their validity to save the state lookup. So long as the encompassing
// transaction is valid, the authorization will be accepted and tracked by the pool. In
// case the pool is tracking a pending / queued transaction from a specific account, it
// will reject new transactions with delegations from that account with standard in-flight
// transactions.
type LegacyPool struct {
	config      Config
	chainconfig *params.ChainConfig
	chain       BlockChain
	gasTip      atomic.Pointer[uint256.Int]
	txFeed      event.Feed
	signer      types.Signer
	mu          sync.RWMutex

	currentHead   atomic.Pointer[types.Header] // Current head of the blockchain
	currentState  *state.StateDB               // Current state in the blockchain head
	pendingNonces *noncer                      // Pending state tracking virtual nonces

	reserve txpool.AddressReserver       // Address reserver to ensure exclusivity across subpools
	pending map[common.Address]*list     // All currently processable transactions
	queue   map[common.Address]*list     // Queued but non-processable transactions
	beats   map[common.Address]time.Time // Last heartbeat from each known account
	all     *lookup                      // All transactions to allow lookups
	priced  *pricedList                  // All transactions sorted by price

	reqResetCh      chan *txpoolResetRequest
	reqPromoteCh    chan *accountSet
	queueTxEventCh  chan *types.Transaction
	reorgDoneCh     chan chan struct{}
	reorgShutdownCh chan struct{}  // requests shutdown of scheduleReorgLoop
	wg              sync.WaitGroup // tracks loop, scheduleReorgLoop
	initDoneCh      chan struct{}  // is closed once the pool is initialized (for tests)

	changesSinceReorg int // A counter for how many drops we've performed in-between reorg.

	l1CostFn txpool.L1CostFunc // To apply L1 costs as rollup, optional field, may be nil.
}

type txpoolResetRequest struct {
	oldHead, newHead *types.Header
}

// New creates a new transaction pool to gather, sort and filter inbound
// transactions from the network.
func New(config Config, chain BlockChain) *LegacyPool {
	// Sanitize the input to ensure no vulnerable gas prices are set
	config = (&config).sanitize()

	// Create the transaction pool with its initial settings
	pool := &LegacyPool{
		config:          config,
		chain:           chain,
		chainconfig:     chain.Config(),
		signer:          types.LatestSigner(chain.Config()),
		pending:         make(map[common.Address]*list),
		queue:           make(map[common.Address]*list),
		beats:           make(map[common.Address]time.Time),
		all:             newLookup(),
		reqResetCh:      make(chan *txpoolResetRequest),
		reqPromoteCh:    make(chan *accountSet),
		queueTxEventCh:  make(chan *types.Transaction),
		reorgDoneCh:     make(chan chan struct{}),
		reorgShutdownCh: make(chan struct{}),
		initDoneCh:      make(chan struct{}),
	}
	pool.priced = newPricedList(pool.all)

	return pool
}

// Filter returns whether the given transaction can be consumed by the legacy
// pool, specifically, whether it is a Legacy, AccessList or Dynamic transaction.
func (pool *LegacyPool) Filter(tx *types.Transaction) bool {
	switch tx.Type() {
	case types.LegacyTxType, types.AccessListTxType, types.DynamicFeeTxType, types.SetCodeTxType:
		return true
	default:
		return false
	}
}

// Init sets the gas price needed to keep a transaction in the pool and the chain
// head to allow balance / nonce checks. The internal
// goroutines will be spun up and the pool deemed operational afterwards.
func (pool *LegacyPool) Init(gasTip uint64, head *types.Header, reserve txpool.AddressReserver) error {
	// Set the address reserver to request exclusive access to pooled accounts
	pool.reserve = reserve

	// Set the basic pool parameters
	pool.gasTip.Store(uint256.NewInt(gasTip))

	// Initialize the state with head block, or fallback to empty one in
	// case the head state is not available (might occur when node is not
	// fully synced).
	statedb, err := pool.chain.StateAt(head.Root)
	if err != nil {
		statedb, err = pool.chain.StateAt(types.EmptyRootHash)
	}
	if err != nil {
		return err
	}
	pool.currentHead.Store(head)
	pool.currentState = statedb
	pool.pendingNonces = newNoncer(statedb)

	pool.wg.Add(1)
	go pool.scheduleReorgLoop()

	pool.wg.Add(1)
	go pool.loop()
	return nil
}

// loop is the transaction pool's main event loop, waiting for and reacting to
// outside blockchain events as well as for various reporting and transaction
// eviction events.
func (pool *LegacyPool) loop() {
	defer pool.wg.Done()

	var (
		prevPending, prevQueued, prevStales int

		// Start the stats reporting and transaction eviction tickers
		report = time.NewTicker(statsReportInterval)
		evict  = time.NewTicker(evictionInterval)
	)
	defer report.Stop()
	defer evict.Stop()

	// Notify tests that the init phase is done
	close(pool.initDoneCh)
	for {
		select {
		// Handle pool shutdown
		case <-pool.reorgShutdownCh:
			return

		// Handle stats reporting ticks
		case <-report.C:
			pool.mu.RLock()
			pending, queued := pool.stats()
			pool.mu.RUnlock()
			stales := int(pool.priced.stales.Load())

			if pending != prevPending || queued != prevQueued || stales != prevStales {
				log.Debug("Transaction pool status report", "executable", pending, "queued", queued, "stales", stales)
				prevPending, prevQueued, prevStales = pending, queued, stales
			}

		// Handle inactive account transaction eviction
		case <-evict.C:
			pool.mu.Lock()
			for addr := range pool.queue {
				// Any old enough should be removed
				if time.Since(pool.beats[addr]) > pool.config.Lifetime {
					list := pool.queue[addr].Flatten()
					for _, tx := range list {
						pool.removeTx(tx.Hash(), true, true)
					}
					queuedEvictionMeter.Mark(int64(len(list)))
				}
			}
			pool.mu.Unlock()
		}
	}
}

// Close terminates the transaction pool.
func (pool *LegacyPool) Close() error {
	// Terminate the pool reorger and return
	close(pool.reorgShutdownCh)
	pool.wg.Wait()

	log.Info("Transaction pool stopped")
	return nil
}

// Reset implements txpool.SubPool, allowing the legacy pool's internal state to be
// kept in sync with the main transaction pool's internal state.
func (pool *LegacyPool) Reset(oldHead, newHead *types.Header) {
	wait := pool.requestReset(oldHead, newHead)
	<-wait
}

// SubscribeTransactions registers a subscription for new transaction events,
// supporting feeding only newly seen or also resurrected transactions.
func (pool *LegacyPool) SubscribeTransactions(ch chan<- core.NewTxsEvent, reorgs bool) event.Subscription {
	// The legacy pool has a very messed up internal shuffling, so it's kind of
	// hard to separate newly discovered transaction from resurrected ones. This
	// is because the new txs are added to the queue, resurrected ones too and
	// reorgs run lazily, so separating the two would need a marker.
	return pool.txFeed.Subscribe(ch)
}

// SetGasTip updates the minimum gas tip required by the transaction pool for a
// new transaction, and drops all transactions below this threshold.
func (pool *LegacyPool) SetGasTip(tip *big.Int) {
	pool.mu.Lock()
	defer pool.mu.Unlock()

	var (
		newTip = uint256.MustFromBig(tip)
		old    = pool.gasTip.Load()
	)
	pool.gasTip.Store(newTip)
	// If the min miner fee increased, remove transactions below the new threshold
	if newTip.Cmp(old) > 0 {
		// pool.priced is sorted by GasFeeCap, so we have to iterate through pool.all instead
		drop := pool.all.TxsBelowTip(tip)
		for _, tx := range drop {
			pool.removeTx(tx.Hash(), false, true)
		}
		pool.priced.Removed(len(drop))
	}
	log.Info("Legacy pool tip threshold updated", "tip", newTip)
}

// Nonce returns the next nonce of an account, with all transactions executable
// by the pool already applied on top.
func (pool *LegacyPool) Nonce(addr common.Address) uint64 {
	pool.mu.RLock()
	defer pool.mu.RUnlock()

	return pool.pendingNonces.get(addr)
}

// Stats retrieves the current pool stats, namely the number of pending and the
// number of queued (non-executable) transactions.
func (pool *LegacyPool) Stats() (int, int) {
	pool.mu.RLock()
	defer pool.mu.RUnlock()

	return pool.stats()
}

// stats retrieves the current pool stats, namely the number of pending and the
// number of queued (non-executable) transactions.
func (pool *LegacyPool) stats() (int, int) {
	pending := 0
	for _, list := range pool.pending {
		pending += list.Len()
	}
	queued := 0
	for _, list := range pool.queue {
		queued += list.Len()
	}
	return pending, queued
}

// Content retrieves the data content of the transaction pool, returning all the
// pending as well as queued transactions, grouped by account and sorted by nonce.
func (pool *LegacyPool) Content() (map[common.Address][]*types.Transaction, map[common.Address][]*types.Transaction) {
	pool.mu.Lock()
	defer pool.mu.Unlock()

	pending := make(map[common.Address][]*types.Transaction, len(pool.pending))
	for addr, list := range pool.pending {
		pending[addr] = list.Flatten()
	}
	queued := make(map[common.Address][]*types.Transaction, len(pool.queue))
	for addr, list := range pool.queue {
		queued[addr] = list.Flatten()
	}
	return pending, queued
}

// ContentFrom retrieves the data content of the transaction pool, returning the
// pending as well as queued transactions of this address, grouped by nonce.
func (pool *LegacyPool) ContentFrom(addr common.Address) ([]*types.Transaction, []*types.Transaction) {
	pool.mu.RLock()
	defer pool.mu.RUnlock()

	var pending []*types.Transaction
	if list, ok := pool.pending[addr]; ok {
		pending = list.Flatten()
	}
	var queued []*types.Transaction
	if list, ok := pool.queue[addr]; ok {
		queued = list.Flatten()
	}
	return pending, queued
}

// ToJournal returns all transactions in the pool in a format suitable for journaling.
//
// OP-Stack addition.
func (pool *LegacyPool) ToJournal() map[common.Address]types.Transactions {
	pool.mu.Lock()
	defer pool.mu.Unlock()

	txs := make(map[common.Address]types.Transactions, len(pool.pending)+len(pool.queue))
	for addr, pending := range pool.pending {
		txs[addr] = pending.Flatten()
	}
	for addr, queued := range pool.queue {
		txs[addr] = append(txs[addr], queued.Flatten()...)
	}
	return txs
}

// Pending retrieves all currently processable transactions, grouped by origin
// account and sorted by nonce.
//
// The transactions can also be pre-filtered by the dynamic fee components to
// reduce allocations and load on downstream subsystems.
func (pool *LegacyPool) Pending(filter txpool.PendingFilter) map[common.Address][]*txpool.LazyTransaction {
	// If only blob transactions are requested, this pool is unsuitable as it
	// contains none, don't even bother.
	if filter.OnlyBlobTxs {
		return nil
	}
	pool.mu.Lock()
	defer pool.mu.Unlock()

	// Convert the new uint256.Int types to the old big.Int ones used by the legacy pool
	var (
		minTipBig  *big.Int
		baseFeeBig *big.Int
	)
	if filter.MinTip != nil {
		minTipBig = filter.MinTip.ToBig()
	}
	if filter.BaseFee != nil {
		baseFeeBig = filter.BaseFee.ToBig()
	}
	pending := make(map[common.Address][]*txpool.LazyTransaction, len(pool.pending))
	for addr, list := range pool.pending {
		txs := list.Flatten()

		// If the miner requests tip enforcement, cap the lists now
		if minTipBig != nil {
			for i, tx := range txs {
				if tx.EffectiveGasTipIntCmp(minTipBig, baseFeeBig) < 0 {
					txs = txs[:i]
					break
				}
			}
		}

		// OP-Stack addition: exclude by max-da-size filter
		if filter.MaxDATxSize != nil {
			for i, tx := range txs {
				estimate := tx.RollupCostData().EstimatedDASize()
				if estimate.Cmp(filter.MaxDATxSize) > 0 {
					log.Debug("filtering tx that exceeds max da tx size",
						"hash", tx.Hash(), "txda", estimate, "dalimit", filter.MaxDATxSize)
					txs = txs[:i]
					break
				}
			}
		}
		if len(txs) > 0 {
			lazies := make([]*txpool.LazyTransaction, len(txs))
			for i := 0; i < len(txs); i++ {
				daBytes := txs[i].RollupCostData().EstimatedDASize()
				lazies[i] = &txpool.LazyTransaction{
					Pool:      pool,
					Hash:      txs[i].Hash(),
					Tx:        txs[i],
					Time:      txs[i].Time(),
					GasFeeCap: uint256.MustFromBig(txs[i].GasFeeCap()),
					GasTipCap: uint256.MustFromBig(txs[i].GasTipCap()),
					Gas:       txs[i].Gas(),
					BlobGas:   txs[i].BlobGas(),
					DABytes:   daBytes,
				}
			}
			pending[addr] = lazies
		}
	}
	return pending
}

// validateTxBasics checks whether a transaction is valid according to the consensus
// rules, but does not check state-dependent validation such as sufficient balance.
// This check is meant as an early check which only needs to be performed once,
// and does not require the pool mutex to be held.
func (pool *LegacyPool) validateTxBasics(tx *types.Transaction) error {
	opts := &txpool.ValidationOptions{
		Config: pool.chainconfig,
		Accept: 0 |
			1<<types.LegacyTxType |
			1<<types.AccessListTxType |
<<<<<<< HEAD
			1<<types.DynamicFeeTxType,
		MaxSize:          txMaxSize,
		MinTip:           pool.gasTip.Load().ToBig(),
		EffectiveGasCeil: pool.config.EffectiveGasCeil,
=======
			1<<types.DynamicFeeTxType |
			1<<types.SetCodeTxType,
		MaxSize: txMaxSize,
		MinTip:  pool.gasTip.Load().ToBig(),
>>>>>>> 612c9e0f
	}
	if err := txpool.ValidateTransaction(tx, pool.currentHead.Load(), pool.signer, opts); err != nil {
		return err
	}
	return nil
}

// validateTx checks whether a transaction is valid according to the consensus
// rules and adheres to some heuristic limits of the local node (price and size).
func (pool *LegacyPool) validateTx(tx *types.Transaction) error {
	opts := &txpool.ValidationOptionsWithState{
		State: pool.currentState,

		FirstNonceGap:    nil, // Pool allows arbitrary arrival order, don't invalidate nonce gaps
		UsedAndLeftSlots: nil, // Pool has own mechanism to limit the number of transactions
		ExistingExpenditure: func(addr common.Address) *big.Int {
			if list := pool.pending[addr]; list != nil {
				return list.totalcost.ToBig()
			}
			return new(big.Int)
		},
		ExistingCost: func(addr common.Address, nonce uint64) *big.Int {
			if list := pool.pending[addr]; list != nil {
				if tx := list.txs.Get(nonce); tx != nil {
					cost := tx.Cost()
					if pool.l1CostFn != nil {
						if l1Cost := pool.l1CostFn(tx.RollupCostData()); l1Cost != nil { // add rollup cost
							cost = cost.Add(cost, l1Cost)
						}
					}
					return cost
				}
			}
			return nil
		},
		L1CostFn: pool.l1CostFn,
	}
	if err := txpool.ValidateTransactionWithState(tx, pool.signer, opts); err != nil {
		return err
	}
	return pool.validateAuth(tx)
}

// validateAuth verifies that the transaction complies with code authorization
// restrictions brought by SetCode transaction type.
func (pool *LegacyPool) validateAuth(tx *types.Transaction) error {
	from, _ := types.Sender(pool.signer, tx) // validated

	// Allow at most one in-flight tx for delegated accounts or those with a
	// pending authorization.
	if pool.currentState.GetCodeHash(from) != types.EmptyCodeHash || len(pool.all.auths[from]) != 0 {
		var (
			count  int
			exists bool
		)
		pending := pool.pending[from]
		if pending != nil {
			count += pending.Len()
			exists = pending.Contains(tx.Nonce())
		}
		queue := pool.queue[from]
		if queue != nil {
			count += queue.Len()
			exists = exists || queue.Contains(tx.Nonce())
		}
		// Replace the existing in-flight transaction for delegated accounts
		// are still supported
		if count >= 1 && !exists {
			return ErrInflightTxLimitReached
		}
	}
	// Authorities cannot conflict with any pending or queued transactions.
	if auths := tx.SetCodeAuthorities(); len(auths) > 0 {
		for _, auth := range auths {
			if pool.pending[auth] != nil || pool.queue[auth] != nil {
				return ErrAuthorityReserved
			}
		}
	}
	return nil
}

// add validates a transaction and inserts it into the non-executable queue for later
// pending promotion and execution. If the transaction is a replacement for an already
// pending or queued one, it overwrites the previous transaction if its price is higher.
func (pool *LegacyPool) add(tx *types.Transaction) (replaced bool, err error) {
	// If the transaction is already known, discard it
	hash := tx.Hash()
	if pool.all.Get(hash) != nil {
		log.Trace("Discarding already known transaction", "hash", hash)
		knownTxMeter.Mark(1)
		return false, txpool.ErrAlreadyKnown
	}

	// If the transaction fails basic validation, discard it
	if err := pool.validateTx(tx); err != nil {
		log.Trace("Discarding invalid transaction", "hash", hash, "err", err)
		invalidTxMeter.Mark(1)
		return false, err
	}
	// already validated by this point
	from, _ := types.Sender(pool.signer, tx)

	// If the address is not yet known, request exclusivity to track the account
	// only by this subpool until all transactions are evicted
	var (
		_, hasPending = pool.pending[from]
		_, hasQueued  = pool.queue[from]
	)
	if !hasPending && !hasQueued {
		if err := pool.reserve(from, true); err != nil {
			return false, err
		}
		defer func() {
			// If the transaction is rejected by some post-validation check, remove
			// the lock on the reservation set.
			//
			// Note, `err` here is the named error return, which will be initialized
			// by a return statement before running deferred methods. Take care with
			// removing or subscoping err as it will break this clause.
			if err != nil {
				pool.reserve(from, false)
			}
		}()
	}
	// If the transaction pool is full, discard underpriced transactions
	if uint64(pool.all.Slots()+numSlots(tx)) > pool.config.GlobalSlots+pool.config.GlobalQueue {
		// If the new transaction is underpriced, don't accept it
		if pool.priced.Underpriced(tx) {
			log.Trace("Discarding underpriced transaction", "hash", hash, "gasTipCap", tx.GasTipCap(), "gasFeeCap", tx.GasFeeCap())
			underpricedTxMeter.Mark(1)
			return false, txpool.ErrUnderpriced
		}

		// We're about to replace a transaction. The reorg does a more thorough
		// analysis of what to remove and how, but it runs async. We don't want to
		// do too many replacements between reorg-runs, so we cap the number of
		// replacements to 25% of the slots
		if pool.changesSinceReorg > int(pool.config.GlobalSlots/4) {
			throttleTxMeter.Mark(1)
			return false, ErrTxPoolOverflow
		}

		// New transaction is better than our worse ones, make room for it.
		// If we can't make enough room for new one, abort the operation.
		drop, success := pool.priced.Discard(pool.all.Slots() - int(pool.config.GlobalSlots+pool.config.GlobalQueue) + numSlots(tx))

		// Special case, we still can't make the room for the new remote one.
		if !success {
			log.Trace("Discarding overflown transaction", "hash", hash)
			overflowedTxMeter.Mark(1)
			return false, ErrTxPoolOverflow
		}

		// If the new transaction is a future transaction it should never churn pending transactions
		if pool.isGapped(from, tx) {
			var replacesPending bool
			for _, dropTx := range drop {
				dropSender, _ := types.Sender(pool.signer, dropTx)
				if list := pool.pending[dropSender]; list != nil && list.Contains(dropTx.Nonce()) {
					replacesPending = true
					break
				}
			}
			// Add all transactions back to the priced queue
			if replacesPending {
				for _, dropTx := range drop {
					pool.priced.Put(dropTx)
				}
				log.Trace("Discarding future transaction replacing pending tx", "hash", hash)
				return false, ErrFutureReplacePending
			}
		}

		// Kick out the underpriced remote transactions.
		for _, tx := range drop {
			log.Trace("Discarding freshly underpriced transaction", "hash", tx.Hash(), "gasTipCap", tx.GasTipCap(), "gasFeeCap", tx.GasFeeCap())
			underpricedTxMeter.Mark(1)

			sender, _ := types.Sender(pool.signer, tx)
			dropped := pool.removeTx(tx.Hash(), false, sender != from) // Don't unreserve the sender of the tx being added if last from the acc

			pool.changesSinceReorg += dropped
		}
	}

	// Try to replace an existing transaction in the pending pool
	if list := pool.pending[from]; list != nil && list.Contains(tx.Nonce()) {
		// Nonce already pending, check if required price bump is met
		inserted, old := list.Add(tx, pool.config.PriceBump, pool.l1CostFn)
		if !inserted {
			pendingDiscardMeter.Mark(1)
			return false, txpool.ErrReplaceUnderpriced
		}
		// New transaction is better, replace old one
		if old != nil {
			pool.all.Remove(old.Hash())
			pool.priced.Removed(1)
			pendingReplaceMeter.Mark(1)
		}
		pool.all.Add(tx)
		pool.priced.Put(tx)
		pool.queueTxEvent(tx)
		log.Trace("Pooled new executable transaction", "hash", hash, "from", from, "to", tx.To())

		// Successful promotion, bump the heartbeat
		pool.beats[from] = time.Now()
		return old != nil, nil
	}
	// New transaction isn't replacing a pending one, push into queue
	replaced, err = pool.enqueueTx(hash, tx, true)
	if err != nil {
		return false, err
	}

	log.Trace("Pooled new future transaction", "hash", hash, "from", from, "to", tx.To())
	return replaced, nil
}

// isGapped reports whether the given transaction is immediately executable.
func (pool *LegacyPool) isGapped(from common.Address, tx *types.Transaction) bool {
	// Short circuit if transaction falls within the scope of the pending list
	// or matches the next pending nonce which can be promoted as an executable
	// transaction afterwards. Note, the tx staleness is already checked in
	// 'validateTx' function previously.
	next := pool.pendingNonces.get(from)
	if tx.Nonce() <= next {
		return false
	}
	// The transaction has a nonce gap with pending list, it's only considered
	// as executable if transactions in queue can fill up the nonce gap.
	queue, ok := pool.queue[from]
	if !ok {
		return true
	}
	for nonce := next; nonce < tx.Nonce(); nonce++ {
		if !queue.Contains(nonce) {
			return true // txs in queue can't fill up the nonce gap
		}
	}
	return false
}

// enqueueTx inserts a new transaction into the non-executable transaction queue.
//
// Note, this method assumes the pool lock is held!
func (pool *LegacyPool) enqueueTx(hash common.Hash, tx *types.Transaction, addAll bool) (bool, error) {
	// Try to insert the transaction into the future queue
	from, _ := types.Sender(pool.signer, tx) // already validated
	if pool.queue[from] == nil {
		pool.queue[from] = newList(false)
	}
	inserted, old := pool.queue[from].Add(tx, pool.config.PriceBump, pool.l1CostFn)
	if !inserted {
		// An older transaction was better, discard this
		queuedDiscardMeter.Mark(1)
		return false, txpool.ErrReplaceUnderpriced
	}
	// Discard any previous transaction and mark this
	if old != nil {
		pool.all.Remove(old.Hash())
		pool.priced.Removed(1)
		queuedReplaceMeter.Mark(1)
	} else {
		// Nothing was replaced, bump the queued counter
		queuedGauge.Inc(1)
	}
	// If the transaction isn't in lookup set but it's expected to be there,
	// show the error log.
	if pool.all.Get(hash) == nil && !addAll {
		log.Error("Missing transaction in lookup set, please report the issue", "hash", hash)
	}
	if addAll {
		pool.all.Add(tx)
		pool.priced.Put(tx)
	}
	// If we never record the heartbeat, do it right now.
	if _, exist := pool.beats[from]; !exist {
		pool.beats[from] = time.Now()
	}
	return old != nil, nil
}

// promoteTx adds a transaction to the pending (processable) list of transactions
// and returns whether it was inserted or an older was better.
//
// Note, this method assumes the pool lock is held!
func (pool *LegacyPool) promoteTx(addr common.Address, hash common.Hash, tx *types.Transaction) bool {
	// Try to insert the transaction into the pending queue
	if pool.pending[addr] == nil {
		pool.pending[addr] = newList(true)
	}
	list := pool.pending[addr]

	inserted, old := list.Add(tx, pool.config.PriceBump, pool.l1CostFn)
	if !inserted {
		// An older transaction was better, discard this
		pool.all.Remove(hash)
		pool.priced.Removed(1)
		pendingDiscardMeter.Mark(1)
		return false
	}
	// Otherwise discard any previous transaction and mark this
	if old != nil {
		pool.all.Remove(old.Hash())
		pool.priced.Removed(1)
		pendingReplaceMeter.Mark(1)
	} else {
		// Nothing was replaced, bump the pending counter
		pendingGauge.Inc(1)
	}
	// Set the potentially new pending nonce and notify any subsystems of the new tx
	pool.pendingNonces.set(addr, tx.Nonce()+1)

	// Successful promotion, bump the heartbeat
	pool.beats[addr] = time.Now()
	return true
}

// addRemotes enqueues a batch of transactions into the pool if they are valid.
// Full pricing constraints will apply.
//
// This method is used to add transactions from the p2p network and does not wait for pool
// reorganization and internal event propagation.
func (pool *LegacyPool) addRemotes(txs []*types.Transaction) []error {
	return pool.Add(txs, false)
}

// addRemote enqueues a single transaction into the pool if it is valid. This is a convenience
// wrapper around addRemotes.
func (pool *LegacyPool) addRemote(tx *types.Transaction) error {
	return pool.addRemotes([]*types.Transaction{tx})[0]
}

// addRemotesSync is like addRemotes, but waits for pool reorganization. Tests use this method.
func (pool *LegacyPool) addRemotesSync(txs []*types.Transaction) []error {
	return pool.Add(txs, true)
}

// This is like addRemotes with a single transaction, but waits for pool reorganization. Tests use this method.
func (pool *LegacyPool) addRemoteSync(tx *types.Transaction) error {
	return pool.Add([]*types.Transaction{tx}, true)[0]
}

// Add enqueues a batch of transactions into the pool if they are valid.
//
// If sync is set, the method will block until all internal maintenance related
// to the add is finished. Only use this during tests for determinism!
func (pool *LegacyPool) Add(txs []*types.Transaction, sync bool) []error {
	// Filter out known ones without obtaining the pool lock or recovering signatures
	var (
		errs = make([]error, len(txs))
		news = make([]*types.Transaction, 0, len(txs))
	)
	for i, tx := range txs {
		// If the transaction is known, pre-set the error slot
		if pool.all.Get(tx.Hash()) != nil {
			errs[i] = txpool.ErrAlreadyKnown
			knownTxMeter.Mark(1)
			continue
		}
		// Exclude transactions with basic errors, e.g invalid signatures and
		// insufficient intrinsic gas as soon as possible and cache senders
		// in transactions before obtaining lock
		if err := pool.validateTxBasics(tx); err != nil {
			errs[i] = err
			log.Trace("Discarding invalid transaction", "hash", tx.Hash(), "err", err)
			invalidTxMeter.Mark(1)
			continue
		}
		// Accumulate all unknown transactions for deeper processing
		news = append(news, tx)
	}
	if len(news) == 0 {
		return errs
	}

	// Process all the new transaction and merge any errors into the original slice
	pool.mu.Lock()
	newErrs, dirtyAddrs := pool.addTxsLocked(news)
	pool.mu.Unlock()

	nilSlot := 0
	for _, err := range newErrs {
		for errs[nilSlot] != nil {
			nilSlot++
		}
		errs[nilSlot] = err
		nilSlot++
	}
	// Reorg the pool internals if needed and return
	done := pool.requestPromoteExecutables(dirtyAddrs)
	if sync {
		<-done
	}
	return errs
}

// addTxsLocked attempts to queue a batch of transactions if they are valid.
// The transaction pool lock must be held.
func (pool *LegacyPool) addTxsLocked(txs []*types.Transaction) ([]error, *accountSet) {
	dirty := newAccountSet(pool.signer)
	errs := make([]error, len(txs))
	for i, tx := range txs {
		replaced, err := pool.add(tx)
		errs[i] = err
		if err == nil && !replaced {
			dirty.addTx(tx)
		}
	}
	validTxMeter.Mark(int64(len(dirty.accounts)))
	return errs, dirty
}

// Status returns the status (unknown/pending/queued) of a batch of transactions
// identified by their hashes.
func (pool *LegacyPool) Status(hash common.Hash) txpool.TxStatus {
	tx := pool.get(hash)
	if tx == nil {
		return txpool.TxStatusUnknown
	}
	from, _ := types.Sender(pool.signer, tx) // already validated

	pool.mu.RLock()
	defer pool.mu.RUnlock()

	if txList := pool.pending[from]; txList != nil && txList.txs.items[tx.Nonce()] != nil {
		return txpool.TxStatusPending
	} else if txList := pool.queue[from]; txList != nil && txList.txs.items[tx.Nonce()] != nil {
		return txpool.TxStatusQueued
	}
	return txpool.TxStatusUnknown
}

// Get returns a transaction if it is contained in the pool and nil otherwise.
func (pool *LegacyPool) Get(hash common.Hash) *types.Transaction {
	tx := pool.get(hash)
	if tx == nil {
		return nil
	}
	return tx
}

// get returns a transaction if it is contained in the pool and nil otherwise.
func (pool *LegacyPool) get(hash common.Hash) *types.Transaction {
	return pool.all.Get(hash)
}

// GetBlobs is not supported by the legacy transaction pool, it is just here to
// implement the txpool.SubPool interface.
func (pool *LegacyPool) GetBlobs(vhashes []common.Hash) ([]*kzg4844.Blob, []*kzg4844.Proof) {
	return nil, nil
}

// Has returns an indicator whether txpool has a transaction cached with the
// given hash.
func (pool *LegacyPool) Has(hash common.Hash) bool {
	return pool.all.Get(hash) != nil
}

// removeTx removes a single transaction from the queue, moving all subsequent
// transactions back to the future queue.
//
// In unreserve is false, the account will not be relinquished to the main txpool
// even if there are no more references to it. This is used to handle a race when
// a tx being added, and it evicts a previously scheduled tx from the same account,
// which could lead to a premature release of the lock.
//
// Returns the number of transactions removed from the pending queue.
func (pool *LegacyPool) removeTx(hash common.Hash, outofbound bool, unreserve bool) int {
	// Fetch the transaction we wish to delete
	tx := pool.all.Get(hash)
	if tx == nil {
		return 0
	}
	addr, _ := types.Sender(pool.signer, tx) // already validated during insertion

	// If after deletion there are no more transactions belonging to this account,
	// relinquish the address reservation. It's a bit convoluted do this, via a
	// defer, but it's safer vs. the many return pathways.
	if unreserve {
		defer func() {
			var (
				_, hasPending = pool.pending[addr]
				_, hasQueued  = pool.queue[addr]
			)
			if !hasPending && !hasQueued {
				pool.reserve(addr, false)
			}
		}()
	}
	// Remove it from the list of known transactions
	pool.all.Remove(hash)
	if outofbound {
		pool.priced.Removed(1)
	}
	// Remove the transaction from the pending lists and reset the account nonce
	if pending := pool.pending[addr]; pending != nil {
		if removed, invalids := pending.Remove(tx); removed {
			// If no more pending transactions are left, remove the list
			if pending.Empty() {
				delete(pool.pending, addr)
			}
			// Postpone any invalidated transactions
			for _, tx := range invalids {
				// Internal shuffle shouldn't touch the lookup set.
				pool.enqueueTx(tx.Hash(), tx, false)
			}
			// Update the account nonce if needed
			pool.pendingNonces.setIfLower(addr, tx.Nonce())
			// Reduce the pending counter
			pendingGauge.Dec(int64(1 + len(invalids)))
			return 1 + len(invalids)
		}
	}
	// Transaction is in the future queue
	if future := pool.queue[addr]; future != nil {
		if removed, _ := future.Remove(tx); removed {
			// Reduce the queued counter
			queuedGauge.Dec(1)
		}
		if future.Empty() {
			delete(pool.queue, addr)
			delete(pool.beats, addr)
		}
	}
	return 0
}

// requestReset requests a pool reset to the new head block.
// The returned channel is closed when the reset has occurred.
func (pool *LegacyPool) requestReset(oldHead *types.Header, newHead *types.Header) chan struct{} {
	select {
	case pool.reqResetCh <- &txpoolResetRequest{oldHead, newHead}:
		return <-pool.reorgDoneCh
	case <-pool.reorgShutdownCh:
		return pool.reorgShutdownCh
	}
}

// requestPromoteExecutables requests transaction promotion checks for the given addresses.
// The returned channel is closed when the promotion checks have occurred.
func (pool *LegacyPool) requestPromoteExecutables(set *accountSet) chan struct{} {
	select {
	case pool.reqPromoteCh <- set:
		return <-pool.reorgDoneCh
	case <-pool.reorgShutdownCh:
		return pool.reorgShutdownCh
	}
}

// queueTxEvent enqueues a transaction event to be sent in the next reorg run.
func (pool *LegacyPool) queueTxEvent(tx *types.Transaction) {
	select {
	case pool.queueTxEventCh <- tx:
	case <-pool.reorgShutdownCh:
	}
}

// scheduleReorgLoop schedules runs of reset and promoteExecutables. Code above should not
// call those methods directly, but request them being run using requestReset and
// requestPromoteExecutables instead.
func (pool *LegacyPool) scheduleReorgLoop() {
	defer pool.wg.Done()

	var (
		curDone       chan struct{} // non-nil while runReorg is active
		nextDone      = make(chan struct{})
		launchNextRun bool
		reset         *txpoolResetRequest
		dirtyAccounts *accountSet
		queuedEvents  = make(map[common.Address]*SortedMap)
	)
	for {
		// Launch next background reorg if needed
		if curDone == nil && launchNextRun {
			// Run the background reorg and announcements
			go pool.runReorg(nextDone, reset, dirtyAccounts, queuedEvents)

			// Prepare everything for the next round of reorg
			curDone, nextDone = nextDone, make(chan struct{})
			launchNextRun = false

			reset, dirtyAccounts = nil, nil
			queuedEvents = make(map[common.Address]*SortedMap)
		}

		select {
		case req := <-pool.reqResetCh:
			// Reset request: update head if request is already pending.
			if reset == nil {
				reset = req
			} else {
				reset.newHead = req.newHead
			}
			launchNextRun = true
			pool.reorgDoneCh <- nextDone

		case req := <-pool.reqPromoteCh:
			// Promote request: update address set if request is already pending.
			if dirtyAccounts == nil {
				dirtyAccounts = req
			} else {
				dirtyAccounts.merge(req)
			}
			launchNextRun = true
			pool.reorgDoneCh <- nextDone

		case tx := <-pool.queueTxEventCh:
			// Queue up the event, but don't schedule a reorg. It's up to the caller to
			// request one later if they want the events sent.
			addr, _ := types.Sender(pool.signer, tx)
			if _, ok := queuedEvents[addr]; !ok {
				queuedEvents[addr] = NewSortedMap()
			}
			queuedEvents[addr].Put(tx)

		case <-curDone:
			curDone = nil

		case <-pool.reorgShutdownCh:
			// Wait for current run to finish.
			if curDone != nil {
				<-curDone
			}
			close(nextDone)
			return
		}
	}
}

// runReorg runs reset and promoteExecutables on behalf of scheduleReorgLoop.
func (pool *LegacyPool) runReorg(done chan struct{}, reset *txpoolResetRequest, dirtyAccounts *accountSet, events map[common.Address]*SortedMap) {
	defer func(t0 time.Time) {
		reorgDurationTimer.Update(time.Since(t0))
	}(time.Now())
	defer close(done)

	var promoteAddrs []common.Address
	if dirtyAccounts != nil && reset == nil {
		// Only dirty accounts need to be promoted, unless we're resetting.
		// For resets, all addresses in the tx queue will be promoted and
		// the flatten operation can be avoided.
		promoteAddrs = dirtyAccounts.flatten()
	}
	pool.mu.Lock()
	if reset != nil {
		// Reset from the old head to the new, rescheduling any reorged transactions
		pool.reset(reset.oldHead, reset.newHead)

		// Nonces were reset, discard any events that became stale
		for addr := range events {
			events[addr].Forward(pool.pendingNonces.get(addr))
			if events[addr].Len() == 0 {
				delete(events, addr)
			}
		}
		// Reset needs promote for all addresses
		promoteAddrs = make([]common.Address, 0, len(pool.queue))
		for addr := range pool.queue {
			promoteAddrs = append(promoteAddrs, addr)
		}
	}
	// Check for pending transactions for every account that sent new ones
	promoted := pool.promoteExecutables(promoteAddrs)

	// If a new block appeared, validate the pool of pending transactions. This will
	// remove any transaction that has been included in the block or was invalidated
	// because of another transaction (e.g. higher gas price).
	if reset != nil {
		pool.demoteUnexecutables()
		if reset.newHead != nil {
			if pool.chainconfig.IsLondon(new(big.Int).Add(reset.newHead.Number, big.NewInt(1))) {
				pendingBaseFee := eip1559.CalcBaseFee(pool.chainconfig, reset.newHead, reset.newHead.Time+1)
				pool.priced.SetBaseFee(pendingBaseFee)
			} else {
				pool.priced.Reheap()
			}
		}
		// Update all accounts to the latest known pending nonce
		nonces := make(map[common.Address]uint64, len(pool.pending))
		for addr, list := range pool.pending {
			highestPending := list.LastElement()
			nonces[addr] = highestPending.Nonce() + 1
		}
		pool.pendingNonces.setAll(nonces)
	}
	// Ensure pool.queue and pool.pending sizes stay within the configured limits.
	pool.truncatePending()
	pool.truncateQueue()

	dropBetweenReorgHistogram.Update(int64(pool.changesSinceReorg))
	pool.changesSinceReorg = 0 // Reset change counter
	pool.mu.Unlock()

	// Notify subsystems for newly added transactions
	for _, tx := range promoted {
		addr, _ := types.Sender(pool.signer, tx)
		if _, ok := events[addr]; !ok {
			events[addr] = NewSortedMap()
		}
		events[addr].Put(tx)
	}
	if len(events) > 0 {
		var txs []*types.Transaction
		for _, set := range events {
			txs = append(txs, set.Flatten()...)
		}
		pool.txFeed.Send(core.NewTxsEvent{Txs: txs})
	}
}

// reset retrieves the current state of the blockchain and ensures the content
// of the transaction pool is valid with regard to the chain state.
func (pool *LegacyPool) reset(oldHead, newHead *types.Header) {
	// If we're reorging an old state, reinject all dropped transactions
	var reinject types.Transactions

	if oldHead != nil && oldHead.Hash() != newHead.ParentHash {
		// If the reorg is too deep, avoid doing it (will happen during fast sync)
		oldNum := oldHead.Number.Uint64()
		newNum := newHead.Number.Uint64()

		if depth := uint64(math.Abs(float64(oldNum) - float64(newNum))); depth > 64 {
			log.Debug("Skipping deep transaction reorg", "depth", depth)
		} else {
			// Reorg seems shallow enough to pull in all transactions into memory
			var (
				rem = pool.chain.GetBlock(oldHead.Hash(), oldHead.Number.Uint64())
				add = pool.chain.GetBlock(newHead.Hash(), newHead.Number.Uint64())
			)
			if rem == nil {
				// This can happen if a setHead is performed, where we simply discard the old
				// head from the chain.
				// If that is the case, we don't have the lost transactions anymore, and
				// there's nothing to add
				if newNum >= oldNum {
					// If we reorged to a same or higher number, then it's not a case of setHead
					log.Warn("Transaction pool reset with missing old head",
						"old", oldHead.Hash(), "oldnum", oldNum, "new", newHead.Hash(), "newnum", newNum)
					return
				}
				// If the reorg ended up on a lower number, it's indicative of setHead being the cause
				log.Debug("Skipping transaction reset caused by setHead",
					"old", oldHead.Hash(), "oldnum", oldNum, "new", newHead.Hash(), "newnum", newNum)
				// We still need to update the current state s.th. the lost transactions can be readded by the user
			} else {
				if add == nil {
					// if the new head is nil, it means that something happened between
					// the firing of newhead-event and _now_: most likely a
					// reorg caused by sync-reversion or explicit sethead back to an
					// earlier block.
					log.Warn("Transaction pool reset with missing new head", "number", newHead.Number, "hash", newHead.Hash())
					return
				}
				var discarded, included types.Transactions
				for rem.NumberU64() > add.NumberU64() {
					discarded = append(discarded, rem.Transactions()...)
					if rem = pool.chain.GetBlock(rem.ParentHash(), rem.NumberU64()-1); rem == nil {
						log.Error("Unrooted old chain seen by tx pool", "block", oldHead.Number, "hash", oldHead.Hash())
						return
					}
				}
				for add.NumberU64() > rem.NumberU64() {
					included = append(included, add.Transactions()...)
					if add = pool.chain.GetBlock(add.ParentHash(), add.NumberU64()-1); add == nil {
						log.Error("Unrooted new chain seen by tx pool", "block", newHead.Number, "hash", newHead.Hash())
						return
					}
				}
				for rem.Hash() != add.Hash() {
					discarded = append(discarded, rem.Transactions()...)
					if rem = pool.chain.GetBlock(rem.ParentHash(), rem.NumberU64()-1); rem == nil {
						log.Error("Unrooted old chain seen by tx pool", "block", oldHead.Number, "hash", oldHead.Hash())
						return
					}
					included = append(included, add.Transactions()...)
					if add = pool.chain.GetBlock(add.ParentHash(), add.NumberU64()-1); add == nil {
						log.Error("Unrooted new chain seen by tx pool", "block", newHead.Number, "hash", newHead.Hash())
						return
					}
				}
				lost := make([]*types.Transaction, 0, len(discarded))
				for _, tx := range types.TxDifference(discarded, included) {
					if pool.Filter(tx) {
						lost = append(lost, tx)
					}
				}
				reinject = lost
			}
		}
	}
	// Initialize the internal state to the current head
	if newHead == nil {
		newHead = pool.chain.CurrentBlock() // Special case during testing
	}
	statedb, err := pool.chain.StateAt(newHead.Root)
	if err != nil {
		log.Error("Failed to reset txpool state", "err", err)
		return
	}
	pool.currentHead.Store(newHead)
	pool.currentState = statedb
	pool.pendingNonces = newNoncer(statedb)

	if costFn := types.NewL1CostFunc(pool.chainconfig, statedb); costFn != nil {
		pool.l1CostFn = func(rollupCostData types.RollupCostData) *big.Int {
			return costFn(rollupCostData, newHead.Time)
		}
	}

	// Inject any transactions discarded due to reorgs
	log.Debug("Reinjecting stale transactions", "count", len(reinject))
	core.SenderCacher().Recover(pool.signer, reinject)
	pool.addTxsLocked(reinject)
}

// reduceBalanceByL1Cost returns the given balance, reduced by the L1Cost of the first transaction in list if applicable
// Other txs will get filtered out necessary.
func (pool *LegacyPool) reduceBalanceByL1Cost(list *list, balance *uint256.Int) *uint256.Int {
	if !list.Empty() && pool.l1CostFn != nil {
		el := list.txs.FirstElement()
		if l1Cost := pool.l1CostFn(el.RollupCostData()); l1Cost != nil {
			l1Cost256 := uint256.MustFromBig(l1Cost)
			if l1Cost256.Cmp(balance) >= 0 {
				// Avoid underflow
				balance = uint256.NewInt(0)
			} else {
				balance = new(uint256.Int).Sub(balance, l1Cost256)
			}
		}
	}
	return balance
}

// promoteExecutables moves transactions that have become processable from the
// future queue to the set of pending transactions. During this process, all
// invalidated transactions (low nonce, low balance) are deleted.
func (pool *LegacyPool) promoteExecutables(accounts []common.Address) []*types.Transaction {
	// Track the promoted transactions to broadcast them at once
	var promoted []*types.Transaction

	// Iterate over all accounts and promote any executable transactions
	gasLimit := txpool.EffectiveGasLimit(pool.chainconfig, pool.currentHead.Load().GasLimit, pool.config.EffectiveGasCeil)
	for _, addr := range accounts {
		list := pool.queue[addr]
		if list == nil {
			continue // Just in case someone calls with a non existing account
		}
		// Drop all transactions that are deemed too old (low nonce)
		forwards := list.Forward(pool.currentState.GetNonce(addr))
		for _, tx := range forwards {
			pool.all.Remove(tx.Hash())
		}
		log.Trace("Removed old queued transactions", "count", len(forwards))
		balance := pool.currentState.GetBalance(addr)
		balance = pool.reduceBalanceByL1Cost(list, balance)
		// Drop all transactions that are too costly (low balance or out of gas)
		drops, _ := list.Filter(balance, gasLimit)
		for _, tx := range drops {
			pool.all.Remove(tx.Hash())
		}
		log.Trace("Removed unpayable queued transactions", "count", len(drops))
		queuedNofundsMeter.Mark(int64(len(drops)))

		// Gather all executable transactions and promote them
		readies := list.Ready(pool.pendingNonces.get(addr))
		for _, tx := range readies {
			hash := tx.Hash()
			if pool.promoteTx(addr, hash, tx) {
				promoted = append(promoted, tx)
			}
		}
		log.Trace("Promoted queued transactions", "count", len(promoted))
		queuedGauge.Dec(int64(len(readies)))

		// Drop all transactions over the allowed limit
		caps := list.Cap(int(pool.config.AccountQueue))
		for _, tx := range caps {
			hash := tx.Hash()
			pool.all.Remove(hash)
			log.Trace("Removed cap-exceeding queued transaction", "hash", hash)
		}
		queuedRateLimitMeter.Mark(int64(len(caps)))
		// Mark all the items dropped as removed
		pool.priced.Removed(len(forwards) + len(drops) + len(caps))
		queuedGauge.Dec(int64(len(forwards) + len(drops) + len(caps)))

		// Delete the entire queue entry if it became empty.
		if list.Empty() {
			delete(pool.queue, addr)
			delete(pool.beats, addr)
			if _, ok := pool.pending[addr]; !ok {
				pool.reserve(addr, false)
			}
		}
	}
	return promoted
}

// truncatePending removes transactions from the pending queue if the pool is above the
// pending limit. The algorithm tries to reduce transaction counts by an approximately
// equal number for all for accounts with many pending transactions.
func (pool *LegacyPool) truncatePending() {
	pending := uint64(0)
	for _, list := range pool.pending {
		pending += uint64(list.Len())
	}
	if pending <= pool.config.GlobalSlots {
		return
	}

	pendingBeforeCap := pending
	// Assemble a spam order to penalize large transactors first
	spammers := prque.New[int64, common.Address](nil)
	for addr, list := range pool.pending {
		// Only evict transactions from high rollers
		if uint64(list.Len()) > pool.config.AccountSlots {
			spammers.Push(addr, int64(list.Len()))
		}
	}
	// Gradually drop transactions from offenders
	offenders := []common.Address{}
	for pending > pool.config.GlobalSlots && !spammers.Empty() {
		// Retrieve the next offender
		offender, _ := spammers.Pop()
		offenders = append(offenders, offender)

		// Equalize balances until all the same or below threshold
		if len(offenders) > 1 {
			// Calculate the equalization threshold for all current offenders
			threshold := pool.pending[offender].Len()

			// Iteratively reduce all offenders until below limit or threshold reached
			for pending > pool.config.GlobalSlots && pool.pending[offenders[len(offenders)-2]].Len() > threshold {
				for i := 0; i < len(offenders)-1; i++ {
					list := pool.pending[offenders[i]]

					caps := list.Cap(list.Len() - 1)
					for _, tx := range caps {
						// Drop the transaction from the global pools too
						hash := tx.Hash()
						pool.all.Remove(hash)

						// Update the account nonce to the dropped transaction
						pool.pendingNonces.setIfLower(offenders[i], tx.Nonce())
						log.Trace("Removed fairness-exceeding pending transaction", "hash", hash)
					}
					pool.priced.Removed(len(caps))
					pendingGauge.Dec(int64(len(caps)))

					pending--
				}
			}
		}
	}

	// If still above threshold, reduce to limit or min allowance
	if pending > pool.config.GlobalSlots && len(offenders) > 0 {
		for pending > pool.config.GlobalSlots && uint64(pool.pending[offenders[len(offenders)-1]].Len()) > pool.config.AccountSlots {
			for _, addr := range offenders {
				list := pool.pending[addr]

				caps := list.Cap(list.Len() - 1)
				for _, tx := range caps {
					// Drop the transaction from the global pools too
					hash := tx.Hash()
					pool.all.Remove(hash)

					// Update the account nonce to the dropped transaction
					pool.pendingNonces.setIfLower(addr, tx.Nonce())
					log.Trace("Removed fairness-exceeding pending transaction", "hash", hash)
				}
				pool.priced.Removed(len(caps))
				pendingGauge.Dec(int64(len(caps)))
				pending--
			}
		}
	}
	pendingRateLimitMeter.Mark(int64(pendingBeforeCap - pending))
}

// truncateQueue drops the oldest transactions in the queue if the pool is above the global queue limit.
func (pool *LegacyPool) truncateQueue() {
	queued := uint64(0)
	for _, list := range pool.queue {
		queued += uint64(list.Len())
	}
	if queued <= pool.config.GlobalQueue {
		return
	}

	// Sort all accounts with queued transactions by heartbeat
	addresses := make(addressesByHeartbeat, 0, len(pool.queue))
	for addr := range pool.queue {
		addresses = append(addresses, addressByHeartbeat{addr, pool.beats[addr]})
	}
	sort.Sort(sort.Reverse(addresses))

	// Drop transactions until the total is below the limit
	for drop := queued - pool.config.GlobalQueue; drop > 0 && len(addresses) > 0; {
		addr := addresses[len(addresses)-1]
		list := pool.queue[addr.address]

		addresses = addresses[:len(addresses)-1]

		// Drop all transactions if they are less than the overflow
		if size := uint64(list.Len()); size <= drop {
			for _, tx := range list.Flatten() {
				pool.removeTx(tx.Hash(), true, true)
			}
			drop -= size
			queuedRateLimitMeter.Mark(int64(size))
			continue
		}
		// Otherwise drop only last few transactions
		txs := list.Flatten()
		for i := len(txs) - 1; i >= 0 && drop > 0; i-- {
			pool.removeTx(txs[i].Hash(), true, true)
			drop--
			queuedRateLimitMeter.Mark(1)
		}
	}
}

// demoteUnexecutables removes invalid and processed transactions from the pools
// executable/pending queue and any subsequent transactions that become unexecutable
// are moved back into the future queue.
//
// Note: transactions are not marked as removed in the priced list because re-heaping
// is always explicitly triggered by SetBaseFee and it would be unnecessary and wasteful
// to trigger a re-heap is this function
func (pool *LegacyPool) demoteUnexecutables() {
	// Iterate over all accounts and demote any non-executable transactions
	gasLimit := txpool.EffectiveGasLimit(pool.chainconfig, pool.currentHead.Load().GasLimit, pool.config.EffectiveGasCeil)
	for addr, list := range pool.pending {
		nonce := pool.currentState.GetNonce(addr)

		// Drop all transactions that are deemed too old (low nonce)
		olds := list.Forward(nonce)
		for _, tx := range olds {
			hash := tx.Hash()
			pool.all.Remove(hash)
			log.Trace("Removed old pending transaction", "hash", hash)
		}
		balance := pool.currentState.GetBalance(addr)
		balance = pool.reduceBalanceByL1Cost(list, balance)
		// Drop all transactions that are too costly (low balance or out of gas), and queue any invalids back for later
		drops, invalids := list.Filter(balance, gasLimit)
		for _, tx := range drops {
			hash := tx.Hash()
			pool.all.Remove(hash)
			log.Trace("Removed unpayable pending transaction", "hash", hash)
		}
		pendingNofundsMeter.Mark(int64(len(drops)))

		// Drop all transactions that were rejected by the miner
		rejectedDrops := list.txs.Filter(func(tx *types.Transaction) bool {
			return tx.Rejected()
		})
		for _, tx := range rejectedDrops {
			hash := tx.Hash()
			pool.all.Remove(hash)
			log.Trace("Removed rejected transaction", "hash", hash)
		}

		for _, tx := range invalids {
			hash := tx.Hash()
			log.Trace("Demoting pending transaction", "hash", hash)

			// Internal shuffle shouldn't touch the lookup set.
			pool.enqueueTx(hash, tx, false)
		}
		pendingGauge.Dec(int64(len(olds) + len(drops) + len(invalids) + len(rejectedDrops)))

		// If there's a gap in front, alert (should never happen) and postpone all transactions
		if list.Len() > 0 && list.txs.Get(nonce) == nil {
			gapped := list.Cap(0)
			for _, tx := range gapped {
				hash := tx.Hash()
				log.Error("Demoting invalidated transaction", "hash", hash)

				// Internal shuffle shouldn't touch the lookup set.
				pool.enqueueTx(hash, tx, false)
			}
			pendingGauge.Dec(int64(len(gapped)))
		}
		// Delete the entire pending entry if it became empty.
		if list.Empty() {
			delete(pool.pending, addr)
			if _, ok := pool.queue[addr]; !ok {
				pool.reserve(addr, false)
			}
		}
	}
}

// addressByHeartbeat is an account address tagged with its last activity timestamp.
type addressByHeartbeat struct {
	address   common.Address
	heartbeat time.Time
}

type addressesByHeartbeat []addressByHeartbeat

func (a addressesByHeartbeat) Len() int           { return len(a) }
func (a addressesByHeartbeat) Less(i, j int) bool { return a[i].heartbeat.Before(a[j].heartbeat) }
func (a addressesByHeartbeat) Swap(i, j int)      { a[i], a[j] = a[j], a[i] }

// accountSet is simply a set of addresses to check for existence, and a signer
// capable of deriving addresses from transactions.
type accountSet struct {
	accounts map[common.Address]struct{}
	signer   types.Signer
	cache    []common.Address
}

// newAccountSet creates a new address set with an associated signer for sender
// derivations.
func newAccountSet(signer types.Signer, addrs ...common.Address) *accountSet {
	as := &accountSet{
		accounts: make(map[common.Address]struct{}, len(addrs)),
		signer:   signer,
	}
	for _, addr := range addrs {
		as.add(addr)
	}
	return as
}

// add inserts a new address into the set to track.
func (as *accountSet) add(addr common.Address) {
	as.accounts[addr] = struct{}{}
	as.cache = nil
}

// addTx adds the sender of tx into the set.
func (as *accountSet) addTx(tx *types.Transaction) {
	if addr, err := types.Sender(as.signer, tx); err == nil {
		as.add(addr)
	}
}

// flatten returns the list of addresses within this set, also caching it for later
// reuse. The returned slice should not be changed!
func (as *accountSet) flatten() []common.Address {
	if as.cache == nil {
		as.cache = maps.Keys(as.accounts)
	}
	return as.cache
}

// merge adds all addresses from the 'other' set into 'as'.
func (as *accountSet) merge(other *accountSet) {
	maps.Copy(as.accounts, other.accounts)
	as.cache = nil
}

// lookup is used internally by LegacyPool to track transactions while allowing
// lookup without mutex contention.
//
// Note, although this type is properly protected against concurrent access, it
// is **not** a type that should ever be mutated or even exposed outside of the
// transaction pool, since its internal state is tightly coupled with the pools
// internal mechanisms. The sole purpose of the type is to permit out-of-bound
// peeking into the pool in LegacyPool.Get without having to acquire the widely scoped
// LegacyPool.mu mutex.
type lookup struct {
	slots int
	lock  sync.RWMutex
	txs   map[common.Hash]*types.Transaction

	auths map[common.Address][]common.Hash // All accounts with a pooled authorization
}

// newLookup returns a new lookup structure.
func newLookup() *lookup {
	return &lookup{
		txs:   make(map[common.Hash]*types.Transaction),
		auths: make(map[common.Address][]common.Hash),
	}
}

// Range calls f on each key and value present in the map. The callback passed
// should return the indicator whether the iteration needs to be continued.
// Callers need to specify which set (or both) to be iterated.
func (t *lookup) Range(f func(hash common.Hash, tx *types.Transaction) bool) {
	t.lock.RLock()
	defer t.lock.RUnlock()

	for key, value := range t.txs {
		if !f(key, value) {
			return
		}
	}
}

// Get returns a transaction if it exists in the lookup, or nil if not found.
func (t *lookup) Get(hash common.Hash) *types.Transaction {
	t.lock.RLock()
	defer t.lock.RUnlock()

	return t.txs[hash]
}

// Count returns the current number of transactions in the lookup.
func (t *lookup) Count() int {
	t.lock.RLock()
	defer t.lock.RUnlock()

	return len(t.txs)
}

// Slots returns the current number of slots used in the lookup.
func (t *lookup) Slots() int {
	t.lock.RLock()
	defer t.lock.RUnlock()

	return t.slots
}

// Add adds a transaction to the lookup.
func (t *lookup) Add(tx *types.Transaction) {
	t.lock.Lock()
	defer t.lock.Unlock()

	t.slots += numSlots(tx)
	slotsGauge.Update(int64(t.slots))

	t.txs[tx.Hash()] = tx
	t.addAuthorities(tx)
}

// Remove removes a transaction from the lookup.
func (t *lookup) Remove(hash common.Hash) {
	t.lock.Lock()
	defer t.lock.Unlock()

	t.removeAuthorities(hash)
	tx, ok := t.txs[hash]
	if !ok {
		log.Error("No transaction found to be deleted", "hash", hash)
		return
	}
	t.slots -= numSlots(tx)
	slotsGauge.Update(int64(t.slots))

	delete(t.txs, hash)
}

// TxsBelowTip finds all remote transactions below the given tip threshold.
func (t *lookup) TxsBelowTip(threshold *big.Int) types.Transactions {
	found := make(types.Transactions, 0, 128)
	t.Range(func(hash common.Hash, tx *types.Transaction) bool {
		if tx.GasTipCapIntCmp(threshold) < 0 {
			found = append(found, tx)
		}
		return true
	})
	return found
}

// addAuthorities tracks the supplied tx in relation to each authority it
// specifies.
func (t *lookup) addAuthorities(tx *types.Transaction) {
	for _, addr := range tx.SetCodeAuthorities() {
		list, ok := t.auths[addr]
		if !ok {
			list = []common.Hash{}
		}
		if slices.Contains(list, tx.Hash()) {
			// Don't add duplicates.
			continue
		}
		list = append(list, tx.Hash())
		t.auths[addr] = list
	}
}

// removeAuthorities stops tracking the supplied tx in relation to its
// authorities.
func (t *lookup) removeAuthorities(hash common.Hash) {
	for addr := range t.auths {
		list := t.auths[addr]
		// Remove tx from tracker.
		if i := slices.Index(list, hash); i >= 0 {
			list = append(list[:i], list[i+1:]...)
		} else {
			log.Error("Authority with untracked tx", "addr", addr, "hash", hash)
		}
		if len(list) == 0 {
			// If list is newly empty, delete it entirely.
			delete(t.auths, addr)
			continue
		}
		t.auths[addr] = list
	}
}

// numSlots calculates the number of slots needed for a single transaction.
func numSlots(tx *types.Transaction) int {
	return int((tx.Size() + txSlotSize - 1) / txSlotSize)
}

// Clear implements txpool.SubPool, removing all tracked txs from the pool
// and rotating the journal.
func (pool *LegacyPool) Clear() {
	pool.mu.Lock()
	defer pool.mu.Unlock()

	// unreserve each tracked account.  Ideally, we could just clear the
	// reservation map in the parent txpool context.  However, if we clear in
	// parent context, to avoid exposing the subpool lock, we have to lock the
	// reservations and then lock each subpool.
	//
	// This creates the potential for a deadlock situation:
	//
	// * TxPool.Clear locks the reservations
	// * a new transaction is received which locks the subpool mutex
	// * TxPool.Clear attempts to lock subpool mutex
	//
	// The transaction addition may attempt to reserve the sender addr which
	// can't happen until Clear releases the reservation lock.  Clear cannot
	// acquire the subpool lock until the transaction addition is completed.
	for _, tx := range pool.all.txs {
		senderAddr, _ := types.Sender(pool.signer, tx)
		pool.reserve(senderAddr, false)
	}
	pool.all = newLookup()
	pool.priced = newPricedList(pool.all)
	pool.pending = make(map[common.Address]*list)
	pool.queue = make(map[common.Address]*list)
	pool.pendingNonces = newNoncer(pool.currentState)
}<|MERGE_RESOLUTION|>--- conflicted
+++ resolved
@@ -57,11 +57,6 @@
 	txMaxSize = 4 * txSlotSize // 128KB
 )
 
-<<<<<<< HEAD
-// ErrTxPoolOverflow is returned if the transaction pool is full and can't accept
-// another remote transaction.
-var ErrTxPoolOverflow = errors.New("txpool is full")
-=======
 var (
 	// ErrTxPoolOverflow is returned if the transaction pool is full and can't accept
 	// another remote transaction.
@@ -80,7 +75,6 @@
 	// one. Future transactions should only be able to replace other future transactions.
 	ErrFutureReplacePending = errors.New("future transaction tries to replace pending")
 )
->>>>>>> 612c9e0f
 
 var (
 	evictionInterval    = time.Minute     // Time interval to check for evictable transactions
@@ -614,17 +608,11 @@
 		Accept: 0 |
 			1<<types.LegacyTxType |
 			1<<types.AccessListTxType |
-<<<<<<< HEAD
-			1<<types.DynamicFeeTxType,
+			1<<types.DynamicFeeTxType |
+			1<<types.SetCodeTxType,
 		MaxSize:          txMaxSize,
 		MinTip:           pool.gasTip.Load().ToBig(),
 		EffectiveGasCeil: pool.config.EffectiveGasCeil,
-=======
-			1<<types.DynamicFeeTxType |
-			1<<types.SetCodeTxType,
-		MaxSize: txMaxSize,
-		MinTip:  pool.gasTip.Load().ToBig(),
->>>>>>> 612c9e0f
 	}
 	if err := txpool.ValidateTransaction(tx, pool.currentHead.Load(), pool.signer, opts); err != nil {
 		return err
