// Copyright 2014 The go-ethereum Authors
// This file is part of the go-ethereum library.
//
// The go-ethereum library is free software: you can redistribute it and/or modify
// it under the terms of the GNU Lesser General Public License as published by
// the Free Software Foundation, either version 3 of the License, or
// (at your option) any later version.
//
// The go-ethereum library is distributed in the hope that it will be useful,
// but WITHOUT ANY WARRANTY; without even the implied warranty of
// MERCHANTABILITY or FITNESS FOR A PARTICULAR PURPOSE. See the
// GNU Lesser General Public License for more details.
//
// You should have received a copy of the GNU Lesser General Public License
// along with the go-ethereum library. If not, see <http://www.gnu.org/licenses/>.

package core

import (
	"bytes"
	"fmt"
	"math"
	"math/big"

	"github.com/ethereum/go-ethereum/common"
	"github.com/ethereum/go-ethereum/core/tracing"
	"github.com/ethereum/go-ethereum/core/types"
	"github.com/ethereum/go-ethereum/core/vm"
	"github.com/ethereum/go-ethereum/crypto/kzg4844"
	"github.com/ethereum/go-ethereum/params"
	"github.com/holiman/uint256"
)

// ExecutionResult includes all output after executing given evm
// message no matter the execution itself is successful or not.
type ExecutionResult struct {
	UsedGas     uint64 // Total used gas, not including the refunded gas
	RefundedGas uint64 // Total gas refunded after execution
	Err         error  // Any error encountered during the execution(listed in core/vm/errors.go)
	ReturnData  []byte // Returned data from evm(function result or data supplied with revert opcode)
}

// Unwrap returns the internal evm error which allows us for further
// analysis outside.
func (result *ExecutionResult) Unwrap() error {
	return result.Err
}

// Failed returns the indicator whether the execution is successful or not
func (result *ExecutionResult) Failed() bool { return result.Err != nil }

// Return is a helper function to help caller distinguish between revert reason
// and function return. Return returns the data after execution if no error occurs.
func (result *ExecutionResult) Return() []byte {
	if result.Err != nil {
		return nil
	}
	return common.CopyBytes(result.ReturnData)
}

// Revert returns the concrete revert reason if the execution is aborted by `REVERT`
// opcode. Note the reason can be nil if no data supplied with revert opcode.
func (result *ExecutionResult) Revert() []byte {
	if result.Err != vm.ErrExecutionReverted {
		return nil
	}
	return common.CopyBytes(result.ReturnData)
}

// IntrinsicGas computes the 'intrinsic gas' for a message with the given data.
func IntrinsicGas(data []byte, accessList types.AccessList, authList []types.SetCodeAuthorization, isContractCreation, isHomestead, isEIP2028, isEIP3860 bool) (uint64, error) {
	// Set the starting gas for the raw transaction
	var gas uint64
	if isContractCreation && isHomestead {
		gas = params.TxGasContractCreation
	} else {
		gas = params.TxGas
	}
	dataLen := uint64(len(data))
	// Bump the required gas by the amount of transactional data
	if dataLen > 0 {
		// Zero and non-zero bytes are priced differently
		z := uint64(bytes.Count(data, []byte{0}))
		nz := dataLen - z

		// Make sure we don't exceed uint64 for all data combinations
		nonZeroGas := params.TxDataNonZeroGasFrontier
		if isEIP2028 {
			nonZeroGas = params.TxDataNonZeroGasEIP2028
		}
		if (math.MaxUint64-gas)/nonZeroGas < nz {
			return 0, ErrGasUintOverflow
		}
		gas += nz * nonZeroGas

		if (math.MaxUint64-gas)/params.TxDataZeroGas < z {
			return 0, ErrGasUintOverflow
		}
		gas += z * params.TxDataZeroGas

		if isContractCreation && isEIP3860 {
			lenWords := toWordSize(dataLen)
			if (math.MaxUint64-gas)/params.InitCodeWordGas < lenWords {
				return 0, ErrGasUintOverflow
			}
			gas += lenWords * params.InitCodeWordGas
		}
	}
	if accessList != nil {
		gas += uint64(len(accessList)) * params.TxAccessListAddressGas
		gas += uint64(accessList.StorageKeys()) * params.TxAccessListStorageKeyGas
	}
	if authList != nil {
		gas += uint64(len(authList)) * params.CallNewAccountGas
	}
	return gas, nil
}

// FloorDataGas computes the minimum gas required for a transaction based on its data tokens (EIP-7623).
func FloorDataGas(data []byte) (uint64, error) {
	var (
		z      = uint64(bytes.Count(data, []byte{0}))
		nz     = uint64(len(data)) - z
		tokens = nz*params.TxTokenPerNonZeroByte + z
	)
	// Check for overflow
	if (math.MaxUint64-params.TxGas)/params.TxCostFloorPerToken < tokens {
		return 0, ErrGasUintOverflow
	}
	// Minimum gas required for a transaction based on its data tokens (EIP-7623).
	return params.TxGas + tokens*params.TxCostFloorPerToken, nil
}

// toWordSize returns the ceiled word size required for init code payment calculation.
func toWordSize(size uint64) uint64 {
	if size > math.MaxUint64-31 {
		return math.MaxUint64/32 + 1
	}

	return (size + 31) / 32
}

// A Message contains the data derived from a single transaction that is relevant to state
// processing.
type Message struct {
	To                    *common.Address
	From                  common.Address
	Nonce                 uint64
	Value                 *big.Int
	GasLimit              uint64
	GasPrice              *big.Int
	GasFeeCap             *big.Int
	GasTipCap             *big.Int
	Data                  []byte
	AccessList            types.AccessList
	BlobGasFeeCap         *big.Int
	BlobHashes            []common.Hash
	SetCodeAuthorizations []types.SetCodeAuthorization

	// When SkipNonceChecks is true, the message nonce is not checked against the
	// account nonce in state.
	// This field will be set to true for operations like RPC eth_call.
	SkipNonceChecks bool

	// When SkipFromEOACheck is true, the message sender is not checked to be an EOA.
	SkipFromEOACheck bool

	IsSystemTx     bool                 // IsSystemTx indicates the message, if also a deposit, does not emit gas usage.
	IsDepositTx    bool                 // IsDepositTx indicates the message is force-included and can persist a mint.
	Mint           *big.Int             // Mint is the amount to mint before EVM processing, or nil if there is no minting.
	RollupCostData types.RollupCostData // RollupCostData caches data to compute the fee we charge for data availability

	// PostValidation is an optional check of the resulting post-state, if and when the message is
	// applied fully to the EVM. This function may return an error to deny inclusion of the message.
	PostValidation func(evm *vm.EVM, result *ExecutionResult) error
}

// TransactionToMessage converts a transaction into a Message.
func TransactionToMessage(tx *types.Transaction, s types.Signer, baseFee *big.Int) (*Message, error) {
	msg := &Message{
		Nonce:                 tx.Nonce(),
		GasLimit:              tx.Gas(),
		GasPrice:              new(big.Int).Set(tx.GasPrice()),
		GasFeeCap:             new(big.Int).Set(tx.GasFeeCap()),
		GasTipCap:             new(big.Int).Set(tx.GasTipCap()),
		To:                    tx.To(),
		Value:                 tx.Value(),
		Data:                  tx.Data(),
		AccessList:            tx.AccessList(),
		SetCodeAuthorizations: tx.SetCodeAuthorizations(),
		SkipNonceChecks:       false,
		SkipFromEOACheck:      false,
		BlobHashes:            tx.BlobHashes(),
		BlobGasFeeCap:         tx.BlobGasFeeCap(),

		IsSystemTx:     tx.IsSystemTx(),
		IsDepositTx:    tx.IsDepositTx(),
		Mint:           tx.Mint(),
		RollupCostData: tx.RollupCostData(),
	}
	// If baseFee provided, set gasPrice to effectiveGasPrice.
	if baseFee != nil {
		msg.GasPrice = msg.GasPrice.Add(msg.GasTipCap, baseFee)
		if msg.GasPrice.Cmp(msg.GasFeeCap) > 0 {
			msg.GasPrice = msg.GasFeeCap
		}
	}
	var err error
	msg.From, err = types.Sender(s, tx)
	return msg, err
}

// ApplyMessage computes the new state by applying the given message
// against the old state within the environment.
//
// ApplyMessage returns the bytes returned by any EVM execution (if it took place),
// the gas used (which includes gas refunds) and an error if it failed. An error always
// indicates a core error meaning that the message would always fail for that particular
// state and would never be accepted within a block.
func ApplyMessage(evm *vm.EVM, msg *Message, gp *GasPool) (*ExecutionResult, error) {
	evm.SetTxContext(NewEVMTxContext(msg))
	return newStateTransition(evm, msg, gp).execute()
}

// stateTransition represents a state transition.
//
// == The State Transitioning Model
//
// A state transition is a change made when a transaction is applied to the current world
// state. The state transitioning model does all the necessary work to work out a valid new
// state root.
//
//  1. Nonce handling
//  2. Pre pay gas
//  3. Create a new state object if the recipient is nil
//  4. Value transfer
//
// == If contract creation ==
//
//	4a. Attempt to run transaction data
//	4b. If valid, use result as code for the new state object
//
// == end ==
//
//  5. Run Script section
//  6. Derive new state root
type stateTransition struct {
	gp           *GasPool
	msg          *Message
	gasRemaining uint64
	initialGas   uint64
	state        vm.StateDB
	evm          *vm.EVM
}

// newStateTransition initialises and returns a new state transition object.
func newStateTransition(evm *vm.EVM, msg *Message, gp *GasPool) *stateTransition {
	return &stateTransition{
		gp:    gp,
		evm:   evm,
		msg:   msg,
		state: evm.StateDB,
	}
}

// to returns the recipient of the message.
func (st *stateTransition) to() common.Address {
	if st.msg == nil || st.msg.To == nil /* contract creation */ {
		return common.Address{}
	}
	return *st.msg.To
}

func (st *stateTransition) buyGas() error {
	mgval := new(big.Int).SetUint64(st.msg.GasLimit)
	mgval.Mul(mgval, st.msg.GasPrice)
	var l1Cost *big.Int
	if st.evm.Context.L1CostFunc != nil && !st.msg.SkipNonceChecks && !st.msg.SkipFromEOACheck {
		l1Cost = st.evm.Context.L1CostFunc(st.msg.RollupCostData, st.evm.Context.Time)
		if l1Cost != nil {
			mgval = mgval.Add(mgval, l1Cost)
		}
	}
	balanceCheck := new(big.Int).Set(mgval)
	if st.msg.GasFeeCap != nil {
		balanceCheck.SetUint64(st.msg.GasLimit)
		balanceCheck = balanceCheck.Mul(balanceCheck, st.msg.GasFeeCap)
		if l1Cost != nil {
			balanceCheck.Add(balanceCheck, l1Cost)
		}
	}
	balanceCheck.Add(balanceCheck, st.msg.Value)

	if st.evm.ChainConfig().IsCancun(st.evm.Context.BlockNumber, st.evm.Context.Time) {
		if blobGas := st.blobGasUsed(); blobGas > 0 {
			// Check that the user has enough funds to cover blobGasUsed * tx.BlobGasFeeCap
			blobBalanceCheck := new(big.Int).SetUint64(blobGas)
			blobBalanceCheck.Mul(blobBalanceCheck, st.msg.BlobGasFeeCap)
			balanceCheck.Add(balanceCheck, blobBalanceCheck)
			// Pay for blobGasUsed * actual blob fee
			blobFee := new(big.Int).SetUint64(blobGas)
			blobFee.Mul(blobFee, st.evm.Context.BlobBaseFee)
			mgval.Add(mgval, blobFee)
		}
	}
	balanceCheckU256, overflow := uint256.FromBig(balanceCheck)
	if overflow {
		return fmt.Errorf("%w: address %v required balance exceeds 256 bits", ErrInsufficientFunds, st.msg.From.Hex())
	}
	if have, want := st.state.GetBalance(st.msg.From), balanceCheckU256; have.Cmp(want) < 0 {
		return fmt.Errorf("%w: address %v have %v want %v", ErrInsufficientFunds, st.msg.From.Hex(), have, want)
	}
	if err := st.gp.SubGas(st.msg.GasLimit); err != nil {
		return err
	}

	if st.evm.Config.Tracer != nil && st.evm.Config.Tracer.OnGasChange != nil {
		st.evm.Config.Tracer.OnGasChange(0, st.msg.GasLimit, tracing.GasChangeTxInitialBalance)
	}
	st.gasRemaining = st.msg.GasLimit

	st.initialGas = st.msg.GasLimit
	mgvalU256, _ := uint256.FromBig(mgval)
	st.state.SubBalance(st.msg.From, mgvalU256, tracing.BalanceDecreaseGasBuy)
	return nil
}

func (st *stateTransition) preCheck() error {
	if st.msg.IsDepositTx {
		// No fee fields to check, no nonce to check, and no need to check if EOA (L1 already verified it for us)
		// Gas is free, but no refunds!
		st.initialGas = st.msg.GasLimit
		st.gasRemaining += st.msg.GasLimit // Add gas here in order to be able to execute calls.
		// Don't touch the gas pool for system transactions
		if st.msg.IsSystemTx {
			if st.evm.ChainConfig().IsOptimismRegolith(st.evm.Context.Time) {
				return fmt.Errorf("%w: address %v", ErrSystemTxNotSupported,
					st.msg.From.Hex())
			}
			return nil
		}
		return st.gp.SubGas(st.msg.GasLimit) // gas used by deposits may not be used by other txs
	}
	// Only check transactions that are not fake
	msg := st.msg
	if !msg.SkipNonceChecks {
		// Make sure this transaction's nonce is correct.
		stNonce := st.state.GetNonce(msg.From)
		if msgNonce := msg.Nonce; stNonce < msgNonce {
			return fmt.Errorf("%w: address %v, tx: %d state: %d", ErrNonceTooHigh,
				msg.From.Hex(), msgNonce, stNonce)
		} else if stNonce > msgNonce {
			return fmt.Errorf("%w: address %v, tx: %d state: %d", ErrNonceTooLow,
				msg.From.Hex(), msgNonce, stNonce)
		} else if stNonce+1 < stNonce {
			return fmt.Errorf("%w: address %v, nonce: %d", ErrNonceMax,
				msg.From.Hex(), stNonce)
		}
	}
	if !msg.SkipFromEOACheck {
		// Make sure the sender is an EOA
		code := st.state.GetCode(msg.From)
		_, delegated := types.ParseDelegation(code)
		if len(code) > 0 && !delegated {
			return fmt.Errorf("%w: address %v, len(code): %d", ErrSenderNoEOA, msg.From.Hex(), len(code))
		}
	}
	// Make sure that transaction gasFeeCap is greater than the baseFee (post london)
	if st.evm.ChainConfig().IsLondon(st.evm.Context.BlockNumber) {
		// Skip the checks if gas fields are zero and baseFee was explicitly disabled (eth_call)
		skipCheck := st.evm.Config.NoBaseFee && msg.GasFeeCap.BitLen() == 0 && msg.GasTipCap.BitLen() == 0
		if !skipCheck {
			if l := msg.GasFeeCap.BitLen(); l > 256 {
				return fmt.Errorf("%w: address %v, maxFeePerGas bit length: %d", ErrFeeCapVeryHigh,
					msg.From.Hex(), l)
			}
			if l := msg.GasTipCap.BitLen(); l > 256 {
				return fmt.Errorf("%w: address %v, maxPriorityFeePerGas bit length: %d", ErrTipVeryHigh,
					msg.From.Hex(), l)
			}
			if msg.GasFeeCap.Cmp(msg.GasTipCap) < 0 {
				return fmt.Errorf("%w: address %v, maxPriorityFeePerGas: %s, maxFeePerGas: %s", ErrTipAboveFeeCap,
					msg.From.Hex(), msg.GasTipCap, msg.GasFeeCap)
			}
			// This will panic if baseFee is nil, but basefee presence is verified
			// as part of header validation.
			if msg.GasFeeCap.Cmp(st.evm.Context.BaseFee) < 0 {
				return fmt.Errorf("%w: address %v, maxFeePerGas: %s, baseFee: %s", ErrFeeCapTooLow,
					msg.From.Hex(), msg.GasFeeCap, st.evm.Context.BaseFee)
			}
		}
	}
	// Check the blob version validity
	if msg.BlobHashes != nil {
		// The to field of a blob tx type is mandatory, and a `BlobTx` transaction internally
		// has it as a non-nillable value, so any msg derived from blob transaction has it non-nil.
		// However, messages created through RPC (eth_call) don't have this restriction.
		if msg.To == nil {
			return ErrBlobTxCreate
		}
		if len(msg.BlobHashes) == 0 {
			return ErrMissingBlobHashes
		}
		for i, hash := range msg.BlobHashes {
			if !kzg4844.IsValidVersionedHash(hash[:]) {
				return fmt.Errorf("blob %d has invalid hash version", i)
			}
		}
	}
	// Check that the user is paying at least the current blob fee
	if st.evm.ChainConfig().IsCancun(st.evm.Context.BlockNumber, st.evm.Context.Time) {
		if st.blobGasUsed() > 0 {
			// Skip the checks if gas fields are zero and blobBaseFee was explicitly disabled (eth_call)
			skipCheck := st.evm.Config.NoBaseFee && msg.BlobGasFeeCap.BitLen() == 0
			if !skipCheck {
				// This will panic if blobBaseFee is nil, but blobBaseFee presence
				// is verified as part of header validation.
				if msg.BlobGasFeeCap.Cmp(st.evm.Context.BlobBaseFee) < 0 {
					return fmt.Errorf("%w: address %v blobGasFeeCap: %v, blobBaseFee: %v", ErrBlobFeeCapTooLow,
						msg.From.Hex(), msg.BlobGasFeeCap, st.evm.Context.BlobBaseFee)
				}
			}
		}
	}
	// Check that EIP-7702 authorization list signatures are well formed.
	if msg.SetCodeAuthorizations != nil {
		if msg.To == nil {
			return fmt.Errorf("%w (sender %v)", ErrSetCodeTxCreate, msg.From)
		}
		if len(msg.SetCodeAuthorizations) == 0 {
			return fmt.Errorf("%w (sender %v)", ErrEmptyAuthList, msg.From)
		}
	}
	return st.buyGas()
}

// execute will transition the state by applying the current message and
// returning the evm execution result with following fields.
//
//   - used gas: total gas used (including gas being refunded)
//   - returndata: the returned data from evm
//   - concrete execution error: various EVM errors which abort the execution, e.g.
//     ErrOutOfGas, ErrExecutionReverted
//
// However if any consensus issue encountered, return the error directly with
// nil evm execution result.
func (st *stateTransition) execute() (*ExecutionResult, error) {
	if mint := st.msg.Mint; mint != nil {
		mintU256, overflow := uint256.FromBig(mint)
		if overflow {
			return nil, fmt.Errorf("mint value exceeds uint256: %d", mintU256)
		}
		st.state.AddBalance(st.msg.From, mintU256, tracing.BalanceMint)
	}
	snap := st.state.Snapshot()

	result, err := st.innerExecute()
	// Failed deposits must still be included. Unless we cannot produce the block at all due to the gas limit.
	// On deposit failure, we rewind any state changes from after the minting, and increment the nonce.
	if err != nil && err != ErrGasLimitReached && st.msg.IsDepositTx {
		if st.evm.Config.Tracer != nil && st.evm.Config.Tracer.OnEnter != nil {
			st.evm.Config.Tracer.OnEnter(0, byte(vm.STOP), common.Address{}, common.Address{}, nil, 0, nil)
		}

		st.state.RevertToSnapshot(snap)
		// Even though we revert the state changes, always increment the nonce for the next deposit transaction
		st.state.SetNonce(st.msg.From, st.state.GetNonce(st.msg.From)+1)
		// Record deposits as using all their gas (matches the gas pool)
		// System Transactions are special & are not recorded as using any gas (anywhere)
		// Regolith changes this behaviour so the actual gas used is reported.
		// In this case the tx is invalid so is recorded as using all gas.
		gasUsed := st.msg.GasLimit
		if st.msg.IsSystemTx && !st.evm.ChainConfig().IsRegolith(st.evm.Context.Time) {
			gasUsed = 0
		}
		result = &ExecutionResult{
			UsedGas:    gasUsed,
			Err:        fmt.Errorf("failed deposit: %w", err),
			ReturnData: nil,
		}
		err = nil
	}

	if err == nil && st.msg.PostValidation != nil {
		if err := st.msg.PostValidation(st.evm, result); err != nil {
			return nil, err
		}
	}

	return result, err
}

func (st *stateTransition) innerExecute() (*ExecutionResult, error) {
	// First check this message satisfies all consensus rules before
	// applying the message. The rules include these clauses
	//
	// 1. the nonce of the message caller is correct
	// 2. caller has enough balance to cover transaction fee(gaslimit * gasprice)
	// 3. the amount of gas required is available in the block
	// 4. the purchased gas is enough to cover intrinsic usage
	// 5. there is no overflow when calculating intrinsic gas
	// 6. caller has enough balance to cover asset transfer for **topmost** call

	// Check clauses 1-3, buy gas if everything is correct
	if err := st.preCheck(); err != nil {
		return nil, err
	}

	var (
		msg              = st.msg
		sender           = vm.AccountRef(msg.From)
		rules            = st.evm.ChainConfig().Rules(st.evm.Context.BlockNumber, st.evm.Context.Random != nil, st.evm.Context.Time)
		contractCreation = msg.To == nil
		floorDataGas     uint64
	)

	// Check clauses 4-5, subtract intrinsic gas if everything is correct
	gas, err := IntrinsicGas(msg.Data, msg.AccessList, msg.SetCodeAuthorizations, contractCreation, rules.IsHomestead, rules.IsIstanbul, rules.IsShanghai)
	if err != nil {
		return nil, err
	}
	if st.gasRemaining < gas {
		return nil, fmt.Errorf("%w: have %d, want %d", ErrIntrinsicGas, st.gasRemaining, gas)
	}
	// Gas limit suffices for the floor data cost (EIP-7623)
	if rules.IsPrague {
		floorDataGas, err = FloorDataGas(msg.Data)
		if err != nil {
			return nil, err
		}
		if msg.GasLimit < floorDataGas {
			return nil, fmt.Errorf("%w: have %d, want %d", ErrFloorDataGas, msg.GasLimit, floorDataGas)
		}
	}
	if t := st.evm.Config.Tracer; t != nil && t.OnGasChange != nil {
		if st.msg.IsDepositTx {
			t.OnGasChange(st.gasRemaining, 0, tracing.GasChangeTxIntrinsicGas)
		} else {
			t.OnGasChange(st.gasRemaining, st.gasRemaining-gas, tracing.GasChangeTxIntrinsicGas)
		}
	}
	st.gasRemaining -= gas

	if rules.IsEIP4762 {
		st.evm.AccessEvents.AddTxOrigin(msg.From)

		if targetAddr := msg.To; targetAddr != nil {
			st.evm.AccessEvents.AddTxDestination(*targetAddr, msg.Value.Sign() != 0)
		}
	}

	// Check clause 6
	value, overflow := uint256.FromBig(msg.Value)
	if overflow {
		return nil, fmt.Errorf("%w: address %v", ErrInsufficientFundsForTransfer, msg.From.Hex())
	}
	if !value.IsZero() && !st.evm.Context.CanTransfer(st.state, msg.From, value) {
		return nil, fmt.Errorf("%w: address %v", ErrInsufficientFundsForTransfer, msg.From.Hex())
	}

	// Check whether the init code size has been exceeded.
	if rules.IsShanghai && contractCreation && len(msg.Data) > params.MaxInitCodeSize {
		return nil, fmt.Errorf("%w: code size %v limit %v", ErrMaxInitCodeSizeExceeded, len(msg.Data), params.MaxInitCodeSize)
	}

	// Execute the preparatory steps for state transition which includes:
	// - prepare accessList(post-berlin)
	// - reset transient storage(eip 1153)
	st.state.Prepare(rules, msg.From, st.evm.Context.Coinbase, msg.To, vm.ActivePrecompiles(rules), msg.AccessList)

	var (
		ret   []byte
		vmerr error // vm errors do not effect consensus and are therefore not assigned to err
	)
	if contractCreation {
		ret, _, st.gasRemaining, vmerr = st.evm.Create(sender, msg.Data, st.gasRemaining, value)
	} else {
		// Increment the nonce for the next transaction.
		st.state.SetNonce(msg.From, st.state.GetNonce(msg.From)+1, tracing.NonceChangeEoACall)

		// Apply EIP-7702 authorizations.
		if msg.SetCodeAuthorizations != nil {
			for _, auth := range msg.SetCodeAuthorizations {
				// Note errors are ignored, we simply skip invalid authorizations here.
				st.applyAuthorization(&auth)
			}
		}

		// Perform convenience warming of sender's delegation target. Although the
		// sender is already warmed in Prepare(..), it's possible a delegation to
		// the account was deployed during this transaction. To handle correctly,
		// simply wait until the final state of delegations is determined before
		// performing the resolution and warming.
		if addr, ok := types.ParseDelegation(st.state.GetCode(*msg.To)); ok {
			st.state.AddAddressToAccessList(addr)
		}

		// Execute the transaction's call.
		ret, st.gasRemaining, vmerr = st.evm.Call(sender, st.to(), msg.Data, st.gasRemaining, value)
	}

<<<<<<< HEAD
	// if deposit: skip refunds, skip tipping coinbase
	// Regolith changes this behaviour to report the actual gasUsed instead of always reporting all gas used.
	if st.msg.IsDepositTx && !rules.IsOptimismRegolith {
		// Record deposits as using all their gas (matches the gas pool)
		// System Transactions are special & are not recorded as using any gas (anywhere)
		gasUsed := st.msg.GasLimit
		if st.msg.IsSystemTx {
			gasUsed = 0
		}
		return &ExecutionResult{
			UsedGas:    gasUsed,
			Err:        vmerr,
			ReturnData: ret,
		}, nil
	}
	// Note for deposit tx there is no ETH refunded for unused gas, but that's taken care of by the fact that gasPrice
	// is always 0 for deposit tx. So calling refundGas will ensure the gasUsed accounting is correct without actually
	// changing the sender's balance
	var gasRefund uint64
	if !rules.IsLondon {
		// Before EIP-3529: refunds were capped to gasUsed / 2
		gasRefund = st.refundGas(params.RefundQuotient)
	} else {
		// After EIP-3529: refunds are capped to gasUsed / 5
		gasRefund = st.refundGas(params.RefundQuotientEIP3529)
	}
	if st.msg.IsDepositTx && rules.IsOptimismRegolith {
		// Skip coinbase payments for deposit tx in Regolith
		return &ExecutionResult{
			UsedGas:     st.gasUsed(),
			RefundedGas: gasRefund,
			Err:         vmerr,
			ReturnData:  ret,
		}, nil
	}
=======
	// Compute refund counter, capped to a refund quotient.
	gasRefund := st.calcRefund()
	st.gasRemaining += gasRefund
	if rules.IsPrague {
		// After EIP-7623: Data-heavy transactions pay the floor gas.
		if st.gasUsed() < floorDataGas {
			prev := st.gasRemaining
			st.gasRemaining = st.initialGas - floorDataGas
			if t := st.evm.Config.Tracer; t != nil && t.OnGasChange != nil {
				t.OnGasChange(prev, st.gasRemaining, tracing.GasChangeTxDataFloor)
			}
		}
	}
	st.returnGas()

>>>>>>> 756cca7c
	effectiveTip := msg.GasPrice
	if rules.IsLondon {
		effectiveTip = new(big.Int).Sub(msg.GasFeeCap, st.evm.Context.BaseFee)
		if effectiveTip.Cmp(msg.GasTipCap) > 0 {
			effectiveTip = msg.GasTipCap
		}
	}
	effectiveTipU256, _ := uint256.FromBig(effectiveTip)

	if st.evm.Config.NoBaseFee && msg.GasFeeCap.Sign() == 0 && msg.GasTipCap.Sign() == 0 {
		// Skip fee payment when NoBaseFee is set and the fee fields
		// are 0. This avoids a negative effectiveTip being applied to
		// the coinbase when simulating calls.
	} else {
		fee := new(uint256.Int).SetUint64(st.gasUsed())
		fee.Mul(fee, effectiveTipU256)
		st.state.AddBalance(st.evm.Context.Coinbase, fee, tracing.BalanceIncreaseRewardTransactionFee)

		// add the coinbase to the witness iff the fee is greater than 0
		if rules.IsEIP4762 && fee.Sign() != 0 {
			st.evm.AccessEvents.AddAccount(st.evm.Context.Coinbase, true)
		}

		// Check that we are post bedrock to enable op-geth to be able to create pseudo pre-bedrock blocks (these are pre-bedrock, but don't follow l2 geth rules)
		// Note optimismConfig will not be nil if rules.IsOptimismBedrock is true
		if optimismConfig := st.evm.ChainConfig().Optimism; optimismConfig != nil && rules.IsOptimismBedrock && !st.msg.IsDepositTx {
			gasCost := new(big.Int).Mul(new(big.Int).SetUint64(st.gasUsed()), st.evm.Context.BaseFee)
			amtU256, overflow := uint256.FromBig(gasCost)
			if overflow {
				return nil, fmt.Errorf("optimism gas cost overflows U256: %d", gasCost)
			}
			st.state.AddBalance(params.OptimismBaseFeeRecipient, amtU256, tracing.BalanceIncreaseRewardTransactionFee)
			if l1Cost := st.evm.Context.L1CostFunc(st.msg.RollupCostData, st.evm.Context.Time); l1Cost != nil {
				amtU256, overflow = uint256.FromBig(l1Cost)
				if overflow {
					return nil, fmt.Errorf("optimism l1 cost overflows U256: %d", l1Cost)
				}
				st.state.AddBalance(params.OptimismL1FeeRecipient, amtU256, tracing.BalanceIncreaseRewardTransactionFee)
			}
		}
	}

	return &ExecutionResult{
		UsedGas:     st.gasUsed(),
		RefundedGas: gasRefund,
		Err:         vmerr,
		ReturnData:  ret,
	}, nil
}

// validateAuthorization validates an EIP-7702 authorization against the state.
func (st *stateTransition) validateAuthorization(auth *types.SetCodeAuthorization) (authority common.Address, err error) {
	// Verify chain ID is null or equal to current chain ID.
	if !auth.ChainID.IsZero() && auth.ChainID.CmpBig(st.evm.ChainConfig().ChainID) != 0 {
		return authority, ErrAuthorizationWrongChainID
	}
	// Limit nonce to 2^64-1 per EIP-2681.
	if auth.Nonce+1 < auth.Nonce {
		return authority, ErrAuthorizationNonceOverflow
	}
	// Validate signature values and recover authority.
	authority, err = auth.Authority()
	if err != nil {
		return authority, fmt.Errorf("%w: %v", ErrAuthorizationInvalidSignature, err)
	}
	// Check the authority account
	//  1) doesn't have code or has exisiting delegation
	//  2) matches the auth's nonce
	//
	// Note it is added to the access list even if the authorization is invalid.
	st.state.AddAddressToAccessList(authority)
	code := st.state.GetCode(authority)
	if _, ok := types.ParseDelegation(code); len(code) != 0 && !ok {
		return authority, ErrAuthorizationDestinationHasCode
	}
	if have := st.state.GetNonce(authority); have != auth.Nonce {
		return authority, ErrAuthorizationNonceMismatch
	}
	return authority, nil
}

// applyAuthorization applies an EIP-7702 code delegation to the state.
func (st *stateTransition) applyAuthorization(auth *types.SetCodeAuthorization) error {
	authority, err := st.validateAuthorization(auth)
	if err != nil {
		return err
	}

	// If the account already exists in state, refund the new account cost
	// charged in the intrinsic calculation.
	if st.state.Exist(authority) {
		st.state.AddRefund(params.CallNewAccountGas - params.TxAuthTupleGas)
	}

	// Update nonce and account code.
	st.state.SetNonce(authority, auth.Nonce+1, tracing.NonceChangeAuthorization)
	if auth.Address == (common.Address{}) {
		// Delegation to zero address means clear.
		st.state.SetCode(authority, nil)
		return nil
	}

	// Otherwise install delegation to auth.Address.
	st.state.SetCode(authority, types.AddressToDelegation(auth.Address))

	return nil
}

// calcRefund computes refund counter, capped to a refund quotient.
func (st *stateTransition) calcRefund() uint64 {
	var refund uint64
	if !st.evm.ChainConfig().IsLondon(st.evm.Context.BlockNumber) {
		// Before EIP-3529: refunds were capped to gasUsed / 2
		refund = st.gasUsed() / params.RefundQuotient
	} else {
		// After EIP-3529: refunds are capped to gasUsed / 5
		refund = st.gasUsed() / params.RefundQuotientEIP3529
	}
	if refund > st.state.GetRefund() {
		refund = st.state.GetRefund()
	}
	if st.evm.Config.Tracer != nil && st.evm.Config.Tracer.OnGasChange != nil && refund > 0 {
		st.evm.Config.Tracer.OnGasChange(st.gasRemaining, st.gasRemaining+refund, tracing.GasChangeTxRefunds)
	}
	return refund
}

// returnGas returns ETH for remaining gas,
// exchanged at the original rate.
func (st *stateTransition) returnGas() {
	remaining := uint256.NewInt(st.gasRemaining)
	remaining.Mul(remaining, uint256.MustFromBig(st.msg.GasPrice))
	st.state.AddBalance(st.msg.From, remaining, tracing.BalanceIncreaseGasReturn)

	if st.evm.Config.Tracer != nil && st.evm.Config.Tracer.OnGasChange != nil && st.gasRemaining > 0 {
		st.evm.Config.Tracer.OnGasChange(st.gasRemaining, 0, tracing.GasChangeTxLeftOverReturned)
	}

	// Also return remaining gas to the block gas counter so it is
	// available for the next transaction.
	st.gp.AddGas(st.gasRemaining)
}

// gasUsed returns the amount of gas used up by the state transition.
func (st *stateTransition) gasUsed() uint64 {
	return st.initialGas - st.gasRemaining
}

// blobGasUsed returns the amount of blob gas used by the message.
func (st *stateTransition) blobGasUsed() uint64 {
	return uint64(len(st.msg.BlobHashes) * params.BlobTxBlobGasPerBlob)
}<|MERGE_RESOLUTION|>--- conflicted
+++ resolved
@@ -599,8 +599,7 @@
 		ret, st.gasRemaining, vmerr = st.evm.Call(sender, st.to(), msg.Data, st.gasRemaining, value)
 	}
 
-<<<<<<< HEAD
-	// if deposit: skip refunds, skip tipping coinbase
+	// OP-Stack: pre-Regolith: if deposit, skip refunds, skip tipping coinbase
 	// Regolith changes this behaviour to report the actual gasUsed instead of always reporting all gas used.
 	if st.msg.IsDepositTx && !rules.IsOptimismRegolith {
 		// Record deposits as using all their gas (matches the gas pool)
@@ -615,27 +614,7 @@
 			ReturnData: ret,
 		}, nil
 	}
-	// Note for deposit tx there is no ETH refunded for unused gas, but that's taken care of by the fact that gasPrice
-	// is always 0 for deposit tx. So calling refundGas will ensure the gasUsed accounting is correct without actually
-	// changing the sender's balance
-	var gasRefund uint64
-	if !rules.IsLondon {
-		// Before EIP-3529: refunds were capped to gasUsed / 2
-		gasRefund = st.refundGas(params.RefundQuotient)
-	} else {
-		// After EIP-3529: refunds are capped to gasUsed / 5
-		gasRefund = st.refundGas(params.RefundQuotientEIP3529)
-	}
-	if st.msg.IsDepositTx && rules.IsOptimismRegolith {
-		// Skip coinbase payments for deposit tx in Regolith
-		return &ExecutionResult{
-			UsedGas:     st.gasUsed(),
-			RefundedGas: gasRefund,
-			Err:         vmerr,
-			ReturnData:  ret,
-		}, nil
-	}
-=======
+
 	// Compute refund counter, capped to a refund quotient.
 	gasRefund := st.calcRefund()
 	st.gasRemaining += gasRefund
@@ -651,7 +630,19 @@
 	}
 	st.returnGas()
 
->>>>>>> 756cca7c
+	// OP-Stack: Note for deposit tx there is no ETH refunded for unused gas, but that's taken care of by the fact that gasPrice
+	// is always 0 for deposit tx. So calling refundGas will ensure the gasUsed accounting is correct without actually
+	// changing the sender's balance.
+	if st.msg.IsDepositTx && rules.IsOptimismRegolith {
+		// Skip coinbase payments for deposit tx in Regolith
+		return &ExecutionResult{
+			UsedGas:     st.gasUsed(),
+			RefundedGas: gasRefund,
+			Err:         vmerr,
+			ReturnData:  ret,
+		}, nil
+	}
+
 	effectiveTip := msg.GasPrice
 	if rules.IsLondon {
 		effectiveTip = new(big.Int).Sub(msg.GasFeeCap, st.evm.Context.BaseFee)
