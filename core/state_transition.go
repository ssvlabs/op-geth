// Copyright 2014 The go-ethereum Authors
// This file is part of the go-ethereum library.
//
// The go-ethereum library is free software: you can redistribute it and/or modify
// it under the terms of the GNU Lesser General Public License as published by
// the Free Software Foundation, either version 3 of the License, or
// (at your option) any later version.
//
// The go-ethereum library is distributed in the hope that it will be useful,
// but WITHOUT ANY WARRANTY; without even the implied warranty of
// MERCHANTABILITY or FITNESS FOR A PARTICULAR PURPOSE. See the
// GNU Lesser General Public License for more details.
//
// You should have received a copy of the GNU Lesser General Public License
// along with the go-ethereum library. If not, see <http://www.gnu.org/licenses/>.

package core

import (
	"bytes"
	"fmt"
	"math"
	"math/big"

	"github.com/ethereum/go-ethereum/common"
	"github.com/ethereum/go-ethereum/core/tracing"
	"github.com/ethereum/go-ethereum/core/types"
	"github.com/ethereum/go-ethereum/core/vm"
	"github.com/ethereum/go-ethereum/crypto/kzg4844"
	"github.com/ethereum/go-ethereum/params"
	"github.com/holiman/uint256"
)

// ExecutionResult includes all output after executing given evm
// message no matter the execution itself is successful or not.
type ExecutionResult struct {
	UsedGas    uint64 // Total used gas, not including the refunded gas
	MaxUsedGas uint64 // Maximum gas consumed during execution, excluding gas refunds.
	Err        error  // Any error encountered during the execution(listed in core/vm/errors.go)
	ReturnData []byte // Returned data from evm(function result or data supplied with revert opcode)
}

// Unwrap returns the internal evm error which allows us for further
// analysis outside.
func (result *ExecutionResult) Unwrap() error {
	return result.Err
}

// Failed returns the indicator whether the execution is successful or not
func (result *ExecutionResult) Failed() bool { return result.Err != nil }

// Return is a helper function to help caller distinguish between revert reason
// and function return. Return returns the data after execution if no error occurs.
func (result *ExecutionResult) Return() []byte {
	if result.Err != nil {
		return nil
	}
	return common.CopyBytes(result.ReturnData)
}

// Revert returns the concrete revert reason if the execution is aborted by `REVERT`
// opcode. Note the reason can be nil if no data supplied with revert opcode.
func (result *ExecutionResult) Revert() []byte {
	if result.Err != vm.ErrExecutionReverted {
		return nil
	}
	return common.CopyBytes(result.ReturnData)
}

// IntrinsicGas computes the 'intrinsic gas' for a message with the given data.
func IntrinsicGas(data []byte, accessList types.AccessList, authList []types.SetCodeAuthorization, isContractCreation, isHomestead, isEIP2028, isEIP3860 bool) (uint64, error) {
	// Set the starting gas for the raw transaction
	var gas uint64
	if isContractCreation && isHomestead {
		gas = params.TxGasContractCreation
	} else {
		gas = params.TxGas
	}
	dataLen := uint64(len(data))
	// Bump the required gas by the amount of transactional data
	if dataLen > 0 {
		// Zero and non-zero bytes are priced differently
		z := uint64(bytes.Count(data, []byte{0}))
		nz := dataLen - z

		// Make sure we don't exceed uint64 for all data combinations
		nonZeroGas := params.TxDataNonZeroGasFrontier
		if isEIP2028 {
			nonZeroGas = params.TxDataNonZeroGasEIP2028
		}
		if (math.MaxUint64-gas)/nonZeroGas < nz {
			return 0, ErrGasUintOverflow
		}
		gas += nz * nonZeroGas

		if (math.MaxUint64-gas)/params.TxDataZeroGas < z {
			return 0, ErrGasUintOverflow
		}
		gas += z * params.TxDataZeroGas

		if isContractCreation && isEIP3860 {
			lenWords := toWordSize(dataLen)
			if (math.MaxUint64-gas)/params.InitCodeWordGas < lenWords {
				return 0, ErrGasUintOverflow
			}
			gas += lenWords * params.InitCodeWordGas
		}
	}
	if accessList != nil {
		gas += uint64(len(accessList)) * params.TxAccessListAddressGas
		gas += uint64(accessList.StorageKeys()) * params.TxAccessListStorageKeyGas
	}
	if authList != nil {
		gas += uint64(len(authList)) * params.CallNewAccountGas
	}
	return gas, nil
}

// FloorDataGas computes the minimum gas required for a transaction based on its data tokens (EIP-7623).
func FloorDataGas(data []byte) (uint64, error) {
	var (
		z      = uint64(bytes.Count(data, []byte{0}))
		nz     = uint64(len(data)) - z
		tokens = nz*params.TxTokenPerNonZeroByte + z
	)
	// Check for overflow
	if (math.MaxUint64-params.TxGas)/params.TxCostFloorPerToken < tokens {
		return 0, ErrGasUintOverflow
	}
	// Minimum gas required for a transaction based on its data tokens (EIP-7623).
	return params.TxGas + tokens*params.TxCostFloorPerToken, nil
}

// toWordSize returns the ceiled word size required for init code payment calculation.
func toWordSize(size uint64) uint64 {
	if size > math.MaxUint64-31 {
		return math.MaxUint64/32 + 1
	}

	return (size + 31) / 32
}

// A Message contains the data derived from a single transaction that is relevant to state
// processing.
type Message struct {
	To                    *common.Address
	From                  common.Address
	Nonce                 uint64
	Value                 *big.Int
	GasLimit              uint64
	GasPrice              *big.Int
	GasFeeCap             *big.Int
	GasTipCap             *big.Int
	Data                  []byte
	AccessList            types.AccessList
	BlobGasFeeCap         *big.Int
	BlobHashes            []common.Hash
	SetCodeAuthorizations []types.SetCodeAuthorization

	// When SkipNonceChecks is true, the message nonce is not checked against the
	// account nonce in state.
	// This field will be set to true for operations like RPC eth_call.
	SkipNonceChecks bool

	// When SkipFromEOACheck is true, the message sender is not checked to be an EOA.
	SkipFromEOACheck bool

	IsSystemTx     bool                 // IsSystemTx indicates the message, if also a deposit, does not emit gas usage.
	IsDepositTx    bool                 // IsDepositTx indicates the message is force-included and can persist a mint.
	Mint           *big.Int             // Mint is the amount to mint before EVM processing, or nil if there is no minting.
	RollupCostData types.RollupCostData // RollupCostData caches data to compute the fee we charge for data availability
}

// TransactionToMessage converts a transaction into a Message.
func TransactionToMessage(tx *types.Transaction, s types.Signer, baseFee *big.Int) (*Message, error) {
	msg := &Message{
		Nonce:                 tx.Nonce(),
		GasLimit:              tx.Gas(),
		GasPrice:              new(big.Int).Set(tx.GasPrice()),
		GasFeeCap:             new(big.Int).Set(tx.GasFeeCap()),
		GasTipCap:             new(big.Int).Set(tx.GasTipCap()),
		To:                    tx.To(),
		Value:                 tx.Value(),
		Data:                  tx.Data(),
		AccessList:            tx.AccessList(),
		SetCodeAuthorizations: tx.SetCodeAuthorizations(),
		SkipNonceChecks:       false,
		SkipFromEOACheck:      false,
		BlobHashes:            tx.BlobHashes(),
		BlobGasFeeCap:         tx.BlobGasFeeCap(),

		IsSystemTx:     tx.IsSystemTx(),
		IsDepositTx:    tx.IsDepositTx(),
		Mint:           tx.Mint(),
		RollupCostData: tx.RollupCostData(),
	}
	// If baseFee provided, set gasPrice to effectiveGasPrice.
	if baseFee != nil {
		msg.GasPrice = msg.GasPrice.Add(msg.GasTipCap, baseFee)
		if msg.GasPrice.Cmp(msg.GasFeeCap) > 0 {
			msg.GasPrice = msg.GasFeeCap
		}
	}
	var err error
	msg.From, err = types.Sender(s, tx)
	return msg, err
}

// ApplyMessage computes the new state by applying the given message
// against the old state within the environment.
//
// ApplyMessage returns the bytes returned by any EVM execution (if it took place),
// the gas used (which includes gas refunds) and an error if it failed. An error always
// indicates a core error meaning that the message would always fail for that particular
// state and would never be accepted within a block.
func ApplyMessage(evm *vm.EVM, msg *Message, gp *GasPool) (*ExecutionResult, error) {
	evm.SetTxContext(NewEVMTxContext(msg))
	return newStateTransition(evm, msg, gp).execute()
}

// stateTransition represents a state transition.
//
// == The State Transitioning Model
//
// A state transition is a change made when a transaction is applied to the current world
// state. The state transitioning model does all the necessary work to work out a valid new
// state root.
//
//  1. Nonce handling
//  2. Pre pay gas
//  3. Create a new state object if the recipient is nil
//  4. Value transfer
//
// == If contract creation ==
//
//	4a. Attempt to run transaction data
//	4b. If valid, use result as code for the new state object
//
// == end ==
//
//  5. Run Script section
//  6. Derive new state root
type stateTransition struct {
	gp           *GasPool
	msg          *Message
	gasRemaining uint64
	initialGas   uint64
	state        vm.StateDB
	evm          *vm.EVM
}

// newStateTransition initialises and returns a new state transition object.
func newStateTransition(evm *vm.EVM, msg *Message, gp *GasPool) *stateTransition {
	return &stateTransition{
		gp:    gp,
		evm:   evm,
		msg:   msg,
		state: evm.StateDB,
	}
}

// to returns the recipient of the message.
func (st *stateTransition) to() common.Address {
	if st.msg == nil || st.msg.To == nil /* contract creation */ {
		return common.Address{}
	}
	return *st.msg.To
}

func (st *stateTransition) buyGas() error {
	mgval := new(big.Int).SetUint64(st.msg.GasLimit)
	mgval.Mul(mgval, st.msg.GasPrice)
	var l1Cost *big.Int
	var operatorCost *uint256.Int
	if !st.msg.SkipNonceChecks && !st.msg.SkipFromEOACheck {
		if st.evm.Context.L1CostFunc != nil {
			l1Cost = st.evm.Context.L1CostFunc(st.msg.RollupCostData, st.evm.Context.Time)
			if l1Cost != nil {
				mgval = mgval.Add(mgval, l1Cost)
			}
		}
		if st.evm.Context.OperatorCostFunc != nil {
			operatorCost = st.evm.Context.OperatorCostFunc(st.msg.GasLimit, st.evm.Context.Time)
			mgval = mgval.Add(mgval, operatorCost.ToBig())
		}
	}
	balanceCheck := new(big.Int).Set(mgval)
	if st.msg.GasFeeCap != nil {
		balanceCheck.SetUint64(st.msg.GasLimit)
		balanceCheck = balanceCheck.Mul(balanceCheck, st.msg.GasFeeCap)
		if l1Cost != nil {
			balanceCheck.Add(balanceCheck, l1Cost)
		}
		if operatorCost != nil {
			balanceCheck.Add(balanceCheck, operatorCost.ToBig())
		}
	}
	balanceCheck.Add(balanceCheck, st.msg.Value)

	if st.evm.ChainConfig().IsCancun(st.evm.Context.BlockNumber, st.evm.Context.Time) {
		if blobGas := st.blobGasUsed(); blobGas > 0 {
			// Check that the user has enough funds to cover blobGasUsed * tx.BlobGasFeeCap
			blobBalanceCheck := new(big.Int).SetUint64(blobGas)
			blobBalanceCheck.Mul(blobBalanceCheck, st.msg.BlobGasFeeCap)
			balanceCheck.Add(balanceCheck, blobBalanceCheck)
			// Pay for blobGasUsed * actual blob fee
			blobFee := new(big.Int).SetUint64(blobGas)
			blobFee.Mul(blobFee, st.evm.Context.BlobBaseFee)
			mgval.Add(mgval, blobFee)
		}
	}
	balanceCheckU256, overflow := uint256.FromBig(balanceCheck)
	if overflow {
		return fmt.Errorf("%w: address %v required balance exceeds 256 bits", ErrInsufficientFunds, st.msg.From.Hex())
	}
	if have, want := st.state.GetBalance(st.msg.From), balanceCheckU256; have.Cmp(want) < 0 {
		return fmt.Errorf("%w: address %v have %v want %v", ErrInsufficientFunds, st.msg.From.Hex(), have, want)
	}
	if err := st.gp.SubGas(st.msg.GasLimit); err != nil {
		return err
	}

	if st.evm.Config.Tracer != nil && st.evm.Config.Tracer.OnGasChange != nil {
		st.evm.Config.Tracer.OnGasChange(0, st.msg.GasLimit, tracing.GasChangeTxInitialBalance)
	}
	st.gasRemaining = st.msg.GasLimit

	st.initialGas = st.msg.GasLimit
	mgvalU256, _ := uint256.FromBig(mgval)
	st.state.SubBalance(st.msg.From, mgvalU256, tracing.BalanceDecreaseGasBuy)
	return nil
}

func (st *stateTransition) preCheck() error {
	if st.msg.IsDepositTx {
		// No fee fields to check, no nonce to check, and no need to check if EOA (L1 already verified it for us)
		// Gas is free, but no refunds!
		st.initialGas = st.msg.GasLimit
		st.gasRemaining += st.msg.GasLimit // Add gas here in order to be able to execute calls.
		// Don't touch the gas pool for system transactions
		if st.msg.IsSystemTx {
			if st.evm.ChainConfig().IsOptimismRegolith(st.evm.Context.Time) {
				return fmt.Errorf("%w: address %v", ErrSystemTxNotSupported,
					st.msg.From.Hex())
			}
			return nil
		}
		return st.gp.SubGas(st.msg.GasLimit) // gas used by deposits may not be used by other txs
	}
	// Only check transactions that are not fake
	msg := st.msg
	if !msg.SkipNonceChecks {
		// Make sure this transaction's nonce is correct.
		stNonce := st.state.GetNonce(msg.From)
		if msgNonce := msg.Nonce; stNonce < msgNonce {
			return fmt.Errorf("%w: address %v, tx: %d state: %d", ErrNonceTooHigh,
				msg.From.Hex(), msgNonce, stNonce)
		} else if stNonce > msgNonce {
			return fmt.Errorf("%w: address %v, tx: %d state: %d", ErrNonceTooLow,
				msg.From.Hex(), msgNonce, stNonce)
		} else if stNonce+1 < stNonce {
			return fmt.Errorf("%w: address %v, nonce: %d", ErrNonceMax,
				msg.From.Hex(), stNonce)
		}
	}
	if !msg.SkipFromEOACheck {
		// Make sure the sender is an EOA
		code := st.state.GetCode(msg.From)
		_, delegated := types.ParseDelegation(code)
		if len(code) > 0 && !delegated {
			return fmt.Errorf("%w: address %v, len(code): %d", ErrSenderNoEOA, msg.From.Hex(), len(code))
		}
	}
	// Make sure that transaction gasFeeCap is greater than the baseFee (post london)
	if st.evm.ChainConfig().IsLondon(st.evm.Context.BlockNumber) {
		// Skip the checks if gas fields are zero and baseFee was explicitly disabled (eth_call)
		skipCheck := st.evm.Config.NoBaseFee && msg.GasFeeCap.BitLen() == 0 && msg.GasTipCap.BitLen() == 0
		if !skipCheck {
			if l := msg.GasFeeCap.BitLen(); l > 256 {
				return fmt.Errorf("%w: address %v, maxFeePerGas bit length: %d", ErrFeeCapVeryHigh,
					msg.From.Hex(), l)
			}
			if l := msg.GasTipCap.BitLen(); l > 256 {
				return fmt.Errorf("%w: address %v, maxPriorityFeePerGas bit length: %d", ErrTipVeryHigh,
					msg.From.Hex(), l)
			}
			if msg.GasFeeCap.Cmp(msg.GasTipCap) < 0 {
				return fmt.Errorf("%w: address %v, maxPriorityFeePerGas: %s, maxFeePerGas: %s", ErrTipAboveFeeCap,
					msg.From.Hex(), msg.GasTipCap, msg.GasFeeCap)
			}
			// This will panic if baseFee is nil, but basefee presence is verified
			// as part of header validation.
			if msg.GasFeeCap.Cmp(st.evm.Context.BaseFee) < 0 {
				return fmt.Errorf("%w: address %v, maxFeePerGas: %s, baseFee: %s", ErrFeeCapTooLow,
					msg.From.Hex(), msg.GasFeeCap, st.evm.Context.BaseFee)
			}
		}
	}
	// Check the blob version validity
	if msg.BlobHashes != nil {
		// The to field of a blob tx type is mandatory, and a `BlobTx` transaction internally
		// has it as a non-nillable value, so any msg derived from blob transaction has it non-nil.
		// However, messages created through RPC (eth_call) don't have this restriction.
		if msg.To == nil {
			return ErrBlobTxCreate
		}
		if len(msg.BlobHashes) == 0 {
			return ErrMissingBlobHashes
		}
		for i, hash := range msg.BlobHashes {
			if !kzg4844.IsValidVersionedHash(hash[:]) {
				return fmt.Errorf("blob %d has invalid hash version", i)
			}
		}
	}
	// Check that the user is paying at least the current blob fee
	if st.evm.ChainConfig().IsCancun(st.evm.Context.BlockNumber, st.evm.Context.Time) {
		if st.blobGasUsed() > 0 {
			// Skip the checks if gas fields are zero and blobBaseFee was explicitly disabled (eth_call)
			skipCheck := st.evm.Config.NoBaseFee && msg.BlobGasFeeCap.BitLen() == 0
			if !skipCheck {
				// This will panic if blobBaseFee is nil, but blobBaseFee presence
				// is verified as part of header validation.
				if msg.BlobGasFeeCap.Cmp(st.evm.Context.BlobBaseFee) < 0 {
					return fmt.Errorf("%w: address %v blobGasFeeCap: %v, blobBaseFee: %v", ErrBlobFeeCapTooLow,
						msg.From.Hex(), msg.BlobGasFeeCap, st.evm.Context.BlobBaseFee)
				}
			}
		}
	}
	// Check that EIP-7702 authorization list signatures are well formed.
	if msg.SetCodeAuthorizations != nil {
		if msg.To == nil {
			return fmt.Errorf("%w (sender %v)", ErrSetCodeTxCreate, msg.From)
		}
		if len(msg.SetCodeAuthorizations) == 0 {
			return fmt.Errorf("%w (sender %v)", ErrEmptyAuthList, msg.From)
		}
	}
	return st.buyGas()
}

// execute will transition the state by applying the current message and
// returning the evm execution result with following fields.
//
//   - used gas: total gas used (including gas being refunded)
//   - returndata: the returned data from evm
//   - concrete execution error: various EVM errors which abort the execution, e.g.
//     ErrOutOfGas, ErrExecutionReverted
//
// However if any consensus issue encountered, return the error directly with
// nil evm execution result.
func (st *stateTransition) execute() (*ExecutionResult, error) {
	if mint := st.msg.Mint; mint != nil {
		mintU256, overflow := uint256.FromBig(mint)
		if overflow {
			return nil, fmt.Errorf("mint value exceeds uint256: %d", mintU256)
		}
		st.state.AddBalance(st.msg.From, mintU256, tracing.BalanceMint)
	}
	snap := st.state.Snapshot()

	result, err := st.innerExecute()
	// Failed deposits must still be included. Unless we cannot produce the block at all due to the gas limit.
	// On deposit failure, we rewind any state changes from after the minting, and increment the nonce.
	if err != nil && err != ErrGasLimitReached && st.msg.IsDepositTx {
		if st.evm.Config.Tracer != nil && st.evm.Config.Tracer.OnEnter != nil {
			st.evm.Config.Tracer.OnEnter(0, byte(vm.STOP), common.Address{}, common.Address{}, nil, 0, nil)
		}

		st.state.RevertToSnapshot(snap)
		// Even though we revert the state changes, always increment the nonce for the next deposit transaction
		st.state.SetNonce(st.msg.From, st.state.GetNonce(st.msg.From)+1, tracing.NonceChangeEoACall)
		// Record deposits as using all their gas (matches the gas pool)
		// System Transactions are special & are not recorded as using any gas (anywhere)
		// Regolith changes this behaviour so the actual gas used is reported.
		// In this case the tx is invalid so is recorded as using all gas.
		gasUsed := st.msg.GasLimit
		if st.msg.IsSystemTx && !st.evm.ChainConfig().IsRegolith(st.evm.Context.Time) {
			gasUsed = 0
		}
		result = &ExecutionResult{
			UsedGas:    gasUsed,
			Err:        fmt.Errorf("failed deposit: %w", err),
			ReturnData: nil,
		}
		err = nil
	}
	return result, err
}

func (st *stateTransition) innerExecute() (*ExecutionResult, error) {
	// First check this message satisfies all consensus rules before
	// applying the message. The rules include these clauses
	//
	// 1. the nonce of the message caller is correct
	// 2. caller has enough balance to cover transaction fee(gaslimit * gasprice)
	// 3. the amount of gas required is available in the block
	// 4. the purchased gas is enough to cover intrinsic usage
	// 5. there is no overflow when calculating intrinsic gas
	// 6. caller has enough balance to cover asset transfer for **topmost** call

	// Check clauses 1-3, buy gas if everything is correct
	if err := st.preCheck(); err != nil {
		return nil, err
	}

	var (
		msg              = st.msg
		rules            = st.evm.ChainConfig().Rules(st.evm.Context.BlockNumber, st.evm.Context.Random != nil, st.evm.Context.Time)
		contractCreation = msg.To == nil
		floorDataGas     uint64
	)

	// Check clauses 4-5, subtract intrinsic gas if everything is correct
	gas, err := IntrinsicGas(msg.Data, msg.AccessList, msg.SetCodeAuthorizations, contractCreation, rules.IsHomestead, rules.IsIstanbul, rules.IsShanghai)
	if err != nil {
		return nil, err
	}
	if st.gasRemaining < gas {
		return nil, fmt.Errorf("%w: have %d, want %d", ErrIntrinsicGas, st.gasRemaining, gas)
	}
	// Gas limit suffices for the floor data cost (EIP-7623)
	if rules.IsPrague {
		floorDataGas, err = FloorDataGas(msg.Data)
		if err != nil {
			return nil, err
		}
		if msg.GasLimit < floorDataGas {
			return nil, fmt.Errorf("%w: have %d, want %d", ErrFloorDataGas, msg.GasLimit, floorDataGas)
		}
	}
	if t := st.evm.Config.Tracer; t != nil && t.OnGasChange != nil {
		if st.msg.IsDepositTx {
			t.OnGasChange(st.gasRemaining, 0, tracing.GasChangeTxIntrinsicGas)
		} else {
			t.OnGasChange(st.gasRemaining, st.gasRemaining-gas, tracing.GasChangeTxIntrinsicGas)
		}
	}
	st.gasRemaining -= gas

	if rules.IsEIP4762 {
		st.evm.AccessEvents.AddTxOrigin(msg.From)

		if targetAddr := msg.To; targetAddr != nil {
			st.evm.AccessEvents.AddTxDestination(*targetAddr, msg.Value.Sign() != 0)
		}
	}

	// Check clause 6
	value, overflow := uint256.FromBig(msg.Value)
	if overflow {
		return nil, fmt.Errorf("%w: address %v", ErrInsufficientFundsForTransfer, msg.From.Hex())
	}
	if !value.IsZero() && !st.evm.Context.CanTransfer(st.state, msg.From, value) {
		return nil, fmt.Errorf("%w: address %v", ErrInsufficientFundsForTransfer, msg.From.Hex())
	}

	// Check whether the init code size has been exceeded.
	if rules.IsShanghai && contractCreation && len(msg.Data) > params.MaxInitCodeSize {
		return nil, fmt.Errorf("%w: code size %v limit %v", ErrMaxInitCodeSizeExceeded, len(msg.Data), params.MaxInitCodeSize)
	}

	// Execute the preparatory steps for state transition which includes:
	// - prepare accessList(post-berlin)
	// - reset transient storage(eip 1153)
	st.state.Prepare(rules, msg.From, st.evm.Context.Coinbase, msg.To, vm.ActivePrecompiles(rules), msg.AccessList)

	var (
		ret   []byte
		vmerr error // vm errors do not effect consensus and are therefore not assigned to err
	)
	if contractCreation {
		ret, _, st.gasRemaining, vmerr = st.evm.Create(msg.From, msg.Data, st.gasRemaining, value)
	} else {
		// Increment the nonce for the next transaction.
		st.state.SetNonce(msg.From, st.state.GetNonce(msg.From)+1, tracing.NonceChangeEoACall)

		// Apply EIP-7702 authorizations.
		if msg.SetCodeAuthorizations != nil {
			for _, auth := range msg.SetCodeAuthorizations {
				// Note errors are ignored, we simply skip invalid authorizations here.
				st.applyAuthorization(&auth)
			}
		}

		// Perform convenience warming of sender's delegation target. Although the
		// sender is already warmed in Prepare(..), it's possible a delegation to
		// the account was deployed during this transaction. To handle correctly,
		// simply wait until the final state of delegations is determined before
		// performing the resolution and warming.
		if addr, ok := types.ParseDelegation(st.state.GetCode(*msg.To)); ok {
			st.state.AddAddressToAccessList(addr)
		}

		// Execute the transaction's call.
		ret, st.gasRemaining, vmerr = st.evm.Call(msg.From, st.to(), msg.Data, st.gasRemaining, value)
	}

<<<<<<< HEAD
	// OP-Stack: pre-Regolith: if deposit, skip refunds, skip tipping coinbase
	// Regolith changes this behaviour to report the actual gasUsed instead of always reporting all gas used.
	if st.msg.IsDepositTx && !rules.IsOptimismRegolith {
		// Record deposits as using all their gas (matches the gas pool)
		// System Transactions are special & are not recorded as using any gas (anywhere)
		gasUsed := st.msg.GasLimit
		if st.msg.IsSystemTx {
			gasUsed = 0
		}
		return &ExecutionResult{
			UsedGas:    gasUsed,
			Err:        vmerr,
			ReturnData: ret,
		}, nil
	}
=======
	// Record the gas used excluding gas refunds. This value represents the actual
	// gas allowance required to complete execution.
	peakGasUsed := st.gasUsed()
>>>>>>> 36b2371c

	// Compute refund counter, capped to a refund quotient.
	st.gasRemaining += st.calcRefund()
	if rules.IsPrague {
		// After EIP-7623: Data-heavy transactions pay the floor gas.
		if st.gasUsed() < floorDataGas {
			prev := st.gasRemaining
			st.gasRemaining = st.initialGas - floorDataGas
			if t := st.evm.Config.Tracer; t != nil && t.OnGasChange != nil {
				t.OnGasChange(prev, st.gasRemaining, tracing.GasChangeTxDataFloor)
			}
		}
		if peakGasUsed < floorDataGas {
			peakGasUsed = floorDataGas
		}
	}
	st.returnGas()

	// OP-Stack: Note for deposit tx there is no ETH refunded for unused gas, but that's taken care of by the fact that gasPrice
	// is always 0 for deposit tx. So calling refundGas will ensure the gasUsed accounting is correct without actually
	// changing the sender's balance.
	if st.msg.IsDepositTx && rules.IsOptimismRegolith {
		// Skip coinbase payments for deposit tx in Regolith
		return &ExecutionResult{
			UsedGas:     st.gasUsed(),
			RefundedGas: gasRefund,
			Err:         vmerr,
			ReturnData:  ret,
		}, nil
	}

	effectiveTip := msg.GasPrice
	if rules.IsLondon {
		effectiveTip = new(big.Int).Sub(msg.GasFeeCap, st.evm.Context.BaseFee)
		if effectiveTip.Cmp(msg.GasTipCap) > 0 {
			effectiveTip = msg.GasTipCap
		}
	}
	effectiveTipU256, _ := uint256.FromBig(effectiveTip)

	if st.evm.Config.NoBaseFee && msg.GasFeeCap.Sign() == 0 && msg.GasTipCap.Sign() == 0 {
		// Skip fee payment when NoBaseFee is set and the fee fields
		// are 0. This avoids a negative effectiveTip being applied to
		// the coinbase when simulating calls.
	} else {
		fee := new(uint256.Int).SetUint64(st.gasUsed())
		fee.Mul(fee, effectiveTipU256)
		st.state.AddBalance(st.evm.Context.Coinbase, fee, tracing.BalanceIncreaseRewardTransactionFee)

		// add the coinbase to the witness iff the fee is greater than 0
		if rules.IsEIP4762 && fee.Sign() != 0 {
			st.evm.AccessEvents.AddAccount(st.evm.Context.Coinbase, true)
		}

		// Check that we are post bedrock to enable op-geth to be able to create pseudo pre-bedrock blocks (these are pre-bedrock, but don't follow l2 geth rules)
		// Note optimismConfig will not be nil if rules.IsOptimismBedrock is true
		if optimismConfig := st.evm.ChainConfig().Optimism; optimismConfig != nil && rules.IsOptimismBedrock && !st.msg.IsDepositTx {
			gasCost := new(big.Int).Mul(new(big.Int).SetUint64(st.gasUsed()), st.evm.Context.BaseFee)
			amtU256, overflow := uint256.FromBig(gasCost)
			if overflow {
				return nil, fmt.Errorf("optimism gas cost overflows U256: %d", gasCost)
			}
			st.state.AddBalance(params.OptimismBaseFeeRecipient, amtU256, tracing.BalanceIncreaseRewardTransactionFee)
			if l1Cost := st.evm.Context.L1CostFunc(st.msg.RollupCostData, st.evm.Context.Time); l1Cost != nil {
				amtU256, overflow = uint256.FromBig(l1Cost)
				if overflow {
					return nil, fmt.Errorf("optimism l1 cost overflows U256: %d", l1Cost)
				}
				st.state.AddBalance(params.OptimismL1FeeRecipient, amtU256, tracing.BalanceIncreaseRewardTransactionFee)
			}
			if rules.IsOptimismIsthmus {
				// Operator Fee refunds are only applied if Isthmus is active and the transaction is *not* a deposit.
				st.refundIsthmusOperatorCost()

				operatorFeeCost := st.evm.Context.OperatorCostFunc(st.gasUsed(), st.evm.Context.Time)
				st.state.AddBalance(params.OptimismOperatorFeeRecipient, operatorFeeCost, tracing.BalanceIncreaseRewardTransactionFee)
			}
		}
	}

	return &ExecutionResult{
		UsedGas:    st.gasUsed(),
		MaxUsedGas: peakGasUsed,
		Err:        vmerr,
		ReturnData: ret,
	}, nil
}

// validateAuthorization validates an EIP-7702 authorization against the state.
func (st *stateTransition) validateAuthorization(auth *types.SetCodeAuthorization) (authority common.Address, err error) {
	// Verify chain ID is null or equal to current chain ID.
	if !auth.ChainID.IsZero() && auth.ChainID.CmpBig(st.evm.ChainConfig().ChainID) != 0 {
		return authority, ErrAuthorizationWrongChainID
	}
	// Limit nonce to 2^64-1 per EIP-2681.
	if auth.Nonce+1 < auth.Nonce {
		return authority, ErrAuthorizationNonceOverflow
	}
	// Validate signature values and recover authority.
	authority, err = auth.Authority()
	if err != nil {
		return authority, fmt.Errorf("%w: %v", ErrAuthorizationInvalidSignature, err)
	}
	// Check the authority account
	//  1) doesn't have code or has exisiting delegation
	//  2) matches the auth's nonce
	//
	// Note it is added to the access list even if the authorization is invalid.
	st.state.AddAddressToAccessList(authority)
	code := st.state.GetCode(authority)
	if _, ok := types.ParseDelegation(code); len(code) != 0 && !ok {
		return authority, ErrAuthorizationDestinationHasCode
	}
	if have := st.state.GetNonce(authority); have != auth.Nonce {
		return authority, ErrAuthorizationNonceMismatch
	}
	return authority, nil
}

// applyAuthorization applies an EIP-7702 code delegation to the state.
func (st *stateTransition) applyAuthorization(auth *types.SetCodeAuthorization) error {
	authority, err := st.validateAuthorization(auth)
	if err != nil {
		return err
	}

	// If the account already exists in state, refund the new account cost
	// charged in the intrinsic calculation.
	if st.state.Exist(authority) {
		st.state.AddRefund(params.CallNewAccountGas - params.TxAuthTupleGas)
	}

	// Update nonce and account code.
	st.state.SetNonce(authority, auth.Nonce+1, tracing.NonceChangeAuthorization)
	if auth.Address == (common.Address{}) {
		// Delegation to zero address means clear.
		st.state.SetCode(authority, nil)
		return nil
	}

	// Otherwise install delegation to auth.Address.
	st.state.SetCode(authority, types.AddressToDelegation(auth.Address))

	return nil
}

// calcRefund computes refund counter, capped to a refund quotient.
func (st *stateTransition) calcRefund() uint64 {
	var refund uint64
	if !st.evm.ChainConfig().IsLondon(st.evm.Context.BlockNumber) {
		// Before EIP-3529: refunds were capped to gasUsed / 2
		refund = st.gasUsed() / params.RefundQuotient
	} else {
		// After EIP-3529: refunds are capped to gasUsed / 5
		refund = st.gasUsed() / params.RefundQuotientEIP3529
	}
	if refund > st.state.GetRefund() {
		refund = st.state.GetRefund()
	}
	if st.evm.Config.Tracer != nil && st.evm.Config.Tracer.OnGasChange != nil && refund > 0 {
		st.evm.Config.Tracer.OnGasChange(st.gasRemaining, st.gasRemaining+refund, tracing.GasChangeTxRefunds)
	}
	return refund
}

// returnGas returns ETH for remaining gas,
// exchanged at the original rate.
func (st *stateTransition) returnGas() {
	remaining := uint256.NewInt(st.gasRemaining)
	remaining.Mul(remaining, uint256.MustFromBig(st.msg.GasPrice))
	st.state.AddBalance(st.msg.From, remaining, tracing.BalanceIncreaseGasReturn)

	if st.evm.Config.Tracer != nil && st.evm.Config.Tracer.OnGasChange != nil && st.gasRemaining > 0 {
		st.evm.Config.Tracer.OnGasChange(st.gasRemaining, 0, tracing.GasChangeTxLeftOverReturned)
	}

	// Also return remaining gas to the block gas counter so it is
	// available for the next transaction.
	st.gp.AddGas(st.gasRemaining)
}

func (st *stateTransition) refundIsthmusOperatorCost() {
	// Return ETH to transaction sender for operator cost overcharge.
	operatorCostGasLimit := st.evm.Context.OperatorCostFunc(st.msg.GasLimit, st.evm.Context.Time)
	operatorCostGasUsed := st.evm.Context.OperatorCostFunc(st.gasUsed(), st.evm.Context.Time)

	if operatorCostGasUsed.Cmp(operatorCostGasLimit) > 0 { // Sanity check.
		panic(fmt.Sprintf("operator cost gas used (%d) > operator cost gas limit (%d)", operatorCostGasUsed, operatorCostGasLimit))
	}

	st.state.AddBalance(st.msg.From, new(uint256.Int).Sub(operatorCostGasLimit, operatorCostGasUsed), tracing.BalanceIncreaseGasReturn)
}

// gasUsed returns the amount of gas used up by the state transition.
func (st *stateTransition) gasUsed() uint64 {
	return st.initialGas - st.gasRemaining
}

// blobGasUsed returns the amount of blob gas used by the message.
func (st *stateTransition) blobGasUsed() uint64 {
	return uint64(len(st.msg.BlobHashes) * params.BlobTxBlobGasPerBlob)
}<|MERGE_RESOLUTION|>--- conflicted
+++ resolved
@@ -597,7 +597,6 @@
 		ret, st.gasRemaining, vmerr = st.evm.Call(msg.From, st.to(), msg.Data, st.gasRemaining, value)
 	}
 
-<<<<<<< HEAD
 	// OP-Stack: pre-Regolith: if deposit, skip refunds, skip tipping coinbase
 	// Regolith changes this behaviour to report the actual gasUsed instead of always reporting all gas used.
 	if st.msg.IsDepositTx && !rules.IsOptimismRegolith {
@@ -613,11 +612,10 @@
 			ReturnData: ret,
 		}, nil
 	}
-=======
+
 	// Record the gas used excluding gas refunds. This value represents the actual
 	// gas allowance required to complete execution.
 	peakGasUsed := st.gasUsed()
->>>>>>> 36b2371c
 
 	// Compute refund counter, capped to a refund quotient.
 	st.gasRemaining += st.calcRefund()
@@ -642,10 +640,10 @@
 	if st.msg.IsDepositTx && rules.IsOptimismRegolith {
 		// Skip coinbase payments for deposit tx in Regolith
 		return &ExecutionResult{
-			UsedGas:     st.gasUsed(),
-			RefundedGas: gasRefund,
-			Err:         vmerr,
-			ReturnData:  ret,
+			UsedGas:    st.gasUsed(),
+			MaxUsedGas: peakGasUsed,
+			Err:        vmerr,
+			ReturnData: ret,
 		}, nil
 	}
 
