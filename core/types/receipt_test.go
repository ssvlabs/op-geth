// Copyright 2019 The go-ethereum Authors
// This file is part of the go-ethereum library.
//
// The go-ethereum library is free software: you can redistribute it and/or modify
// it under the terms of the GNU Lesser General Public License as published by
// the Free Software Foundation, either version 3 of the License, or
// (at your option) any later version.
//
// The go-ethereum library is distributed in the hope that it will be useful,
// but WITHOUT ANY WARRANTY; without even the implied warranty of
// MERCHANTABILITY or FITNESS FOR A PARTICULAR PURPOSE. See the
// GNU Lesser General Public License for more details.
//
// You should have received a copy of the GNU Lesser General Public License
// along with the go-ethereum library. If not, see <http://www.gnu.org/licenses/>.

package types

import (
	"bytes"
	"encoding/json"
	"fmt"
	"math"
	"math/big"
	"reflect"
	"sync"
	"testing"

	"github.com/ethereum/go-ethereum/common"
	"github.com/ethereum/go-ethereum/params"
	"github.com/ethereum/go-ethereum/rlp"
	"github.com/holiman/uint256"
	"github.com/kylelemons/godebug/diff"
	"github.com/stretchr/testify/require"
)

var (
	bedrockGenesisTestConfig = func() *params.ChainConfig {
		conf := *params.AllCliqueProtocolChanges // copy the config
		conf.Clique = nil
		conf.BedrockBlock = big.NewInt(0)
		conf.Optimism = &params.OptimismConfig{EIP1559Elasticity: 50, EIP1559Denominator: 10}
		return &conf
	}()
	ecotoneTestConfig = func() *params.ChainConfig {
		conf := *bedrockGenesisTestConfig // copy the config
		time := uint64(0)
		conf.EcotoneTime = &time
		return &conf
	}()
	isthmusTestConfig = func() *params.ChainConfig {
		conf := *bedrockGenesisTestConfig // copy the config
		time := uint64(0)
		conf.IsthmusTime = &time
		return &conf
	}()

	legacyReceipt = &Receipt{
		Status:            ReceiptStatusFailed,
		CumulativeGasUsed: 1,
		Logs: []*Log{
			{
				Address: common.BytesToAddress([]byte{0x11}),
				Topics:  []common.Hash{common.HexToHash("dead"), common.HexToHash("beef")},
				Data:    []byte{0x01, 0x00, 0xff},
			},
			{
				Address: common.BytesToAddress([]byte{0x01, 0x11}),
				Topics:  []common.Hash{common.HexToHash("dead"), common.HexToHash("beef")},
				Data:    []byte{0x01, 0x00, 0xff},
			},
		},
	}
	accessListReceipt = &Receipt{
		Status:            ReceiptStatusFailed,
		CumulativeGasUsed: 1,
		Logs: []*Log{
			{
				Address: common.BytesToAddress([]byte{0x11}),
				Topics:  []common.Hash{common.HexToHash("dead"), common.HexToHash("beef")},
				Data:    []byte{0x01, 0x00, 0xff},
			},
			{
				Address: common.BytesToAddress([]byte{0x01, 0x11}),
				Topics:  []common.Hash{common.HexToHash("dead"), common.HexToHash("beef")},
				Data:    []byte{0x01, 0x00, 0xff},
			},
		},
		Type: AccessListTxType,
	}
	eip1559Receipt = &Receipt{
		Status:            ReceiptStatusFailed,
		CumulativeGasUsed: 1,
		Logs: []*Log{
			{
				Address: common.BytesToAddress([]byte{0x11}),
				Topics:  []common.Hash{common.HexToHash("dead"), common.HexToHash("beef")},
				Data:    []byte{0x01, 0x00, 0xff},
			},
			{
				Address: common.BytesToAddress([]byte{0x01, 0x11}),
				Topics:  []common.Hash{common.HexToHash("dead"), common.HexToHash("beef")},
				Data:    []byte{0x01, 0x00, 0xff},
			},
		},
		Type: DynamicFeeTxType,
	}
	depositReceiptNoNonce = &Receipt{
		Status:            ReceiptStatusFailed,
		CumulativeGasUsed: 1,
		Logs: []*Log{
			{
				Address: common.BytesToAddress([]byte{0x11}),
				Topics:  []common.Hash{common.HexToHash("dead"), common.HexToHash("beef")},
				Data:    []byte{0x01, 0x00, 0xff},
			},
			{
				Address: common.BytesToAddress([]byte{0x01, 0x11}),
				Topics:  []common.Hash{common.HexToHash("dead"), common.HexToHash("beef")},
				Data:    []byte{0x01, 0x00, 0xff},
			},
		},
		Type: DepositTxType,
	}
	nonce                   = uint64(1234)
	depositReceiptWithNonce = &Receipt{
		Status:                ReceiptStatusFailed,
		CumulativeGasUsed:     1,
		DepositNonce:          &nonce,
		DepositReceiptVersion: nil,
		Logs: []*Log{
			{
				Address: common.BytesToAddress([]byte{0x11}),
				Topics:  []common.Hash{common.HexToHash("dead"), common.HexToHash("beef")},
				Data:    []byte{0x01, 0x00, 0xff},
			},
			{
				Address: common.BytesToAddress([]byte{0x01, 0x11}),
				Topics:  []common.Hash{common.HexToHash("dead"), common.HexToHash("beef")},
				Data:    []byte{0x01, 0x00, 0xff},
			},
		},
		Type: DepositTxType,
	}
	version                           = CanyonDepositReceiptVersion
	depositReceiptWithNonceAndVersion = &Receipt{
		Status:                ReceiptStatusFailed,
		CumulativeGasUsed:     1,
		DepositNonce:          &nonce,
		DepositReceiptVersion: &version,
		Logs: []*Log{
			{
				Address: common.BytesToAddress([]byte{0x11}),
				Topics:  []common.Hash{common.HexToHash("dead"), common.HexToHash("beef")},
				Data:    []byte{0x01, 0x00, 0xff},
			},
			{
				Address: common.BytesToAddress([]byte{0x01, 0x11}),
				Topics:  []common.Hash{common.HexToHash("dead"), common.HexToHash("beef")},
				Data:    []byte{0x01, 0x00, 0xff},
			},
		},
		Type: DepositTxType,
	}

	// Create a few transactions to have receipts for
	to2 = common.HexToAddress("0x2")
	to3 = common.HexToAddress("0x3")
	to4 = common.HexToAddress("0x4")
	to5 = common.HexToAddress("0x5")
	to6 = common.HexToAddress("0x6")
	to7 = common.HexToAddress("0x7")
	txs = Transactions{
		NewTx(&LegacyTx{
			Nonce:    1,
			Value:    big.NewInt(1),
			Gas:      1,
			GasPrice: big.NewInt(11),
		}),
		NewTx(&LegacyTx{
			To:       &to2,
			Nonce:    2,
			Value:    big.NewInt(2),
			Gas:      2,
			GasPrice: big.NewInt(22),
		}),
		NewTx(&AccessListTx{
			To:       &to3,
			Nonce:    3,
			Value:    big.NewInt(3),
			Gas:      3,
			GasPrice: big.NewInt(33),
		}),
		// EIP-1559 transactions.
		NewTx(&DynamicFeeTx{
			To:        &to4,
			Nonce:     4,
			Value:     big.NewInt(4),
			Gas:       4,
			GasTipCap: big.NewInt(44),
			GasFeeCap: big.NewInt(1044),
		}),
		NewTx(&DynamicFeeTx{
			To:        &to5,
			Nonce:     5,
			Value:     big.NewInt(5),
			Gas:       5,
			GasTipCap: big.NewInt(55),
			GasFeeCap: big.NewInt(1055),
		}),
		// EIP-4844 transactions.
		NewTx(&BlobTx{
			To:         to6,
			Nonce:      6,
			Value:      uint256.NewInt(6),
			Gas:        6,
			GasTipCap:  uint256.NewInt(66),
			GasFeeCap:  uint256.NewInt(1066),
			BlobFeeCap: uint256.NewInt(100066),
			BlobHashes: []common.Hash{{}},
		}),
		NewTx(&BlobTx{
			To:         to7,
			Nonce:      7,
			Value:      uint256.NewInt(7),
			Gas:        7,
			GasTipCap:  uint256.NewInt(77),
			GasFeeCap:  uint256.NewInt(1077),
			BlobFeeCap: uint256.NewInt(100077),
			BlobHashes: []common.Hash{{}, {}, {}},
		}),
		NewTx(&DepositTx{
			To:    nil, // contract creation
			Value: big.NewInt(6),
			Gas:   50,
		}),
		NewTx(&DepositTx{
			To:    nil, // contract creation
			Value: big.NewInt(6),
			Gas:   60,
		}),
	}
<<<<<<< HEAD

	blockNumber = big.NewInt(1)
	blockTime   = uint64(2)
	blockHash   = common.BytesToHash([]byte{0x03, 0x14})
)
=======
	depNonce1                   = uint64(7)
	depNonce2                   = uint64(8)
	blockNumber                 = big.NewInt(1)
	blockTime                   = uint64(2)
	blockHash                   = common.BytesToHash([]byte{0x03, 0x14})
	canyonDepositReceiptVersion = CanyonDepositReceiptVersion
>>>>>>> 085b529e

var receiptsOnce sync.Once
var testReceipts Receipts

func getTestReceipts() Receipts {
	// Compute the blooms only once
	receiptsOnce.Do(func() {
		// Create the corresponding receipts
		r := Receipts{
			&Receipt{
				Status:            ReceiptStatusFailed,
				CumulativeGasUsed: 1,
				Logs: []*Log{
					{
						Address: common.BytesToAddress([]byte{0x11}),
						Topics:  []common.Hash{common.HexToHash("dead"), common.HexToHash("beef")},
						// derived fields:
						BlockNumber:    blockNumber.Uint64(),
						TxHash:         txs[0].Hash(),
						TxIndex:        0,
						BlockHash:      blockHash,
						BlockTimestamp: blockTime,
						Index:          0,
					},
					{
						Address: common.BytesToAddress([]byte{0x01, 0x11}),
						Topics:  []common.Hash{common.HexToHash("dead"), common.HexToHash("beef")},
						// derived fields:
						BlockNumber:    blockNumber.Uint64(),
						TxHash:         txs[0].Hash(),
						TxIndex:        0,
						BlockHash:      blockHash,
						BlockTimestamp: blockTime,
						Index:          1,
					},
				},
				// derived fields:
				TxHash:            txs[0].Hash(),
				ContractAddress:   common.HexToAddress("0x5a443704dd4b594b382c22a083e2bd3090a6fef3"),
				GasUsed:           1,
				EffectiveGasPrice: big.NewInt(11),
				BlockHash:         blockHash,
				BlockNumber:       blockNumber,
				TransactionIndex:  0,
			},
			&Receipt{
				PostState:         common.Hash{2}.Bytes(),
				CumulativeGasUsed: 3,
				Logs: []*Log{
					{
						Address: common.BytesToAddress([]byte{0x22}),
						Topics:  []common.Hash{common.HexToHash("dead"), common.HexToHash("beef")},
						// derived fields:
						BlockNumber:    blockNumber.Uint64(),
						TxHash:         txs[1].Hash(),
						TxIndex:        1,
						BlockHash:      blockHash,
						BlockTimestamp: blockTime,
						Index:          2,
					},
					{
						Address: common.BytesToAddress([]byte{0x02, 0x22}),
						Topics:  []common.Hash{common.HexToHash("dead"), common.HexToHash("beef")},
						// derived fields:
						BlockNumber:    blockNumber.Uint64(),
						TxHash:         txs[1].Hash(),
						TxIndex:        1,
						BlockHash:      blockHash,
						BlockTimestamp: blockTime,
						Index:          3,
					},
				},
				// derived fields:
				TxHash:            txs[1].Hash(),
				GasUsed:           2,
				EffectiveGasPrice: big.NewInt(22),
				BlockHash:         blockHash,
				BlockNumber:       blockNumber,
				TransactionIndex:  1,
			},
<<<<<<< HEAD
			&Receipt{
				Type:              AccessListTxType,
				PostState:         common.Hash{3}.Bytes(),
				CumulativeGasUsed: 6,
				Logs:              []*Log{},
				// derived fields:
				TxHash:            txs[2].Hash(),
				GasUsed:           3,
				EffectiveGasPrice: big.NewInt(33),
				BlockHash:         blockHash,
				BlockNumber:       blockNumber,
				TransactionIndex:  2,
			},
			&Receipt{
				Type:              DynamicFeeTxType,
				PostState:         common.Hash{4}.Bytes(),
				CumulativeGasUsed: 10,
				Logs:              []*Log{},
				// derived fields:
				TxHash:            txs[3].Hash(),
				GasUsed:           4,
				EffectiveGasPrice: big.NewInt(1044),
				BlockHash:         blockHash,
				BlockNumber:       blockNumber,
				TransactionIndex:  3,
			},
			&Receipt{
				Type:              DynamicFeeTxType,
				PostState:         common.Hash{5}.Bytes(),
				CumulativeGasUsed: 15,
				Logs:              []*Log{},
				// derived fields:
				TxHash:            txs[4].Hash(),
				GasUsed:           5,
				EffectiveGasPrice: big.NewInt(1055),
				BlockHash:         blockHash,
				BlockNumber:       blockNumber,
				TransactionIndex:  4,
			},
			&Receipt{
				Type:              BlobTxType,
				PostState:         common.Hash{6}.Bytes(),
				CumulativeGasUsed: 21,
				Logs:              []*Log{},
				// derived fields:
				TxHash:            txs[5].Hash(),
				GasUsed:           6,
				EffectiveGasPrice: big.NewInt(1066),
				BlobGasUsed:       params.BlobTxBlobGasPerBlob,
				BlobGasPrice:      big.NewInt(920),
				BlockHash:         blockHash,
				BlockNumber:       blockNumber,
				TransactionIndex:  5,
			},
			&Receipt{
				Type:              BlobTxType,
				PostState:         common.Hash{7}.Bytes(),
				CumulativeGasUsed: 28,
				Logs:              []*Log{},
				// derived fields:
				TxHash:            txs[6].Hash(),
				GasUsed:           7,
				EffectiveGasPrice: big.NewInt(1077),
				BlobGasUsed:       3 * params.BlobTxBlobGasPerBlob,
				BlobGasPrice:      big.NewInt(920),
				BlockHash:         blockHash,
				BlockNumber:       blockNumber,
				TransactionIndex:  6,
			},
		}
		for _, receipt := range r {
			receipt.Bloom = CreateBloom(receipt)
		}
		testReceipts = r
	})
	return testReceipts
}
=======
			// derived fields:
			TxHash:            txs[1].Hash(),
			GasUsed:           2,
			EffectiveGasPrice: big.NewInt(22),
			BlockHash:         blockHash,
			BlockNumber:       blockNumber,
			TransactionIndex:  1,
		},
		&Receipt{
			Type:              AccessListTxType,
			PostState:         common.Hash{3}.Bytes(),
			CumulativeGasUsed: 6,
			Logs:              []*Log{},
			// derived fields:
			TxHash:            txs[2].Hash(),
			GasUsed:           3,
			EffectiveGasPrice: big.NewInt(33),
			BlockHash:         blockHash,
			BlockNumber:       blockNumber,
			TransactionIndex:  2,
		},
		&Receipt{
			Type:              DynamicFeeTxType,
			PostState:         common.Hash{4}.Bytes(),
			CumulativeGasUsed: 10,
			Logs:              []*Log{},
			// derived fields:
			TxHash:            txs[3].Hash(),
			GasUsed:           4,
			EffectiveGasPrice: big.NewInt(1044),
			BlockHash:         blockHash,
			BlockNumber:       blockNumber,
			TransactionIndex:  3,
		},
		&Receipt{
			Type:              DynamicFeeTxType,
			PostState:         common.Hash{5}.Bytes(),
			CumulativeGasUsed: 15,
			Logs:              []*Log{},
			// derived fields:
			TxHash:            txs[4].Hash(),
			GasUsed:           5,
			EffectiveGasPrice: big.NewInt(1055),
			BlockHash:         blockHash,
			BlockNumber:       blockNumber,
			TransactionIndex:  4,
		},
		&Receipt{
			Type:              BlobTxType,
			PostState:         common.Hash{6}.Bytes(),
			CumulativeGasUsed: 21,
			Logs:              []*Log{},
			// derived fields:
			TxHash:            txs[5].Hash(),
			GasUsed:           6,
			EffectiveGasPrice: big.NewInt(1066),
			BlobGasUsed:       params.BlobTxBlobGasPerBlob,
			BlobGasPrice:      big.NewInt(920),
			BlockHash:         blockHash,
			BlockNumber:       blockNumber,
			TransactionIndex:  5,
		},
		&Receipt{
			Type:              BlobTxType,
			PostState:         common.Hash{7}.Bytes(),
			CumulativeGasUsed: 28,
			Logs:              []*Log{},
			// derived fields:
			TxHash:            txs[6].Hash(),
			GasUsed:           7,
			EffectiveGasPrice: big.NewInt(1077),
			BlobGasUsed:       3 * params.BlobTxBlobGasPerBlob,
			BlobGasPrice:      big.NewInt(920),
			BlockHash:         blockHash,
			BlockNumber:       blockNumber,
			TransactionIndex:  6,
		},
		&Receipt{
			Type:              DepositTxType,
			PostState:         common.Hash{5}.Bytes(),
			CumulativeGasUsed: 50 + 28,
			Logs: []*Log{
				{
					Address: common.BytesToAddress([]byte{0x33}),
					Topics:  []common.Hash{common.HexToHash("dead"), common.HexToHash("beef")},
					// derived fields:
					BlockNumber: blockNumber.Uint64(),
					TxHash:      txs[7].Hash(),
					TxIndex:     7,
					BlockHash:   blockHash,
					Index:       4,
				},
				{
					Address: common.BytesToAddress([]byte{0x03, 0x33}),
					Topics:  []common.Hash{common.HexToHash("dead"), common.HexToHash("beef")},
					// derived fields:
					BlockNumber: blockNumber.Uint64(),
					TxHash:      txs[7].Hash(),
					TxIndex:     7,
					BlockHash:   blockHash,
					Index:       5,
				},
			},
			TxHash:                txs[7].Hash(),
			ContractAddress:       common.HexToAddress("0x3bb898b4bbe24f68a4e9be46cfe72d1787fd74f4"),
			GasUsed:               50,
			EffectiveGasPrice:     big.NewInt(0),
			BlockHash:             blockHash,
			BlockNumber:           blockNumber,
			TransactionIndex:      7,
			DepositNonce:          &depNonce1,
			DepositReceiptVersion: nil,
		},
		&Receipt{
			Type:              DepositTxType,
			PostState:         common.Hash{5}.Bytes(),
			CumulativeGasUsed: 60 + 50 + 28,
			Logs: []*Log{
				{
					Address: common.BytesToAddress([]byte{0x33}),
					Topics:  []common.Hash{common.HexToHash("dead"), common.HexToHash("beef")},
					// derived fields:
					BlockNumber: blockNumber.Uint64(),
					TxHash:      txs[8].Hash(),
					TxIndex:     8,
					BlockHash:   blockHash,
					Index:       6,
				},
				{
					Address: common.BytesToAddress([]byte{0x03, 0x33}),
					Topics:  []common.Hash{common.HexToHash("dead"), common.HexToHash("beef")},
					// derived fields:
					BlockNumber: blockNumber.Uint64(),
					TxHash:      txs[8].Hash(),
					TxIndex:     8,
					BlockHash:   blockHash,
					Index:       7,
				},
			},
			TxHash:                txs[8].Hash(),
			ContractAddress:       common.HexToAddress("0x117814af22cb83d8ad6e8489e9477d28265bc105"),
			GasUsed:               60,
			EffectiveGasPrice:     big.NewInt(0),
			BlockHash:             blockHash,
			BlockNumber:           blockNumber,
			TransactionIndex:      8,
			DepositNonce:          &depNonce2,
			DepositReceiptVersion: &canyonDepositReceiptVersion,
		},
	}
)
>>>>>>> 085b529e

func TestDecodeEmptyTypedReceipt(t *testing.T) {
	input := []byte{0x80}
	var r Receipt
	err := rlp.DecodeBytes(input, &r)
	if err != errShortTypedReceipt {
		t.Fatal("wrong error:", err)
	}
}

// Tests that receipt data can be correctly derived from the contextual infos
func TestDeriveFields(t *testing.T) {
	// Re-derive receipts.
	baseFee := big.NewInt(1000)
	blobGasPrice := big.NewInt(920)
	receipts := getTestReceipts()
	derivedReceipts := clearComputedFieldsOnReceipts(receipts)
	err := Receipts(derivedReceipts).DeriveFields(params.TestChainConfig, blockHash, blockNumber.Uint64(), blockTime, baseFee, blobGasPrice, txs)
	if err != nil {
		t.Fatalf("DeriveFields(...) = %v, want <nil>", err)
	}

	// Check diff of receipts against derivedReceipts.
	r1, err := json.MarshalIndent(receipts, "", "  ")
	if err != nil {
		t.Fatal("error marshaling input receipts:", err)
	}

	r2, err := json.MarshalIndent(derivedReceipts, "", "  ")
	if err != nil {
		t.Fatal("error marshaling derived receipts:", err)
	}
	d := diff.Diff(string(r1), string(r2))
	if d != "" {
		t.Fatal("receipts differ:", d)
	}
}

// Test that we can marshal/unmarshal receipts to/from json without errors.
// This also confirms that our test receipts contain all the required fields.
func TestReceiptJSON(t *testing.T) {
	receipts := getTestReceipts()
	for i := range receipts {
		b, err := receipts[i].MarshalJSON()
		if err != nil {
			t.Fatal("error marshaling receipt to json:", err)
		}
		r := Receipt{}
		err = r.UnmarshalJSON(b)
		if err != nil {
			t.Fatal("error unmarshalling receipt from json:", err)
		}

		// Make sure marshal/unmarshal doesn't affect receipt hash root computation by comparing
		// the output of EncodeIndex
		rsBefore := Receipts([]*Receipt{receipts[i]})
		rsAfter := Receipts([]*Receipt{&r})

		encBefore, encAfter := bytes.Buffer{}, bytes.Buffer{}
		rsBefore.EncodeIndex(0, &encBefore)
		rsAfter.EncodeIndex(0, &encAfter)
		if !bytes.Equal(encBefore.Bytes(), encAfter.Bytes()) {
			t.Errorf("%v: EncodeIndex differs after JSON marshal/unmarshal", i)
		}
	}
}

// Test we can still parse receipt without EffectiveGasPrice for backwards compatibility, even
// though it is required per the spec.
func TestEffectiveGasPriceNotRequired(t *testing.T) {
	receipts := getTestReceipts()
	r := *receipts[0]
	r.EffectiveGasPrice = nil
	b, err := r.MarshalJSON()
	if err != nil {
		t.Fatal("error marshaling receipt to json:", err)
	}
	r2 := Receipt{}
	err = r2.UnmarshalJSON(b)
	if err != nil {
		t.Fatal("error unmarshalling receipt from json:", err)
	}
}

// TestTypedReceiptEncodingDecoding reproduces a flaw that existed in the receipt
// rlp decoder, which failed due to a shadowing error.
func TestTypedReceiptEncodingDecoding(t *testing.T) {
	var payload = common.FromHex("f9043eb9010c01f90108018262d4b9010000000000000000000000000000000000000000000000000000000000000000000000000000000000000000000000000000000000000000000000000000000000000000000000000000000000000000000000000000000000000000000000000000000000000000000000000000000000000000000000000000000000000000000000000000000000000000000000000000000000000000000000000000000000000000000000000000000000000000000000000000000000000000000000000000000000000000000000000000000000000000000000000000000000000000000000000000000000000000000000000000000000000000000000000000000000c0b9010c01f901080182cd14b9010000000000000000000000000000000000000000000000000000000000000000000000000000000000000000000000000000000000000000000000000000000000000000000000000000000000000000000000000000000000000000000000000000000000000000000000000000000000000000000000000000000000000000000000000000000000000000000000000000000000000000000000000000000000000000000000000000000000000000000000000000000000000000000000000000000000000000000000000000000000000000000000000000000000000000000000000000000000000000000000000000000000000000000000000000000000c0b9010d01f901090183013754b9010000000000000000000000000000000000000000000000000000000000000000000000000000000000000000000000000000000000000000000000000000000000000000000000000000000000000000000000000000000000000000000000000000000000000000000000000000000000000000000000000000000000000000000000000000000000000000000000000000000000000000000000000000000000000000000000000000000000000000000000000000000000000000000000000000000000000000000000000000000000000000000000000000000000000000000000000000000000000000000000000000000000000000000000000000000000c0b9010d01f90109018301a194b9010000000000000000000000000000000000000000000000000000000000000000000000000000000000000000000000000000000000000000000000000000000000000000000000000000000000000000000000000000000000000000000000000000000000000000000000000000000000000000000000000000000000000000000000000000000000000000000000000000000000000000000000000000000000000000000000000000000000000000000000000000000000000000000000000000000000000000000000000000000000000000000000000000000000000000000000000000000000000000000000000000000000000000000000000000000000c0")
	check := func(bundle []*Receipt) {
		t.Helper()
		for i, receipt := range bundle {
			if got, want := receipt.Type, uint8(1); got != want {
				t.Fatalf("bundle %d: got %x, want %x", i, got, want)
			}
		}
	}
	{
		var bundle []*Receipt
		rlp.DecodeBytes(payload, &bundle)
		check(bundle)
	}
	{
		var bundle []*Receipt
		r := bytes.NewReader(payload)
		s := rlp.NewStream(r, uint64(len(payload)))
		if err := s.Decode(&bundle); err != nil {
			t.Fatal(err)
		}
		check(bundle)
	}
}

func TestReceiptMarshalBinary(t *testing.T) {
	// Legacy Receipt
	legacyReceipt.Bloom = CreateBloom(legacyReceipt)
	have, err := legacyReceipt.MarshalBinary()
	if err != nil {
		t.Fatalf("marshal binary error: %v", err)
	}
	legacyReceipts := Receipts{legacyReceipt}
	buf := new(bytes.Buffer)
	legacyReceipts.EncodeIndex(0, buf)
	haveEncodeIndex := buf.Bytes()
	if !bytes.Equal(have, haveEncodeIndex) {
		t.Errorf("BinaryMarshal and EncodeIndex mismatch, got %x want %x", have, haveEncodeIndex)
	}
	buf.Reset()
	if err := legacyReceipt.EncodeRLP(buf); err != nil {
		t.Fatalf("encode rlp error: %v", err)
	}
	haveRLPEncode := buf.Bytes()
	if !bytes.Equal(have, haveRLPEncode) {
		t.Errorf("BinaryMarshal and EncodeRLP mismatch for legacy tx, got %x want %x", have, haveRLPEncode)
	}
	legacyWant := common.FromHex("f901c58001b9010000000000000010000000000000000000000000000000000000000000000000000000000000000000000000000000000000000000000000000000000000000000000000500000000000000000000000000000000000014000000000000000000000000000000000000000000000000000000000000000000000000000010000080000000000000000000004000000000000000000000000000040000000000000000000000000000800000000000000000000000000000000000000000000000000000400000000000000000000000000000000000000000000000000000000000010000000000000000000000000000000000000000000000000000000000000f8bef85d940000000000000000000000000000000000000011f842a0000000000000000000000000000000000000000000000000000000000000deada0000000000000000000000000000000000000000000000000000000000000beef830100fff85d940000000000000000000000000000000000000111f842a0000000000000000000000000000000000000000000000000000000000000deada0000000000000000000000000000000000000000000000000000000000000beef830100ff")
	if !bytes.Equal(have, legacyWant) {
		t.Errorf("encoded RLP mismatch, got %x want %x", have, legacyWant)
	}

	// 2930 Receipt
	buf.Reset()
	accessListReceipt.Bloom = CreateBloom(accessListReceipt)
	have, err = accessListReceipt.MarshalBinary()
	if err != nil {
		t.Fatalf("marshal binary error: %v", err)
	}
	accessListReceipts := Receipts{accessListReceipt}
	accessListReceipts.EncodeIndex(0, buf)
	haveEncodeIndex = buf.Bytes()
	if !bytes.Equal(have, haveEncodeIndex) {
		t.Errorf("BinaryMarshal and EncodeIndex mismatch, got %x want %x", have, haveEncodeIndex)
	}
	accessListWant := common.FromHex("01f901c58001b9010000000000000010000000000000000000000000000000000000000000000000000000000000000000000000000000000000000000000000000000000000000000000000500000000000000000000000000000000000014000000000000000000000000000000000000000000000000000000000000000000000000000010000080000000000000000000004000000000000000000000000000040000000000000000000000000000800000000000000000000000000000000000000000000000000000400000000000000000000000000000000000000000000000000000000000010000000000000000000000000000000000000000000000000000000000000f8bef85d940000000000000000000000000000000000000011f842a0000000000000000000000000000000000000000000000000000000000000deada0000000000000000000000000000000000000000000000000000000000000beef830100fff85d940000000000000000000000000000000000000111f842a0000000000000000000000000000000000000000000000000000000000000deada0000000000000000000000000000000000000000000000000000000000000beef830100ff")
	if !bytes.Equal(have, accessListWant) {
		t.Errorf("encoded RLP mismatch, got %x want %x", have, accessListWant)
	}

	// 1559 Receipt
	buf.Reset()
	eip1559Receipt.Bloom = CreateBloom(eip1559Receipt)
	have, err = eip1559Receipt.MarshalBinary()
	if err != nil {
		t.Fatalf("marshal binary error: %v", err)
	}
	eip1559Receipts := Receipts{eip1559Receipt}
	eip1559Receipts.EncodeIndex(0, buf)
	haveEncodeIndex = buf.Bytes()
	if !bytes.Equal(have, haveEncodeIndex) {
		t.Errorf("BinaryMarshal and EncodeIndex mismatch, got %x want %x", have, haveEncodeIndex)
	}
	eip1559Want := common.FromHex("02f901c58001b9010000000000000010000000000000000000000000000000000000000000000000000000000000000000000000000000000000000000000000000000000000000000000000500000000000000000000000000000000000014000000000000000000000000000000000000000000000000000000000000000000000000000010000080000000000000000000004000000000000000000000000000040000000000000000000000000000800000000000000000000000000000000000000000000000000000400000000000000000000000000000000000000000000000000000000000010000000000000000000000000000000000000000000000000000000000000f8bef85d940000000000000000000000000000000000000011f842a0000000000000000000000000000000000000000000000000000000000000deada0000000000000000000000000000000000000000000000000000000000000beef830100fff85d940000000000000000000000000000000000000111f842a0000000000000000000000000000000000000000000000000000000000000deada0000000000000000000000000000000000000000000000000000000000000beef830100ff")
	if !bytes.Equal(have, eip1559Want) {
		t.Errorf("encoded RLP mismatch, got %x want %x", have, eip1559Want)
	}
}

func TestReceiptUnmarshalBinary(t *testing.T) {
	// Legacy Receipt
	legacyBinary := common.FromHex("f901c58001b9010000000000000010000000000000000000000000000000000000000000000000000000000000000000000000000000000000000000000000000000000000000000000000500000000000000000000000000000000000014000000000000000000000000000000000000000000000000000000000000000000000000000010000080000000000000000000004000000000000000000000000000040000000000000000000000000000800000000000000000000000000000000000000000000000000000400000000000000000000000000000000000000000000000000000000000010000000000000000000000000000000000000000000000000000000000000f8bef85d940000000000000000000000000000000000000011f842a0000000000000000000000000000000000000000000000000000000000000deada0000000000000000000000000000000000000000000000000000000000000beef830100fff85d940000000000000000000000000000000000000111f842a0000000000000000000000000000000000000000000000000000000000000deada0000000000000000000000000000000000000000000000000000000000000beef830100ff")
	gotLegacyReceipt := new(Receipt)
	if err := gotLegacyReceipt.UnmarshalBinary(legacyBinary); err != nil {
		t.Fatalf("unmarshal binary error: %v", err)
	}
	legacyReceipt.Bloom = CreateBloom(legacyReceipt)
	if !reflect.DeepEqual(gotLegacyReceipt, legacyReceipt) {
		t.Errorf("receipt unmarshalled from binary mismatch, got %v want %v", gotLegacyReceipt, legacyReceipt)
	}

	// 2930 Receipt
	accessListBinary := common.FromHex("01f901c58001b9010000000000000010000000000000000000000000000000000000000000000000000000000000000000000000000000000000000000000000000000000000000000000000500000000000000000000000000000000000014000000000000000000000000000000000000000000000000000000000000000000000000000010000080000000000000000000004000000000000000000000000000040000000000000000000000000000800000000000000000000000000000000000000000000000000000400000000000000000000000000000000000000000000000000000000000010000000000000000000000000000000000000000000000000000000000000f8bef85d940000000000000000000000000000000000000011f842a0000000000000000000000000000000000000000000000000000000000000deada0000000000000000000000000000000000000000000000000000000000000beef830100fff85d940000000000000000000000000000000000000111f842a0000000000000000000000000000000000000000000000000000000000000deada0000000000000000000000000000000000000000000000000000000000000beef830100ff")
	gotAccessListReceipt := new(Receipt)
	if err := gotAccessListReceipt.UnmarshalBinary(accessListBinary); err != nil {
		t.Fatalf("unmarshal binary error: %v", err)
	}
	accessListReceipt.Bloom = CreateBloom(accessListReceipt)
	if !reflect.DeepEqual(gotAccessListReceipt, accessListReceipt) {
		t.Errorf("receipt unmarshalled from binary mismatch, got %v want %v", gotAccessListReceipt, accessListReceipt)
	}

	// 1559 Receipt
	eip1559RctBinary := common.FromHex("02f901c58001b9010000000000000010000000000000000000000000000000000000000000000000000000000000000000000000000000000000000000000000000000000000000000000000500000000000000000000000000000000000014000000000000000000000000000000000000000000000000000000000000000000000000000010000080000000000000000000004000000000000000000000000000040000000000000000000000000000800000000000000000000000000000000000000000000000000000400000000000000000000000000000000000000000000000000000000000010000000000000000000000000000000000000000000000000000000000000f8bef85d940000000000000000000000000000000000000011f842a0000000000000000000000000000000000000000000000000000000000000deada0000000000000000000000000000000000000000000000000000000000000beef830100fff85d940000000000000000000000000000000000000111f842a0000000000000000000000000000000000000000000000000000000000000deada0000000000000000000000000000000000000000000000000000000000000beef830100ff")
	got1559Receipt := new(Receipt)
	if err := got1559Receipt.UnmarshalBinary(eip1559RctBinary); err != nil {
		t.Fatalf("unmarshal binary error: %v", err)
	}
	eip1559Receipt.Bloom = CreateBloom(eip1559Receipt)
	if !reflect.DeepEqual(got1559Receipt, eip1559Receipt) {
		t.Errorf("receipt unmarshalled from binary mismatch, got %v want %v", got1559Receipt, eip1559Receipt)
	}
}

func clearComputedFieldsOnReceipts(receipts []*Receipt) []*Receipt {
	r := make([]*Receipt, len(receipts))
	for i, receipt := range receipts {
		r[i] = clearComputedFieldsOnReceipt(receipt)
	}
	return r
}

func clearComputedFieldsOnReceipt(receipt *Receipt) *Receipt {
	cpy := *receipt
	cpy.TxHash = common.Hash{0xff, 0xff, 0x11}
	cpy.BlockHash = common.Hash{0xff, 0xff, 0x22}
	cpy.BlockNumber = big.NewInt(math.MaxUint32)
	cpy.TransactionIndex = math.MaxUint32
	cpy.ContractAddress = common.Address{0xff, 0xff, 0x33}
	cpy.GasUsed = 0xffffffff
	cpy.Logs = clearComputedFieldsOnLogs(receipt.Logs)
	cpy.EffectiveGasPrice = big.NewInt(0)
	cpy.BlobGasUsed = 0
	cpy.BlobGasPrice = nil
	cpy.Bloom = CreateBloom(&cpy)
	return &cpy
}

func clearComputedFieldsOnLogs(logs []*Log) []*Log {
	l := make([]*Log, len(logs))
	for i, log := range logs {
		cpy := *log
		cpy.BlockNumber = math.MaxUint32
		cpy.BlockHash = common.Hash{}
		cpy.TxHash = common.Hash{}
		cpy.TxIndex = math.MaxUint32
		cpy.Index = math.MaxUint32
		l[i] = &cpy
	}
	return l
}

func getOptimismEcotoneTxReceipts(l1AttributesPayload []byte, l1GasPrice, l1BlobGasPrice, l1GasUsed, l1Fee *big.Int, baseFeeScalar, blobBaseFeeScalar *uint64) ([]*Transaction, []*Receipt) {
	// Create a few transactions to have receipts for
	txs := Transactions{
		NewTx(&DepositTx{
			To:    nil, // contract creation
			Value: big.NewInt(6),
			Gas:   50,
			Data:  l1AttributesPayload,
		}),
		emptyTx,
	}

	// Create the corresponding receipts
	receipts := Receipts{
		&Receipt{
			Type:              DepositTxType,
			PostState:         common.Hash{5}.Bytes(),
			CumulativeGasUsed: 50 + 15,
			Logs: []*Log{
				{
					Address: common.BytesToAddress([]byte{0x33}),
					// derived fields:
					BlockNumber: blockNumber.Uint64(),
					TxHash:      txs[0].Hash(),
					TxIndex:     0,
					BlockHash:   blockHash,
					Index:       0,
				},
				{
					Address: common.BytesToAddress([]byte{0x03, 0x33}),
					// derived fields:
					BlockNumber: blockNumber.Uint64(),
					TxHash:      txs[0].Hash(),
					TxIndex:     0,
					BlockHash:   blockHash,
					Index:       1,
				},
			},
			TxHash:            txs[0].Hash(),
			ContractAddress:   common.HexToAddress("0x3bb898b4bbe24f68a4e9be46cfe72d1787fd74f4"),
			GasUsed:           65,
			EffectiveGasPrice: big.NewInt(0),
			BlockHash:         blockHash,
			BlockNumber:       blockNumber,
			TransactionIndex:  0,
			DepositNonce:      &depNonce1,
		},
		&Receipt{
			Type:              LegacyTxType,
			EffectiveGasPrice: big.NewInt(0),
			PostState:         common.Hash{4}.Bytes(),
			CumulativeGasUsed: 10,
			Logs:              []*Log{},
			// derived fields:
			TxHash:              txs[1].Hash(),
			GasUsed:             18446744073709551561,
			BlockHash:           blockHash,
			BlockNumber:         blockNumber,
			TransactionIndex:    1,
			L1GasPrice:          l1GasPrice,
			L1BlobBaseFee:       l1BlobGasPrice,
			L1GasUsed:           l1GasUsed,
			L1Fee:               l1Fee,
			L1BaseFeeScalar:     baseFeeScalar,
			L1BlobBaseFeeScalar: blobBaseFeeScalar,
		},
	}
	return txs, receipts
}

func getOptimismIsthmusTxReceipts(l1AttributesPayload []byte, l1GasPrice, l1BlobGasPrice, l1GasUsed, l1Fee *big.Int, baseFeeScalar, blobBaseFeeScalar, operatorFeeScalar, operatorFeeConstant *uint64) ([]*Transaction, []*Receipt) {
	// Create a few transactions to have receipts for
	txs := Transactions{
		NewTx(&DepositTx{
			To:    nil, // contract creation
			Value: big.NewInt(6),
			Gas:   50,
			Data:  l1AttributesPayload,
		}),
		emptyTx,
	}

	// Create the corresponding receipts
	receipts := Receipts{
		&Receipt{
			Type:              DepositTxType,
			PostState:         common.Hash{5}.Bytes(),
			CumulativeGasUsed: 50 + 15,
			Logs: []*Log{
				{
					Address: common.BytesToAddress([]byte{0x33}),
					// derived fields:
					BlockNumber: blockNumber.Uint64(),
					TxHash:      txs[0].Hash(),
					TxIndex:     0,
					BlockHash:   blockHash,
					Index:       0,
				},
				{
					Address: common.BytesToAddress([]byte{0x03, 0x33}),
					// derived fields:
					BlockNumber: blockNumber.Uint64(),
					TxHash:      txs[0].Hash(),
					TxIndex:     0,
					BlockHash:   blockHash,
					Index:       1,
				},
			},
			TxHash:            txs[0].Hash(),
			ContractAddress:   common.HexToAddress("0x3bb898b4bbe24f68a4e9be46cfe72d1787fd74f4"),
			GasUsed:           65,
			EffectiveGasPrice: big.NewInt(0),
			BlockHash:         blockHash,
			BlockNumber:       blockNumber,
			TransactionIndex:  0,
			DepositNonce:      &depNonce1,
		},
		&Receipt{
			Type:              LegacyTxType,
			EffectiveGasPrice: big.NewInt(0),
			PostState:         common.Hash{4}.Bytes(),
			CumulativeGasUsed: 10,
			Logs:              []*Log{},
			// derived fields:
			TxHash:              txs[1].Hash(),
			GasUsed:             18446744073709551561,
			BlockHash:           blockHash,
			BlockNumber:         blockNumber,
			TransactionIndex:    1,
			L1GasPrice:          l1GasPrice,
			L1BlobBaseFee:       l1BlobGasPrice,
			L1GasUsed:           l1GasUsed,
			L1Fee:               l1Fee,
			L1BaseFeeScalar:     baseFeeScalar,
			L1BlobBaseFeeScalar: blobBaseFeeScalar,
			OperatorFeeScalar:   operatorFeeScalar,
			OperatorFeeConstant: operatorFeeConstant,
		},
	}
	return txs, receipts
}

func getOptimismTxReceipts(l1AttributesPayload []byte, l1GasPrice, l1GasUsed, l1Fee *big.Int, feeScalar *big.Float) ([]*Transaction, []*Receipt) {
	// Create a few transactions to have receipts for
	txs := Transactions{
		NewTx(&DepositTx{
			To:    nil, // contract creation
			Value: big.NewInt(6),
			Gas:   50,
			Data:  l1AttributesPayload,
		}),
		emptyTx,
	}

	// Create the corresponding receipts
	receipts := Receipts{
		&Receipt{
			Type:              DepositTxType,
			PostState:         common.Hash{5}.Bytes(),
			CumulativeGasUsed: 50 + 15,
			Logs: []*Log{
				{
					Address: common.BytesToAddress([]byte{0x33}),
					// derived fields:
					BlockNumber: blockNumber.Uint64(),
					TxHash:      txs[0].Hash(),
					TxIndex:     0,
					BlockHash:   blockHash,
					Index:       0,
				},
				{
					Address: common.BytesToAddress([]byte{0x03, 0x33}),
					// derived fields:
					BlockNumber: blockNumber.Uint64(),
					TxHash:      txs[0].Hash(),
					TxIndex:     0,
					BlockHash:   blockHash,
					Index:       1,
				},
			},
			TxHash:            txs[0].Hash(),
			ContractAddress:   common.HexToAddress("0x3bb898b4bbe24f68a4e9be46cfe72d1787fd74f4"),
			GasUsed:           65,
			EffectiveGasPrice: big.NewInt(0),
			BlockHash:         blockHash,
			BlockNumber:       blockNumber,
			TransactionIndex:  0,
			DepositNonce:      &depNonce1,
		},
		&Receipt{
			Type:              LegacyTxType,
			EffectiveGasPrice: big.NewInt(0),
			PostState:         common.Hash{4}.Bytes(),
			CumulativeGasUsed: 10,
			Logs:              []*Log{},
			// derived fields:
			TxHash:           txs[1].Hash(),
			GasUsed:          18446744073709551561,
			BlockHash:        blockHash,
			BlockNumber:      blockNumber,
			TransactionIndex: 1,
			L1GasPrice:       l1GasPrice,
			L1GasUsed:        l1GasUsed,
			L1Fee:            l1Fee,
			FeeScalar:        feeScalar,
		},
	}
	return txs, receipts
}

func TestDeriveOptimismBedrockTxReceipts(t *testing.T) {
	// Bedrock style l1 attributes with L1Scalar=7_000_000 (becomes 7 after division), L1Overhead=50, L1BaseFee=1000*1e6
	payload := common.Hex2Bytes("015d8eb900000000000000000000000000000000000000000000000000000000000004d200000000000000000000000000000000000000000000000000000000000004d2000000000000000000000000000000000000000000000000000000003b9aca0000000000000000000000000000000000000000000000000000000000000004d200000000000000000000000000000000000000000000000000000000000004d200000000000000000000000000000000000000000000000000000000000004d2000000000000000000000000000000000000000000000000000000000000003200000000000000000000000000000000000000000000000000000000006acfc0015d8eb900000000000000000000000000000000000000000000000000000000000004d200000000000000000000000000000000000000000000000000000000000004d2000000000000000000000000000000000000000000000000000000003b9aca0000000000000000000000000000000000000000000000000000000000000004d200000000000000000000000000000000000000000000000000000000000004d200000000000000000000000000000000000000000000000000000000000004d2000000000000000000000000000000000000000000000000000000000000003200000000000000000000000000000000000000000000000000000000006acfc0")
	// the parameters we use below are defined in rollup_test.go
	l1GasPrice := baseFee
	l1GasUsed := bedrockGas
	feeScalar := big.NewFloat(float64(scalar.Uint64() / 1e6))
	l1Fee := bedrockFee
	txs, receipts := getOptimismTxReceipts(payload, l1GasPrice, l1GasUsed, l1Fee, feeScalar)

	// Re-derive receipts.
	baseFee := big.NewInt(1000)
	derivedReceipts := clearComputedFieldsOnReceipts(receipts)
	err := Receipts(derivedReceipts).DeriveFields(bedrockGenesisTestConfig, blockHash, blockNumber.Uint64(), 0, baseFee, nil, txs)
	if err != nil {
		t.Fatalf("DeriveFields(...) = %v, want <nil>", err)
	}
	checkBedrockReceipts(t, receipts, derivedReceipts)

	// Should get same result with the Ecotone config because it will assume this is "first ecotone block"
	// if it sees the bedrock style L1 attributes.
	err = Receipts(derivedReceipts).DeriveFields(ecotoneTestConfig, blockHash, blockNumber.Uint64(), 0, baseFee, nil, txs)
	if err != nil {
		t.Fatalf("DeriveFields(...) = %v, want <nil>", err)
	}
	checkBedrockReceipts(t, receipts, derivedReceipts)
}

func TestDeriveOptimismEcotoneTxReceipts(t *testing.T) {
	// Ecotone style l1 attributes with baseFeeScalar=2, blobBaseFeeScalar=3, baseFee=1000*1e6, blobBaseFee=10*1e6
	payload := common.Hex2Bytes("440a5e20000000020000000300000000000004d200000000000004d200000000000004d2000000000000000000000000000000000000000000000000000000003b9aca00000000000000000000000000000000000000000000000000000000000098968000000000000000000000000000000000000000000000000000000000000004d200000000000000000000000000000000000000000000000000000000000004d2")
	// the parameters we use below are defined in rollup_test.go
	baseFeeScalarUint64 := baseFeeScalar.Uint64()
	blobBaseFeeScalarUint64 := blobBaseFeeScalar.Uint64()
	txs, receipts := getOptimismEcotoneTxReceipts(payload, baseFee, blobBaseFee, ecotoneGas, ecotoneFee, &baseFeeScalarUint64, &blobBaseFeeScalarUint64)

	// Re-derive receipts.
	baseFee := big.NewInt(1000)
	derivedReceipts := clearComputedFieldsOnReceipts(receipts)
	// Should error out if we try to process this with a pre-Ecotone config
	err := Receipts(derivedReceipts).DeriveFields(bedrockGenesisTestConfig, blockHash, blockNumber.Uint64(), 0, baseFee, nil, txs)
	if err == nil {
		t.Fatalf("expected error from deriving ecotone receipts with pre-ecotone config, got none")
	}

	err = Receipts(derivedReceipts).DeriveFields(ecotoneTestConfig, blockHash, blockNumber.Uint64(), 0, baseFee, nil, txs)
	if err != nil {
		t.Fatalf("DeriveFields(...) = %v, want <nil>", err)
	}
	diffReceipts(t, receipts, derivedReceipts)
}

func TestDeriveOptimismIsthmusTxReceipts(t *testing.T) {
	// Isthmus style l1 attributes with baseFeeScalar=2, blobBaseFeeScalar=3, baseFee=1000*1e6, blobBaseFee=10*1e6, operatorFeeScalar=7, operatorFeeConstant=9
	payload := common.Hex2Bytes("098999be000000020000000300000000000004d200000000000004d200000000000004d2000000000000000000000000000000000000000000000000000000003b9aca00000000000000000000000000000000000000000000000000000000000098968000000000000000000000000000000000000000000000000000000000000004d200000000000000000000000000000000000000000000000000000000000004d255c6fb7c116fb15b44847d04")
	// the parameters we use below are defined in rollup_test.go
	baseFeeScalarUint64 := baseFeeScalar.Uint64()
	blobBaseFeeScalarUint64 := blobBaseFeeScalar.Uint64()
	operatorFeeScalarUint64 := operatorFeeScalar.Uint64()
	operatorFeeConstantUint64 := operatorFeeConstant.Uint64()
	txs, receipts := getOptimismIsthmusTxReceipts(payload, baseFee, blobBaseFee, minimumFjordGas, fjordFee, &baseFeeScalarUint64, &blobBaseFeeScalarUint64, &operatorFeeScalarUint64, &operatorFeeConstantUint64)

	// Re-derive receipts.
	baseFee := big.NewInt(1000)
	derivedReceipts := clearComputedFieldsOnReceipts(receipts)
	// Should error out if we try to process this with a pre-Isthmus config
	err := Receipts(derivedReceipts).DeriveFields(bedrockGenesisTestConfig, blockHash, blockNumber.Uint64(), 0, baseFee, nil, txs)
	if err == nil {
		t.Fatalf("expected error from deriving isthmus receipts with pre-isthmus config, got none")
	}

	err = Receipts(derivedReceipts).DeriveFields(isthmusTestConfig, blockHash, blockNumber.Uint64(), 0, baseFee, nil, txs)
	if err != nil {
		t.Fatalf("DeriveFields(...) = %v, want <nil>", err)
	}
	diffReceipts(t, receipts, derivedReceipts)
}

func TestDeriveOptimismIsthmusTxReceiptsNoOperatorFee(t *testing.T) {
	// Isthmus style l1 attributes with baseFeeScalar=2, blobBaseFeeScalar=3, baseFee=1000*1e6, blobBaseFee=10*1e6, operatorFeeScalar=7, operatorFeeConstant=9
	payload := common.Hex2Bytes("098999be000000020000000300000000000004d200000000000004d200000000000004d2000000000000000000000000000000000000000000000000000000003b9aca00000000000000000000000000000000000000000000000000000000000098968000000000000000000000000000000000000000000000000000000000000004d200000000000000000000000000000000000000000000000000000000000004d2000000000000000000000000")
	// the parameters we use below are defined in rollup_test.go
	baseFeeScalarUint64 := baseFeeScalar.Uint64()
	blobBaseFeeScalarUint64 := blobBaseFeeScalar.Uint64()
	txs, receipts := getOptimismIsthmusTxReceipts(payload, baseFee, blobBaseFee, minimumFjordGas, fjordFee, &baseFeeScalarUint64, &blobBaseFeeScalarUint64, nil, nil)

	// Re-derive receipts.
	baseFee := big.NewInt(1000)
	derivedReceipts := clearComputedFieldsOnReceipts(receipts)
	// Should error out if we try to process this with a pre-Isthmus config
	err := Receipts(derivedReceipts).DeriveFields(bedrockGenesisTestConfig, blockHash, blockNumber.Uint64(), 0, baseFee, nil, txs)
	if err == nil {
		t.Fatalf("expected error from deriving isthmus receipts with pre-isthmus config, got none")
	}

	err = Receipts(derivedReceipts).DeriveFields(isthmusTestConfig, blockHash, blockNumber.Uint64(), 0, baseFee, nil, txs)
	if err != nil {
		t.Fatalf("DeriveFields(...) = %v, want <nil>", err)
	}
	diffReceipts(t, receipts, derivedReceipts)
}

func diffReceipts(t *testing.T, receipts, derivedReceipts []*Receipt) {
	// Check diff of receipts against derivedReceipts.
	r1, err := json.MarshalIndent(receipts, "", "  ")
	if err != nil {
		t.Fatal("error marshaling input receipts:", err)
	}
	r2, err := json.MarshalIndent(derivedReceipts, "", "  ")
	if err != nil {
		t.Fatal("error marshaling derived receipts:", err)
	}
	d := diff.Diff(string(r1), string(r2))
	if d != "" {
		t.Fatal("receipts differ:", d)
	}
}

func checkBedrockReceipts(t *testing.T, receipts, derivedReceipts []*Receipt) {
	diffReceipts(t, receipts, derivedReceipts)

	// Check that we preserved the invariant: l1Fee = l1GasPrice * l1GasUsed * l1FeeScalar
	// but with more difficult int math...
	l2Rcpt := derivedReceipts[1]
	l1GasCost := new(big.Int).Mul(l2Rcpt.L1GasPrice, l2Rcpt.L1GasUsed)
	l1Fee := new(big.Float).Mul(new(big.Float).SetInt(l1GasCost), l2Rcpt.FeeScalar)
	require.Equal(t, new(big.Float).SetInt(l2Rcpt.L1Fee), l1Fee)
}

func TestBedrockDepositReceiptUnchanged(t *testing.T) {
	expectedRlp := common.FromHex("7EF90156A003000000000000000000000000000000000000000000000000000000000000000AB9010000000000000000000000000000000000000000000000000000000000000000000000000000000000000000000000000000000000000000000000000000000000000000000000000000000000000000000000000000000000000000000000000000000000000000000000000000000000000000000000000000000000000000000000000000000000000000000000000000000000000000000000000000000000000000000000000000000000000000000000000000000000000000000000000000000000000000000000000000000000000000000000000000000000000000000000000000000000000000000000000000000000000000000000000000000000F0D7940000000000000000000000000000000000000033C001D7940000000000000000000000000000000000000333C002")
	// Deposit receipt with no nonce
	receipt := &Receipt{
		Type:              DepositTxType,
		PostState:         common.Hash{3}.Bytes(),
		CumulativeGasUsed: 10,
		Logs: []*Log{
			{Address: common.BytesToAddress([]byte{0x33}), Data: []byte{1}, Topics: []common.Hash{}},
			{Address: common.BytesToAddress([]byte{0x03, 0x33}), Data: []byte{2}, Topics: []common.Hash{}},
		},
		TxHash:          common.Hash{},
		ContractAddress: common.BytesToAddress([]byte{0x03, 0x33, 0x33}),
		GasUsed:         4,
	}

	rlp, err := receipt.MarshalBinary()
	require.NoError(t, err)
	require.Equal(t, expectedRlp, rlp)

	// Consensus values should be unchanged after reparsing
	parsed := new(Receipt)
	err = parsed.UnmarshalBinary(rlp)
	require.NoError(t, err)
	require.Equal(t, receipt.Status, parsed.Status)
	require.Equal(t, receipt.CumulativeGasUsed, parsed.CumulativeGasUsed)
	require.Equal(t, receipt.Bloom, parsed.Bloom)
	require.EqualValues(t, receipt.Logs, parsed.Logs)
	// And still shouldn't have a nonce
	require.Nil(t, parsed.DepositNonce)
	// ..or a deposit nonce
	require.Nil(t, parsed.DepositReceiptVersion)
}

// Regolith introduced an inconsistency in behavior between EncodeIndex and MarshalBinary for a
// deposit transaction receipt. TestReceiptEncodeIndexBugIsEnshrined makes sure this difference is
// preserved for backwards compatibility purposes, but also that there is no discrepancy for the
// post-Canyon encoding.
func TestReceiptEncodeIndexBugIsEnshrined(t *testing.T) {
	// Check that a post-Regolith, pre-Canyon receipt produces the expected difference between
	// EncodeIndex and MarshalBinary.
	buf := new(bytes.Buffer)
	receipts := Receipts{depositReceiptWithNonce}
	receipts.EncodeIndex(0, buf)
	indexBytes := buf.Bytes()

	regularBytes, _ := receipts[0].MarshalBinary()

	require.NotEqual(t, indexBytes, regularBytes)

	// Confirm the buggy encoding is as expected, which means it should encode as if it had no
	// nonce specified (like that of a non-deposit receipt, whose encoding would differ only in the
	// type byte).
	buf.Reset()
	tempReceipt := *depositReceiptWithNonce
	tempReceipt.Type = eip1559Receipt.Type
	buggyBytes, _ := tempReceipt.MarshalBinary()

	require.Equal(t, indexBytes[1:], buggyBytes[1:])

	// check that the post-Canyon encoding has no differences between EncodeIndex and
	// MarshalBinary.
	buf.Reset()
	receipts = Receipts{depositReceiptWithNonceAndVersion}
	receipts.EncodeIndex(0, buf)
	indexBytes = buf.Bytes()

	regularBytes, _ = receipts[0].MarshalBinary()

	require.Equal(t, indexBytes, regularBytes)

	// Check that bumping the nonce post-canyon changes the hash
	bumpedReceipt := *depositReceiptWithNonceAndVersion
	bumpedNonce := nonce + 1
	bumpedReceipt.DepositNonce = &bumpedNonce
	bumpedBytes, _ := bumpedReceipt.MarshalBinary()
	require.NotEqual(t, regularBytes, bumpedBytes)
}

func TestRoundTripReceipt(t *testing.T) {
	tests := []struct {
		name string
		rcpt *Receipt
	}{
		{name: "Legacy", rcpt: legacyReceipt},
		{name: "AccessList", rcpt: accessListReceipt},
		{name: "EIP1559", rcpt: eip1559Receipt},
		{name: "DepositNoNonce", rcpt: depositReceiptNoNonce},
		{name: "DepositWithNonce", rcpt: depositReceiptWithNonce},
		{name: "DepositWithNonceAndVersion", rcpt: depositReceiptWithNonceAndVersion},
	}
	for _, test := range tests {
		t.Run(test.name, func(t *testing.T) {
			data, err := test.rcpt.MarshalBinary()
			require.NoError(t, err)

			d := &Receipt{}
			err = d.UnmarshalBinary(data)
			require.NoError(t, err)
			require.Equal(t, test.rcpt, d)
			require.Equal(t, test.rcpt.DepositNonce, d.DepositNonce)
			require.Equal(t, test.rcpt.DepositReceiptVersion, d.DepositReceiptVersion)
		})

		t.Run(fmt.Sprintf("%sRejectExtraData", test.name), func(t *testing.T) {
			data, err := test.rcpt.MarshalBinary()
			require.NoError(t, err)
			data = append(data, 1, 2, 3, 4)
			d := &Receipt{}
			err = d.UnmarshalBinary(data)
			require.Error(t, err)
		})
	}
}

func TestRoundTripReceiptForStorage(t *testing.T) {
	tests := []struct {
		name string
		rcpt *Receipt
	}{
		{name: "Legacy", rcpt: legacyReceipt},
		{name: "AccessList", rcpt: accessListReceipt},
		{name: "EIP1559", rcpt: eip1559Receipt},
		{name: "DepositNoNonce", rcpt: depositReceiptNoNonce},
		{name: "DepositWithNonce", rcpt: depositReceiptWithNonce},
		{name: "DepositWithNonceAndVersion", rcpt: depositReceiptWithNonceAndVersion},
	}
	for _, test := range tests {
		t.Run(test.name, func(t *testing.T) {
			data, err := rlp.EncodeToBytes((*ReceiptForStorage)(test.rcpt))
			require.NoError(t, err)

			d := &ReceiptForStorage{}
			err = rlp.DecodeBytes(data, d)
			require.NoError(t, err)
			// Only check the stored fields - the others are derived later
			require.Equal(t, test.rcpt.Status, d.Status)
			require.Equal(t, test.rcpt.CumulativeGasUsed, d.CumulativeGasUsed)
			require.Equal(t, test.rcpt.Logs, d.Logs)
			require.Equal(t, test.rcpt.DepositNonce, d.DepositNonce)
			require.Equal(t, test.rcpt.DepositReceiptVersion, d.DepositReceiptVersion)
		})
	}
}<|MERGE_RESOLUTION|>--- conflicted
+++ resolved
@@ -240,20 +240,13 @@
 			Gas:   60,
 		}),
 	}
-<<<<<<< HEAD
-
-	blockNumber = big.NewInt(1)
-	blockTime   = uint64(2)
-	blockHash   = common.BytesToHash([]byte{0x03, 0x14})
-)
-=======
 	depNonce1                   = uint64(7)
 	depNonce2                   = uint64(8)
 	blockNumber                 = big.NewInt(1)
 	blockTime                   = uint64(2)
 	blockHash                   = common.BytesToHash([]byte{0x03, 0x14})
 	canyonDepositReceiptVersion = CanyonDepositReceiptVersion
->>>>>>> 085b529e
+)
 
 var receiptsOnce sync.Once
 var testReceipts Receipts
@@ -334,7 +327,6 @@
 				BlockNumber:       blockNumber,
 				TransactionIndex:  1,
 			},
-<<<<<<< HEAD
 			&Receipt{
 				Type:              AccessListTxType,
 				PostState:         common.Hash{3}.Bytes(),
@@ -404,6 +396,82 @@
 				BlockNumber:       blockNumber,
 				TransactionIndex:  6,
 			},
+			&Receipt{
+				Type:              DepositTxType,
+				PostState:         common.Hash{5}.Bytes(),
+				CumulativeGasUsed: 50 + 28,
+				Logs: []*Log{
+					{
+						Address: common.BytesToAddress([]byte{0x33}),
+						Topics:  []common.Hash{common.HexToHash("dead"), common.HexToHash("beef")},
+						// derived fields:
+						BlockNumber:    blockNumber.Uint64(),
+						TxHash:         txs[7].Hash(),
+						TxIndex:        7,
+						BlockHash:      blockHash,
+						BlockTimestamp: blockTime,
+						Index:          4,
+					},
+					{
+						Address: common.BytesToAddress([]byte{0x03, 0x33}),
+						Topics:  []common.Hash{common.HexToHash("dead"), common.HexToHash("beef")},
+						// derived fields:
+						BlockNumber:    blockNumber.Uint64(),
+						TxHash:         txs[7].Hash(),
+						TxIndex:        7,
+						BlockHash:      blockHash,
+						BlockTimestamp: blockTime,
+						Index:          5,
+					},
+				},
+				TxHash:                txs[7].Hash(),
+				ContractAddress:       common.HexToAddress("0x3bb898b4bbe24f68a4e9be46cfe72d1787fd74f4"),
+				GasUsed:               50,
+				EffectiveGasPrice:     big.NewInt(0),
+				BlockHash:             blockHash,
+				BlockNumber:           blockNumber,
+				TransactionIndex:      7,
+				DepositNonce:          &depNonce1,
+				DepositReceiptVersion: nil,
+			},
+			&Receipt{
+				Type:              DepositTxType,
+				PostState:         common.Hash{5}.Bytes(),
+				CumulativeGasUsed: 60 + 50 + 28,
+				Logs: []*Log{
+					{
+						Address: common.BytesToAddress([]byte{0x33}),
+						Topics:  []common.Hash{common.HexToHash("dead"), common.HexToHash("beef")},
+						// derived fields:
+						BlockNumber:    blockNumber.Uint64(),
+						TxHash:         txs[8].Hash(),
+						TxIndex:        8,
+						BlockHash:      blockHash,
+						BlockTimestamp: blockTime,
+						Index:          6,
+					},
+					{
+						Address: common.BytesToAddress([]byte{0x03, 0x33}),
+						Topics:  []common.Hash{common.HexToHash("dead"), common.HexToHash("beef")},
+						// derived fields:
+						BlockNumber:    blockNumber.Uint64(),
+						TxHash:         txs[8].Hash(),
+						TxIndex:        8,
+						BlockHash:      blockHash,
+						BlockTimestamp: blockTime,
+						Index:          7,
+					},
+				},
+				TxHash:                txs[8].Hash(),
+				ContractAddress:       common.HexToAddress("0x117814af22cb83d8ad6e8489e9477d28265bc105"),
+				GasUsed:               60,
+				EffectiveGasPrice:     big.NewInt(0),
+				BlockHash:             blockHash,
+				BlockNumber:           blockNumber,
+				TransactionIndex:      8,
+				DepositNonce:          &depNonce2,
+				DepositReceiptVersion: &canyonDepositReceiptVersion,
+			},
 		}
 		for _, receipt := range r {
 			receipt.Bloom = CreateBloom(receipt)
@@ -412,159 +480,6 @@
 	})
 	return testReceipts
 }
-=======
-			// derived fields:
-			TxHash:            txs[1].Hash(),
-			GasUsed:           2,
-			EffectiveGasPrice: big.NewInt(22),
-			BlockHash:         blockHash,
-			BlockNumber:       blockNumber,
-			TransactionIndex:  1,
-		},
-		&Receipt{
-			Type:              AccessListTxType,
-			PostState:         common.Hash{3}.Bytes(),
-			CumulativeGasUsed: 6,
-			Logs:              []*Log{},
-			// derived fields:
-			TxHash:            txs[2].Hash(),
-			GasUsed:           3,
-			EffectiveGasPrice: big.NewInt(33),
-			BlockHash:         blockHash,
-			BlockNumber:       blockNumber,
-			TransactionIndex:  2,
-		},
-		&Receipt{
-			Type:              DynamicFeeTxType,
-			PostState:         common.Hash{4}.Bytes(),
-			CumulativeGasUsed: 10,
-			Logs:              []*Log{},
-			// derived fields:
-			TxHash:            txs[3].Hash(),
-			GasUsed:           4,
-			EffectiveGasPrice: big.NewInt(1044),
-			BlockHash:         blockHash,
-			BlockNumber:       blockNumber,
-			TransactionIndex:  3,
-		},
-		&Receipt{
-			Type:              DynamicFeeTxType,
-			PostState:         common.Hash{5}.Bytes(),
-			CumulativeGasUsed: 15,
-			Logs:              []*Log{},
-			// derived fields:
-			TxHash:            txs[4].Hash(),
-			GasUsed:           5,
-			EffectiveGasPrice: big.NewInt(1055),
-			BlockHash:         blockHash,
-			BlockNumber:       blockNumber,
-			TransactionIndex:  4,
-		},
-		&Receipt{
-			Type:              BlobTxType,
-			PostState:         common.Hash{6}.Bytes(),
-			CumulativeGasUsed: 21,
-			Logs:              []*Log{},
-			// derived fields:
-			TxHash:            txs[5].Hash(),
-			GasUsed:           6,
-			EffectiveGasPrice: big.NewInt(1066),
-			BlobGasUsed:       params.BlobTxBlobGasPerBlob,
-			BlobGasPrice:      big.NewInt(920),
-			BlockHash:         blockHash,
-			BlockNumber:       blockNumber,
-			TransactionIndex:  5,
-		},
-		&Receipt{
-			Type:              BlobTxType,
-			PostState:         common.Hash{7}.Bytes(),
-			CumulativeGasUsed: 28,
-			Logs:              []*Log{},
-			// derived fields:
-			TxHash:            txs[6].Hash(),
-			GasUsed:           7,
-			EffectiveGasPrice: big.NewInt(1077),
-			BlobGasUsed:       3 * params.BlobTxBlobGasPerBlob,
-			BlobGasPrice:      big.NewInt(920),
-			BlockHash:         blockHash,
-			BlockNumber:       blockNumber,
-			TransactionIndex:  6,
-		},
-		&Receipt{
-			Type:              DepositTxType,
-			PostState:         common.Hash{5}.Bytes(),
-			CumulativeGasUsed: 50 + 28,
-			Logs: []*Log{
-				{
-					Address: common.BytesToAddress([]byte{0x33}),
-					Topics:  []common.Hash{common.HexToHash("dead"), common.HexToHash("beef")},
-					// derived fields:
-					BlockNumber: blockNumber.Uint64(),
-					TxHash:      txs[7].Hash(),
-					TxIndex:     7,
-					BlockHash:   blockHash,
-					Index:       4,
-				},
-				{
-					Address: common.BytesToAddress([]byte{0x03, 0x33}),
-					Topics:  []common.Hash{common.HexToHash("dead"), common.HexToHash("beef")},
-					// derived fields:
-					BlockNumber: blockNumber.Uint64(),
-					TxHash:      txs[7].Hash(),
-					TxIndex:     7,
-					BlockHash:   blockHash,
-					Index:       5,
-				},
-			},
-			TxHash:                txs[7].Hash(),
-			ContractAddress:       common.HexToAddress("0x3bb898b4bbe24f68a4e9be46cfe72d1787fd74f4"),
-			GasUsed:               50,
-			EffectiveGasPrice:     big.NewInt(0),
-			BlockHash:             blockHash,
-			BlockNumber:           blockNumber,
-			TransactionIndex:      7,
-			DepositNonce:          &depNonce1,
-			DepositReceiptVersion: nil,
-		},
-		&Receipt{
-			Type:              DepositTxType,
-			PostState:         common.Hash{5}.Bytes(),
-			CumulativeGasUsed: 60 + 50 + 28,
-			Logs: []*Log{
-				{
-					Address: common.BytesToAddress([]byte{0x33}),
-					Topics:  []common.Hash{common.HexToHash("dead"), common.HexToHash("beef")},
-					// derived fields:
-					BlockNumber: blockNumber.Uint64(),
-					TxHash:      txs[8].Hash(),
-					TxIndex:     8,
-					BlockHash:   blockHash,
-					Index:       6,
-				},
-				{
-					Address: common.BytesToAddress([]byte{0x03, 0x33}),
-					Topics:  []common.Hash{common.HexToHash("dead"), common.HexToHash("beef")},
-					// derived fields:
-					BlockNumber: blockNumber.Uint64(),
-					TxHash:      txs[8].Hash(),
-					TxIndex:     8,
-					BlockHash:   blockHash,
-					Index:       7,
-				},
-			},
-			TxHash:                txs[8].Hash(),
-			ContractAddress:       common.HexToAddress("0x117814af22cb83d8ad6e8489e9477d28265bc105"),
-			GasUsed:               60,
-			EffectiveGasPrice:     big.NewInt(0),
-			BlockHash:             blockHash,
-			BlockNumber:           blockNumber,
-			TransactionIndex:      8,
-			DepositNonce:          &depNonce2,
-			DepositReceiptVersion: &canyonDepositReceiptVersion,
-		},
-	}
-)
->>>>>>> 085b529e
 
 func TestDecodeEmptyTypedReceipt(t *testing.T) {
 	input := []byte{0x80}
@@ -881,6 +796,10 @@
 			L1BlobBaseFeeScalar: blobBaseFeeScalar,
 		},
 	}
+	for _, receipt := range receipts {
+		receipt.Bloom = CreateBloom(receipt)
+	}
+
 	return txs, receipts
 }
 
@@ -953,6 +872,10 @@
 			OperatorFeeConstant: operatorFeeConstant,
 		},
 	}
+	for _, receipt := range receipts {
+		receipt.Bloom = CreateBloom(receipt)
+	}
+
 	return txs, receipts
 }
 
@@ -1021,6 +944,10 @@
 			FeeScalar:        feeScalar,
 		},
 	}
+	for _, receipt := range receipts {
+		receipt.Bloom = CreateBloom(receipt)
+	}
+
 	return txs, receipts
 }
 
