// Copyright 2014 The go-ethereum Authors
// This file is part of the go-ethereum library.
//
// The go-ethereum library is free software: you can redistribute it and/or modify
// it under the terms of the GNU Lesser General Public License as published by
// the Free Software Foundation, either version 3 of the License, or
// (at your option) any later version.
//
// The go-ethereum library is distributed in the hope that it will be useful,
// but WITHOUT ANY WARRANTY; without even the implied warranty of
// MERCHANTABILITY or FITNESS FOR A PARTICULAR PURPOSE. See the
// GNU Lesser General Public License for more details.
//
// You should have received a copy of the GNU Lesser General Public License
// along with the go-ethereum library. If not, see <http://www.gnu.org/licenses/>.

package types

import (
	"bytes"
	"errors"
	"fmt"
	"io"
	"math/big"
	"sync/atomic"
	"time"

	"github.com/ethereum/go-ethereum/common"
	"github.com/ethereum/go-ethereum/crypto"
	"github.com/ethereum/go-ethereum/log"
	"github.com/ethereum/go-ethereum/rlp"
)

var (
	ErrInvalidSig           = errors.New("invalid transaction v, r, s values")
	ErrUnexpectedProtection = errors.New("transaction type does not supported EIP-155 protected signatures")
	ErrInvalidTxType        = errors.New("transaction type not valid in this context")
	ErrTxTypeNotSupported   = errors.New("transaction type not supported")
	ErrGasFeeCapTooLow      = errors.New("fee cap less than base fee")
	errShortTypedTx         = errors.New("typed transaction too short")
	errInvalidYParity       = errors.New("'yParity' field must be 0 or 1")
	errVYParityMismatch     = errors.New("'v' and 'yParity' fields do not match")
	errVYParityMissing      = errors.New("missing 'yParity' or 'v' field in transaction")
)

// Transaction types.
const (
	LegacyTxType     = 0x00
	AccessListTxType = 0x01
	DynamicFeeTxType = 0x02
	BlobTxType       = 0x03
	SetCodeTxType    = 0x04
)

// Transaction is an Ethereum transaction.
type Transaction struct {
	inner TxData    // Consensus contents of a transaction
	time  time.Time // Time first seen locally (spam avoidance)

	// caches
	hash atomic.Pointer[common.Hash]
	size atomic.Uint64
	from atomic.Pointer[sigCache]

	// cache of details to compute the data availability fee
	rollupCostData atomic.Value

	// optional preconditions for inclusion
	conditional atomic.Pointer[TransactionConditional]

	// an indicator if this transaction is rejected during block building
	rejected atomic.Bool
}

// NewTx creates a new transaction.
func NewTx(inner TxData) *Transaction {
	tx := new(Transaction)
	tx.setDecoded(inner.copy(), 0)
	return tx
}

// TxData is the underlying data of a transaction.
//
// This is implemented by DynamicFeeTx, LegacyTx and AccessListTx.
type TxData interface {
	txType() byte // returns the type ID
	copy() TxData // creates a deep copy and initializes all fields

	chainID() *big.Int
	accessList() AccessList
	data() []byte
	gas() uint64
	gasPrice() *big.Int
	gasTipCap() *big.Int
	gasFeeCap() *big.Int
	value() *big.Int
	nonce() uint64
	to() *common.Address
	isSystemTx() bool

	rawSignatureValues() (v, r, s *big.Int)
	setSignatureValues(chainID, v, r, s *big.Int)

	// effectiveGasPrice computes the gas price paid by the transaction, given
	// the inclusion block baseFee.
	//
	// Unlike other TxData methods, the returned *big.Int should be an independent
	// copy of the computed value, i.e. callers are allowed to mutate the result.
	// Method implementations can use 'dst' to store the result.
	effectiveGasPrice(dst *big.Int, baseFee *big.Int) *big.Int

	encode(*bytes.Buffer) error
	decode([]byte) error

	// sigHash returns the hash of the transaction that is ought to be signed
	sigHash(*big.Int) common.Hash
}

// EncodeRLP implements rlp.Encoder
func (tx *Transaction) EncodeRLP(w io.Writer) error {
	if tx.Type() == LegacyTxType {
		return rlp.Encode(w, tx.inner)
	}
	// It's an EIP-2718 typed TX envelope.
	buf := encodeBufferPool.Get().(*bytes.Buffer)
	defer encodeBufferPool.Put(buf)
	buf.Reset()
	if err := tx.encodeTyped(buf); err != nil {
		return err
	}
	return rlp.Encode(w, buf.Bytes())
}

// encodeTyped writes the canonical encoding of a typed transaction to w.
func (tx *Transaction) encodeTyped(w *bytes.Buffer) error {
	w.WriteByte(tx.Type())
	return tx.inner.encode(w)
}

// MarshalBinary returns the canonical encoding of the transaction.
// For legacy transactions, it returns the RLP encoding. For EIP-2718 typed
// transactions, it returns the type and payload.
func (tx *Transaction) MarshalBinary() ([]byte, error) {
	if tx.Type() == LegacyTxType {
		return rlp.EncodeToBytes(tx.inner)
	}
	var buf bytes.Buffer
	err := tx.encodeTyped(&buf)
	return buf.Bytes(), err
}

// DecodeRLP implements rlp.Decoder
func (tx *Transaction) DecodeRLP(s *rlp.Stream) error {
	kind, size, err := s.Kind()
	switch {
	case err != nil:
		return err
	case kind == rlp.List:
		// It's a legacy transaction.
		var inner LegacyTx
		err := s.Decode(&inner)
		if err == nil {
			tx.setDecoded(&inner, rlp.ListSize(size))
		}
		return err
	case kind == rlp.Byte:
		return errShortTypedTx
	default:
		// It's an EIP-2718 typed TX envelope.
		// First read the tx payload bytes into a temporary buffer.
		b, buf, err := getPooledBuffer(size)
		if err != nil {
			return err
		}
		defer encodeBufferPool.Put(buf)
		if err := s.ReadBytes(b); err != nil {
			return err
		}
		// Now decode the inner transaction.
		inner, err := tx.decodeTyped(b)
		if err == nil {
			tx.setDecoded(inner, size)
		}
		return err
	}
}

// UnmarshalBinary decodes the canonical encoding of transactions.
// It supports legacy RLP transactions and EIP-2718 typed transactions.
func (tx *Transaction) UnmarshalBinary(b []byte) error {
	if len(b) > 0 && b[0] > 0x7f {
		// It's a legacy transaction.
		var data LegacyTx
		err := rlp.DecodeBytes(b, &data)
		if err != nil {
			return err
		}
		tx.setDecoded(&data, uint64(len(b)))
		return nil
	}
	// It's an EIP-2718 typed transaction envelope.
	inner, err := tx.decodeTyped(b)
	if err != nil {
		return err
	}
	tx.setDecoded(inner, uint64(len(b)))
	return nil
}

// decodeTyped decodes a typed transaction from the canonical format.
func (tx *Transaction) decodeTyped(b []byte) (TxData, error) {
	if len(b) <= 1 {
		return nil, errShortTypedTx
	}
	var inner TxData
	switch b[0] {
	case AccessListTxType:
		inner = new(AccessListTx)
	case DynamicFeeTxType:
		inner = new(DynamicFeeTx)
	case BlobTxType:
		inner = new(BlobTx)
	case SetCodeTxType:
		inner = new(SetCodeTx)
	case DepositTxType:
		inner = new(DepositTx)
	default:
		return nil, ErrTxTypeNotSupported
	}
	err := inner.decode(b[1:])
	return inner, err
}

// setDecoded sets the inner transaction and size after decoding.
func (tx *Transaction) setDecoded(inner TxData, size uint64) {
	tx.inner = inner
	tx.time = time.Now()
	if size > 0 {
		tx.size.Store(size)
	}
}

func sanityCheckSignature(v *big.Int, r *big.Int, s *big.Int, maybeProtected bool) error {
	if isProtectedV(v) && !maybeProtected {
		return ErrUnexpectedProtection
	}

	var plainV byte
	if isProtectedV(v) {
		chainID := deriveChainId(v).Uint64()
		plainV = byte(v.Uint64() - 35 - 2*chainID)
	} else if maybeProtected {
		// Only EIP-155 signatures can be optionally protected. Since
		// we determined this v value is not protected, it must be a
		// raw 27 or 28.
		plainV = byte(v.Uint64() - 27)
	} else {
		// If the signature is not optionally protected, we assume it
		// must already be equal to the recovery id.
		plainV = byte(v.Uint64())
	}
	if !crypto.ValidateSignatureValues(plainV, r, s, false) {
		return ErrInvalidSig
	}

	return nil
}

func isProtectedV(V *big.Int) bool {
	if V.BitLen() <= 8 {
		v := V.Uint64()
		return v != 27 && v != 28 && v != 1 && v != 0
	}
	// anything not 27 or 28 is considered protected
	return true
}

// Protected says whether the transaction is replay-protected.
func (tx *Transaction) Protected() bool {
	switch tx := tx.inner.(type) {
	case *LegacyTx:
		return tx.V != nil && isProtectedV(tx.V)
	default:
		return true
	}
}

// Type returns the transaction type.
func (tx *Transaction) Type() uint8 {
	return tx.inner.txType()
}

// ChainId returns the EIP155 chain ID of the transaction. The return value will always be
// non-nil. For legacy transactions which are not replay-protected, the return value is
// zero.
func (tx *Transaction) ChainId() *big.Int {
	return tx.inner.chainID()
}

// Data returns the input data of the transaction.
func (tx *Transaction) Data() []byte { return tx.inner.data() }

// AccessList returns the access list of the transaction.
func (tx *Transaction) AccessList() AccessList { return tx.inner.accessList() }

// Gas returns the gas limit of the transaction.
func (tx *Transaction) Gas() uint64 { return tx.inner.gas() }

// GasPrice returns the gas price of the transaction.
func (tx *Transaction) GasPrice() *big.Int { return new(big.Int).Set(tx.inner.gasPrice()) }

// GasTipCap returns the gasTipCap per gas of the transaction.
func (tx *Transaction) GasTipCap() *big.Int { return new(big.Int).Set(tx.inner.gasTipCap()) }

// GasFeeCap returns the fee cap per gas of the transaction.
func (tx *Transaction) GasFeeCap() *big.Int { return new(big.Int).Set(tx.inner.gasFeeCap()) }

// Value returns the ether amount of the transaction.
func (tx *Transaction) Value() *big.Int { return new(big.Int).Set(tx.inner.value()) }

// Nonce returns the sender account nonce of the transaction.
func (tx *Transaction) Nonce() uint64 { return tx.inner.nonce() }

// EffectiveNonce returns the nonce that was actually used as part of transaction execution
// Returns nil if the effective nonce is not known
func (tx *Transaction) EffectiveNonce() *uint64 {
	type txWithEffectiveNonce interface {
		effectiveNonce() *uint64
	}

	if itx, ok := tx.inner.(txWithEffectiveNonce); ok {
		return itx.effectiveNonce()
	}
	nonce := tx.inner.nonce()
	return &nonce
}

// To returns the recipient address of the transaction.
// For contract-creation transactions, To returns nil.
func (tx *Transaction) To() *common.Address {
	return copyAddressPtr(tx.inner.to())
}

// SourceHash returns the hash that uniquely identifies the source of the deposit tx,
// e.g. a user deposit event, or a L1 info deposit included in a specific L2 block height.
// Non-deposit transactions return a zeroed hash.
func (tx *Transaction) SourceHash() common.Hash {
	switch tx.inner.(type) {
	case *DepositTx:
		return tx.inner.(*DepositTx).SourceHash
	case *depositTxWithNonce:
		return tx.inner.(*depositTxWithNonce).SourceHash
	}
	return common.Hash{}
}

// Mint returns the ETH to mint in the deposit tx.
// This returns nil if there is nothing to mint, or if this is not a deposit tx.
func (tx *Transaction) Mint() *big.Int {
	switch tx.inner.(type) {
	case *DepositTx:
		return tx.inner.(*DepositTx).Mint
	case *depositTxWithNonce:
		return tx.inner.(*depositTxWithNonce).Mint
	}
	return nil
}

// IsDepositTx returns true if the transaction is a deposit tx type.
func (tx *Transaction) IsDepositTx() bool {
	return tx.Type() == DepositTxType
}

// IsSystemTx returns true for deposits that are system transactions. These transactions
// are executed in an unmetered environment & do not contribute to the block gas limit.
func (tx *Transaction) IsSystemTx() bool {
	return tx.inner.isSystemTx()
}

// Cost returns (gas * gasPrice) + (blobGas * blobGasPrice) + value.
func (tx *Transaction) Cost() *big.Int {
	total := new(big.Int).Mul(tx.GasPrice(), new(big.Int).SetUint64(tx.Gas()))
	if tx.Type() == BlobTxType {
		total.Add(total, new(big.Int).Mul(tx.BlobGasFeeCap(), new(big.Int).SetUint64(tx.BlobGas())))
	}
	total.Add(total, tx.Value())
	return total
}

// RollupCostData caches the information needed to efficiently compute the data availability fee
func (tx *Transaction) RollupCostData() RollupCostData {
	if tx.Type() == DepositTxType {
		return RollupCostData{}
	}
	if v := tx.rollupCostData.Load(); v != nil {
		return v.(RollupCostData)
	}
	data, err := tx.MarshalBinary()
	if err != nil { // Silent error, invalid txs will not be marshalled/unmarshalled for batch submission anyway.
		log.Error("failed to encode tx for L1 cost computation", "err", err)
	}
	out := NewRollupCostData(data)
	tx.rollupCostData.Store(out)
	return out
}

// Conditional returns the conditional attached to the transaction
func (tx *Transaction) Conditional() *TransactionConditional {
	return tx.conditional.Load()
}

// SetConditional attaches a conditional to the transaction
func (tx *Transaction) SetConditional(cond *TransactionConditional) {
	tx.conditional.Store(cond)
}

// Rejected will mark this transaction as rejected.
func (tx *Transaction) SetRejected() {
	tx.rejected.Store(true)
}

// Rejected returns the rejected status of this tx
func (tx *Transaction) Rejected() bool {
	return tx.rejected.Load()
}

// RawSignatureValues returns the V, R, S signature values of the transaction.
// The return values should not be modified by the caller.
// The return values may be nil or zero, if the transaction is unsigned.
func (tx *Transaction) RawSignatureValues() (v, r, s *big.Int) {
	return tx.inner.rawSignatureValues()
}

// GasFeeCapCmp compares the fee cap of two transactions.
func (tx *Transaction) GasFeeCapCmp(other *Transaction) int {
	return tx.inner.gasFeeCap().Cmp(other.inner.gasFeeCap())
}

// GasFeeCapIntCmp compares the fee cap of the transaction against the given fee cap.
func (tx *Transaction) GasFeeCapIntCmp(other *big.Int) int {
	return tx.inner.gasFeeCap().Cmp(other)
}

// GasTipCapCmp compares the gasTipCap of two transactions.
func (tx *Transaction) GasTipCapCmp(other *Transaction) int {
	return tx.inner.gasTipCap().Cmp(other.inner.gasTipCap())
}

// GasTipCapIntCmp compares the gasTipCap of the transaction against the given gasTipCap.
func (tx *Transaction) GasTipCapIntCmp(other *big.Int) int {
	return tx.inner.gasTipCap().Cmp(other)
}

// EffectiveGasTip returns the effective miner gasTipCap for the given base fee.
// Note: if the effective gasTipCap is negative, this method returns both error
// the actual negative value, _and_ ErrGasFeeCapTooLow
func (tx *Transaction) EffectiveGasTip(baseFee *big.Int) (*big.Int, error) {
<<<<<<< HEAD
	dst := new(big.Int)
	err := tx.calcEffectiveGasTip(dst, baseFee)
	return dst, err
}

// calcEffectiveGasTip calculates the effective gas tip of the transaction and
// saves the result to dst.
func (tx *Transaction) calcEffectiveGasTip(dst *big.Int, baseFee *big.Int) error {
=======
	if tx.Type() == DepositTxType {
		return new(big.Int), nil
	}
>>>>>>> 085b529e
	if baseFee == nil {
		dst.Set(tx.inner.gasTipCap())
		return nil
	}

	var err error
	gasFeeCap := tx.inner.gasFeeCap()
	if gasFeeCap.Cmp(baseFee) < 0 {
		err = ErrGasFeeCapTooLow
	}

	dst.Sub(gasFeeCap, baseFee)
	gasTipCap := tx.inner.gasTipCap()
	if gasTipCap.Cmp(dst) < 0 {
		dst.Set(gasTipCap)
	}
	return err
}

// EffectiveGasTipCmp compares the effective gasTipCap of two transactions assuming the given base fee.
func (tx *Transaction) EffectiveGasTipCmp(other *Transaction, baseFee *big.Int) int {
	if baseFee == nil {
		return tx.GasTipCapCmp(other)
	}
	// Use more efficient internal method.
	txTip, otherTip := new(big.Int), new(big.Int)
	tx.calcEffectiveGasTip(txTip, baseFee)
	other.calcEffectiveGasTip(otherTip, baseFee)
	return txTip.Cmp(otherTip)
}

// EffectiveGasTipIntCmp compares the effective gasTipCap of a transaction to the given gasTipCap.
func (tx *Transaction) EffectiveGasTipIntCmp(other *big.Int, baseFee *big.Int) int {
	if baseFee == nil {
		return tx.GasTipCapIntCmp(other)
	}
	txTip := new(big.Int)
	tx.calcEffectiveGasTip(txTip, baseFee)
	return txTip.Cmp(other)
}

// BlobGas returns the blob gas limit of the transaction for blob transactions, 0 otherwise.
func (tx *Transaction) BlobGas() uint64 {
	if blobtx, ok := tx.inner.(*BlobTx); ok {
		return blobtx.blobGas()
	}
	return 0
}

// BlobGasFeeCap returns the blob gas fee cap per blob gas of the transaction for blob transactions, nil otherwise.
func (tx *Transaction) BlobGasFeeCap() *big.Int {
	if blobtx, ok := tx.inner.(*BlobTx); ok {
		return blobtx.BlobFeeCap.ToBig()
	}
	return nil
}

// BlobHashes returns the hashes of the blob commitments for blob transactions, nil otherwise.
func (tx *Transaction) BlobHashes() []common.Hash {
	if blobtx, ok := tx.inner.(*BlobTx); ok {
		return blobtx.BlobHashes
	}
	return nil
}

// BlobTxSidecar returns the sidecar of a blob transaction, nil otherwise.
func (tx *Transaction) BlobTxSidecar() *BlobTxSidecar {
	if blobtx, ok := tx.inner.(*BlobTx); ok {
		return blobtx.Sidecar
	}
	return nil
}

// SetBlobTxSidecar sets the sidecar of a transaction.
// The sidecar should match the blob-tx versioned hashes, or the transaction will be invalid.
// This allows tools to easily re-attach blob sidecars to signed transactions that omit the sidecar.
func (tx *Transaction) SetBlobTxSidecar(sidecar *BlobTxSidecar) error {
	blobtx, ok := tx.inner.(*BlobTx)
	if !ok {
		return fmt.Errorf("not a blob tx, type = %d", tx.Type())
	}
	blobtx.Sidecar = sidecar
	return nil
}

// BlobGasFeeCapCmp compares the blob fee cap of two transactions.
func (tx *Transaction) BlobGasFeeCapCmp(other *Transaction) int {
	return tx.BlobGasFeeCap().Cmp(other.BlobGasFeeCap())
}

// BlobGasFeeCapIntCmp compares the blob fee cap of the transaction against the given blob fee cap.
func (tx *Transaction) BlobGasFeeCapIntCmp(other *big.Int) int {
	return tx.BlobGasFeeCap().Cmp(other)
}

// WithoutBlobTxSidecar returns a copy of tx with the blob sidecar removed.
func (tx *Transaction) WithoutBlobTxSidecar() *Transaction {
	blobtx, ok := tx.inner.(*BlobTx)
	if !ok {
		return tx
	}
	cpy := &Transaction{
		inner: blobtx.withoutSidecar(),
		time:  tx.time,
	}
	// Note: tx.size cache not carried over because the sidecar is included in size!
	if h := tx.hash.Load(); h != nil {
		cpy.hash.Store(h)
	}
	if f := tx.from.Load(); f != nil {
		cpy.from.Store(f)
	}
	return cpy
}

// WithBlobTxSidecar returns a copy of tx with the blob sidecar added.
func (tx *Transaction) WithBlobTxSidecar(sideCar *BlobTxSidecar) *Transaction {
	blobtx, ok := tx.inner.(*BlobTx)
	if !ok {
		return tx
	}
	cpy := &Transaction{
		inner: blobtx.withSidecar(sideCar),
		time:  tx.time,
	}
	// Note: tx.size cache not carried over because the sidecar is included in size!
	if h := tx.hash.Load(); h != nil {
		cpy.hash.Store(h)
	}
	if f := tx.from.Load(); f != nil {
		cpy.from.Store(f)
	}
	return cpy
}

// SetCodeAuthorizations returns the authorizations list of the transaction.
func (tx *Transaction) SetCodeAuthorizations() []SetCodeAuthorization {
	setcodetx, ok := tx.inner.(*SetCodeTx)
	if !ok {
		return nil
	}
	return setcodetx.AuthList
}

// SetCodeAuthorities returns a list of unique authorities from the
// authorization list.
func (tx *Transaction) SetCodeAuthorities() []common.Address {
	setcodetx, ok := tx.inner.(*SetCodeTx)
	if !ok {
		return nil
	}
	var (
		marks = make(map[common.Address]bool)
		auths = make([]common.Address, 0, len(setcodetx.AuthList))
	)
	for _, auth := range setcodetx.AuthList {
		if addr, err := auth.Authority(); err == nil {
			if marks[addr] {
				continue
			}
			marks[addr] = true
			auths = append(auths, addr)
		}
	}
	return auths
}

// SetTime sets the decoding time of a transaction. Used by the sequencer API to
// determine mempool time spent by conditional txs and by tests to set arbitrary
// times and by persistent transaction pools when loading old txs from disk.
func (tx *Transaction) SetTime(t time.Time) {
	tx.time = t
}

// Time returns the time when the transaction was first seen on the network. It
// is a heuristic to prefer mining older txs vs new all other things equal.
func (tx *Transaction) Time() time.Time {
	return tx.time
}

// Hash returns the transaction hash.
func (tx *Transaction) Hash() common.Hash {
	if hash := tx.hash.Load(); hash != nil {
		return *hash
	}

	var h common.Hash
	if tx.Type() == LegacyTxType {
		h = rlpHash(tx.inner)
	} else {
		h = prefixedRlpHash(tx.Type(), tx.inner)
	}
	tx.hash.Store(&h)
	return h
}

// Size returns the true encoded storage size of the transaction, either by encoding
// and returning it, or returning a previously cached value.
func (tx *Transaction) Size() uint64 {
	if size := tx.size.Load(); size > 0 {
		return size
	}

	// Cache miss, encode and cache.
	// Note we rely on the assumption that all tx.inner values are RLP-encoded!
	c := writeCounter(0)
	rlp.Encode(&c, &tx.inner)
	size := uint64(c)

	// For blob transactions, add the size of the blob content and the outer list of the
	// tx + sidecar encoding.
	if sc := tx.BlobTxSidecar(); sc != nil {
		size += rlp.ListSize(sc.encodedSize())
	}

	// For typed transactions, the encoding also includes the leading type byte.
	if tx.Type() != LegacyTxType {
		size += 1
	}

	tx.size.Store(size)
	return size
}

// WithSignature returns a new transaction with the given signature.
// This signature needs to be in the [R || S || V] format where V is 0 or 1.
func (tx *Transaction) WithSignature(signer Signer, sig []byte) (*Transaction, error) {
	r, s, v, err := signer.SignatureValues(tx, sig)
	if err != nil {
		return nil, err
	}
	if r == nil || s == nil || v == nil {
		return nil, fmt.Errorf("%w: r: %s, s: %s, v: %s", ErrInvalidSig, r, s, v)
	}
	cpy := tx.inner.copy()
	cpy.setSignatureValues(signer.ChainID(), v, r, s)
	return &Transaction{inner: cpy, time: tx.time}, nil
}

// Transactions implements DerivableList for transactions.
type Transactions []*Transaction

// Len returns the length of s.
func (s Transactions) Len() int { return len(s) }

// EncodeIndex encodes the i'th transaction to w. Note that this does not check for errors
// because we assume that *Transaction will only ever contain valid txs that were either
// constructed by decoding or via public API in this package.
func (s Transactions) EncodeIndex(i int, w *bytes.Buffer) {
	tx := s[i]
	if tx.Type() == LegacyTxType {
		rlp.Encode(w, tx.inner)
	} else {
		tx.encodeTyped(w)
	}
}

// TxDifference returns a new set of transactions that are present in a but not in b.
func TxDifference(a, b Transactions) Transactions {
	keep := make(Transactions, 0, len(a))

	remove := make(map[common.Hash]struct{}, b.Len())
	for _, tx := range b {
		remove[tx.Hash()] = struct{}{}
	}

	for _, tx := range a {
		if _, ok := remove[tx.Hash()]; !ok {
			keep = append(keep, tx)
		}
	}

	return keep
}

// HashDifference returns a new set of hashes that are present in a but not in b.
func HashDifference(a, b []common.Hash) []common.Hash {
	keep := make([]common.Hash, 0, len(a))

	remove := make(map[common.Hash]struct{})
	for _, hash := range b {
		remove[hash] = struct{}{}
	}

	for _, hash := range a {
		if _, ok := remove[hash]; !ok {
			keep = append(keep, hash)
		}
	}

	return keep
}

// TxByNonce implements the sort interface to allow sorting a list of transactions
// by their nonces. This is usually only useful for sorting transactions from a
// single account, otherwise a nonce comparison doesn't make much sense.
type TxByNonce Transactions

func (s TxByNonce) Len() int           { return len(s) }
func (s TxByNonce) Less(i, j int) bool { return s[i].Nonce() < s[j].Nonce() }
func (s TxByNonce) Swap(i, j int)      { s[i], s[j] = s[j], s[i] }

// copyAddressPtr copies an address.
func copyAddressPtr(a *common.Address) *common.Address {
	if a == nil {
		return nil
	}
	cpy := *a
	return &cpy
}<|MERGE_RESOLUTION|>--- conflicted
+++ resolved
@@ -455,7 +455,6 @@
 // Note: if the effective gasTipCap is negative, this method returns both error
 // the actual negative value, _and_ ErrGasFeeCapTooLow
 func (tx *Transaction) EffectiveGasTip(baseFee *big.Int) (*big.Int, error) {
-<<<<<<< HEAD
 	dst := new(big.Int)
 	err := tx.calcEffectiveGasTip(dst, baseFee)
 	return dst, err
@@ -464,11 +463,11 @@
 // calcEffectiveGasTip calculates the effective gas tip of the transaction and
 // saves the result to dst.
 func (tx *Transaction) calcEffectiveGasTip(dst *big.Int, baseFee *big.Int) error {
-=======
 	if tx.Type() == DepositTxType {
-		return new(big.Int), nil
-	}
->>>>>>> 085b529e
+		dst.Set(common.Big0)
+		return nil
+	}
+
 	if baseFee == nil {
 		dst.Set(tx.inner.gasTipCap())
 		return nil
