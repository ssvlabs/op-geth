--- conflicted
+++ resolved
@@ -470,16 +470,11 @@
 
 // calcEffectiveGasTip calculates the effective gas tip of the transaction and
 // saves the result to dst.
-<<<<<<< HEAD
-func (tx *Transaction) calcEffectiveGasTip(dst *big.Int, baseFee *big.Int) error {
+func (tx *Transaction) calcEffectiveGasTip(dst *uint256.Int, baseFee *uint256.Int) error {
 	if tx.Type() == DepositTxType {
-		dst.Set(common.Big0)
+		dst.Set(uint256.NewInt(0))
 		return nil
 	}
-
-=======
-func (tx *Transaction) calcEffectiveGasTip(dst *uint256.Int, baseFee *uint256.Int) error {
->>>>>>> d818a9af
 	if baseFee == nil {
 		if dst.SetFromBig(tx.inner.gasTipCap()) {
 			return ErrUint256Overflow
