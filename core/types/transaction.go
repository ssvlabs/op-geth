// Copyright 2014 The go-ethereum Authors
// This file is part of the go-ethereum library.
//
// The go-ethereum library is free software: you can redistribute it and/or modify
// it under the terms of the GNU Lesser General Public License as published by
// the Free Software Foundation, either version 3 of the License, or
// (at your option) any later version.
//
// The go-ethereum library is distributed in the hope that it will be useful,
// but WITHOUT ANY WARRANTY; without even the implied warranty of
// MERCHANTABILITY or FITNESS FOR A PARTICULAR PURPOSE. See the
// GNU Lesser General Public License for more details.
//
// You should have received a copy of the GNU Lesser General Public License
// along with the go-ethereum library. If not, see <http://www.gnu.org/licenses/>.

package types

import (
	"bytes"
	"errors"
	"fmt"
	"io"
	"math/big"
	"sync/atomic"
	"time"

	"github.com/ethereum/go-ethereum/common"
	"github.com/ethereum/go-ethereum/crypto"
	"github.com/ethereum/go-ethereum/log"
	"github.com/ethereum/go-ethereum/rlp"
)

var (
	ErrInvalidSig           = errors.New("invalid transaction v, r, s values")
	ErrUnexpectedProtection = errors.New("transaction type does not supported EIP-155 protected signatures")
	ErrInvalidTxType        = errors.New("transaction type not valid in this context")
	ErrTxTypeNotSupported   = errors.New("transaction type not supported")
	ErrGasFeeCapTooLow      = errors.New("fee cap less than base fee")
	errShortTypedTx         = errors.New("typed transaction too short")
	errInvalidYParity       = errors.New("'yParity' field must be 0 or 1")
	errVYParityMismatch     = errors.New("'v' and 'yParity' fields do not match")
	errVYParityMissing      = errors.New("missing 'yParity' or 'v' field in transaction")
)

// Transaction types.
const (
	LegacyTxType     = 0x00
	AccessListTxType = 0x01
	DynamicFeeTxType = 0x02
	BlobTxType       = 0x03
	SetCodeTxType    = 0x04
)

// Transaction is an Ethereum transaction.
type Transaction struct {
	inner TxData    // Consensus contents of a transaction
	time  time.Time // Time first seen locally (spam avoidance)

	// caches
	hash atomic.Pointer[common.Hash]
	size atomic.Uint64
	from atomic.Pointer[sigCache]

	// cache of details to compute the data availability fee
	rollupCostData atomic.Value

	// optional preconditions for inclusion
	conditional atomic.Pointer[TransactionConditional]

	// an indicator if this transaction is rejected during block building
	rejected atomic.Bool
}

// NewTx creates a new transaction.
func NewTx(inner TxData) *Transaction {
	tx := new(Transaction)
	tx.setDecoded(inner.copy(), 0)
	return tx
}

// TxData is the underlying data of a transaction.
//
// This is implemented by DynamicFeeTx, LegacyTx and AccessListTx.
type TxData interface {
	txType() byte // returns the type ID
	copy() TxData // creates a deep copy and initializes all fields

	chainID() *big.Int
	accessList() AccessList
	data() []byte
	gas() uint64
	gasPrice() *big.Int
	gasTipCap() *big.Int
	gasFeeCap() *big.Int
	value() *big.Int
	nonce() uint64
	to() *common.Address
	isSystemTx() bool

	rawSignatureValues() (v, r, s *big.Int)
	setSignatureValues(chainID, v, r, s *big.Int)

	// effectiveGasPrice computes the gas price paid by the transaction, given
	// the inclusion block baseFee.
	//
	// Unlike other TxData methods, the returned *big.Int should be an independent
	// copy of the computed value, i.e. callers are allowed to mutate the result.
	// Method implementations can use 'dst' to store the result.
	effectiveGasPrice(dst *big.Int, baseFee *big.Int) *big.Int

	encode(*bytes.Buffer) error
	decode([]byte) error
}

// EncodeRLP implements rlp.Encoder
func (tx *Transaction) EncodeRLP(w io.Writer) error {
	if tx.Type() == LegacyTxType {
		return rlp.Encode(w, tx.inner)
	}
	// It's an EIP-2718 typed TX envelope.
	buf := encodeBufferPool.Get().(*bytes.Buffer)
	defer encodeBufferPool.Put(buf)
	buf.Reset()
	if err := tx.encodeTyped(buf); err != nil {
		return err
	}
	return rlp.Encode(w, buf.Bytes())
}

// encodeTyped writes the canonical encoding of a typed transaction to w.
func (tx *Transaction) encodeTyped(w *bytes.Buffer) error {
	w.WriteByte(tx.Type())
	return tx.inner.encode(w)
}

// MarshalBinary returns the canonical encoding of the transaction.
// For legacy transactions, it returns the RLP encoding. For EIP-2718 typed
// transactions, it returns the type and payload.
func (tx *Transaction) MarshalBinary() ([]byte, error) {
	if tx.Type() == LegacyTxType {
		return rlp.EncodeToBytes(tx.inner)
	}
	var buf bytes.Buffer
	err := tx.encodeTyped(&buf)
	return buf.Bytes(), err
}

// DecodeRLP implements rlp.Decoder
func (tx *Transaction) DecodeRLP(s *rlp.Stream) error {
	kind, size, err := s.Kind()
	switch {
	case err != nil:
		return err
	case kind == rlp.List:
		// It's a legacy transaction.
		var inner LegacyTx
		err := s.Decode(&inner)
		if err == nil {
			tx.setDecoded(&inner, rlp.ListSize(size))
		}
		return err
	case kind == rlp.Byte:
		return errShortTypedTx
	default:
		// It's an EIP-2718 typed TX envelope.
		// First read the tx payload bytes into a temporary buffer.
		b, buf, err := getPooledBuffer(size)
		if err != nil {
			return err
		}
		defer encodeBufferPool.Put(buf)
		if err := s.ReadBytes(b); err != nil {
			return err
		}
		// Now decode the inner transaction.
		inner, err := tx.decodeTyped(b)
		if err == nil {
			tx.setDecoded(inner, size)
		}
		return err
	}
}

// UnmarshalBinary decodes the canonical encoding of transactions.
// It supports legacy RLP transactions and EIP-2718 typed transactions.
func (tx *Transaction) UnmarshalBinary(b []byte) error {
	if len(b) > 0 && b[0] > 0x7f {
		// It's a legacy transaction.
		var data LegacyTx
		err := rlp.DecodeBytes(b, &data)
		if err != nil {
			return err
		}
		tx.setDecoded(&data, uint64(len(b)))
		return nil
	}
	// It's an EIP-2718 typed transaction envelope.
	inner, err := tx.decodeTyped(b)
	if err != nil {
		return err
	}
	tx.setDecoded(inner, uint64(len(b)))
	return nil
}

// decodeTyped decodes a typed transaction from the canonical format.
func (tx *Transaction) decodeTyped(b []byte) (TxData, error) {
	if len(b) <= 1 {
		return nil, errShortTypedTx
	}
	var inner TxData
	switch b[0] {
	case AccessListTxType:
		inner = new(AccessListTx)
	case DynamicFeeTxType:
		inner = new(DynamicFeeTx)
	case BlobTxType:
		inner = new(BlobTx)
	case SetCodeTxType:
		inner = new(SetCodeTx)
	case DepositTxType:
		inner = new(DepositTx)
	default:
		return nil, ErrTxTypeNotSupported
	}
	err := inner.decode(b[1:])
	return inner, err
}

// setDecoded sets the inner transaction and size after decoding.
func (tx *Transaction) setDecoded(inner TxData, size uint64) {
	tx.inner = inner
	tx.time = time.Now()
	if size > 0 {
		tx.size.Store(size)
	}
}

func sanityCheckSignature(v *big.Int, r *big.Int, s *big.Int, maybeProtected bool) error {
	if isProtectedV(v) && !maybeProtected {
		return ErrUnexpectedProtection
	}

	var plainV byte
	if isProtectedV(v) {
		chainID := deriveChainId(v).Uint64()
		plainV = byte(v.Uint64() - 35 - 2*chainID)
	} else if maybeProtected {
		// Only EIP-155 signatures can be optionally protected. Since
		// we determined this v value is not protected, it must be a
		// raw 27 or 28.
		plainV = byte(v.Uint64() - 27)
	} else {
		// If the signature is not optionally protected, we assume it
		// must already be equal to the recovery id.
		plainV = byte(v.Uint64())
	}
	if !crypto.ValidateSignatureValues(plainV, r, s, false) {
		return ErrInvalidSig
	}

	return nil
}

func isProtectedV(V *big.Int) bool {
	if V.BitLen() <= 8 {
		v := V.Uint64()
		return v != 27 && v != 28 && v != 1 && v != 0
	}
	// anything not 27 or 28 is considered protected
	return true
}

// Protected says whether the transaction is replay-protected.
func (tx *Transaction) Protected() bool {
	switch tx := tx.inner.(type) {
	case *LegacyTx:
		return tx.V != nil && isProtectedV(tx.V)
	default:
		return true
	}
}

// Type returns the transaction type.
func (tx *Transaction) Type() uint8 {
	return tx.inner.txType()
}

// ChainId returns the EIP155 chain ID of the transaction. The return value will always be
// non-nil. For legacy transactions which are not replay-protected, the return value is
// zero.
func (tx *Transaction) ChainId() *big.Int {
	return tx.inner.chainID()
}

// Data returns the input data of the transaction.
func (tx *Transaction) Data() []byte { return tx.inner.data() }

// AccessList returns the access list of the transaction.
func (tx *Transaction) AccessList() AccessList { return tx.inner.accessList() }

// Gas returns the gas limit of the transaction.
func (tx *Transaction) Gas() uint64 { return tx.inner.gas() }

// GasPrice returns the gas price of the transaction.
func (tx *Transaction) GasPrice() *big.Int { return new(big.Int).Set(tx.inner.gasPrice()) }

// GasTipCap returns the gasTipCap per gas of the transaction.
func (tx *Transaction) GasTipCap() *big.Int { return new(big.Int).Set(tx.inner.gasTipCap()) }

// GasFeeCap returns the fee cap per gas of the transaction.
func (tx *Transaction) GasFeeCap() *big.Int { return new(big.Int).Set(tx.inner.gasFeeCap()) }

// Value returns the ether amount of the transaction.
func (tx *Transaction) Value() *big.Int { return new(big.Int).Set(tx.inner.value()) }

// Nonce returns the sender account nonce of the transaction.
func (tx *Transaction) Nonce() uint64 { return tx.inner.nonce() }

// EffectiveNonce returns the nonce that was actually used as part of transaction execution
// Returns nil if the effective nonce is not known
func (tx *Transaction) EffectiveNonce() *uint64 {
	type txWithEffectiveNonce interface {
		effectiveNonce() *uint64
	}

	if itx, ok := tx.inner.(txWithEffectiveNonce); ok {
		return itx.effectiveNonce()
	}
	nonce := tx.inner.nonce()
	return &nonce
}

// To returns the recipient address of the transaction.
// For contract-creation transactions, To returns nil.
func (tx *Transaction) To() *common.Address {
	return copyAddressPtr(tx.inner.to())
}

// SourceHash returns the hash that uniquely identifies the source of the deposit tx,
// e.g. a user deposit event, or a L1 info deposit included in a specific L2 block height.
// Non-deposit transactions return a zeroed hash.
func (tx *Transaction) SourceHash() common.Hash {
	switch tx.inner.(type) {
	case *DepositTx:
		return tx.inner.(*DepositTx).SourceHash
	case *depositTxWithNonce:
		return tx.inner.(*depositTxWithNonce).SourceHash
	}
	return common.Hash{}
}

// Mint returns the ETH to mint in the deposit tx.
// This returns nil if there is nothing to mint, or if this is not a deposit tx.
func (tx *Transaction) Mint() *big.Int {
	switch tx.inner.(type) {
	case *DepositTx:
		return tx.inner.(*DepositTx).Mint
	case *depositTxWithNonce:
		return tx.inner.(*depositTxWithNonce).Mint
	}
	return nil
}

// IsDepositTx returns true if the transaction is a deposit tx type.
func (tx *Transaction) IsDepositTx() bool {
	return tx.Type() == DepositTxType
}

// IsSystemTx returns true for deposits that are system transactions. These transactions
// are executed in an unmetered environment & do not contribute to the block gas limit.
func (tx *Transaction) IsSystemTx() bool {
	return tx.inner.isSystemTx()
}

// Cost returns (gas * gasPrice) + (blobGas * blobGasPrice) + value.
func (tx *Transaction) Cost() *big.Int {
	total := new(big.Int).Mul(tx.GasPrice(), new(big.Int).SetUint64(tx.Gas()))
	if tx.Type() == BlobTxType {
		total.Add(total, new(big.Int).Mul(tx.BlobGasFeeCap(), new(big.Int).SetUint64(tx.BlobGas())))
	}
	total.Add(total, tx.Value())
	return total
}

// RollupCostData caches the information needed to efficiently compute the data availability fee
func (tx *Transaction) RollupCostData() RollupCostData {
	if tx.Type() == DepositTxType {
		return RollupCostData{}
	}
	if v := tx.rollupCostData.Load(); v != nil {
		return v.(RollupCostData)
	}
	data, err := tx.MarshalBinary()
	if err != nil { // Silent error, invalid txs will not be marshalled/unmarshalled for batch submission anyway.
		log.Error("failed to encode tx for L1 cost computation", "err", err)
	}
	out := NewRollupCostData(data)
	tx.rollupCostData.Store(out)
	return out
}

// Conditional returns the conditional attached to the transaction
func (tx *Transaction) Conditional() *TransactionConditional {
	return tx.conditional.Load()
}

// SetConditional attaches a conditional to the transaction
func (tx *Transaction) SetConditional(cond *TransactionConditional) {
	tx.conditional.Store(cond)
}

// Rejected will mark this transaction as rejected.
func (tx *Transaction) SetRejected() {
	tx.rejected.Store(true)
}

// Rejected returns the rejected status of this tx
func (tx *Transaction) Rejected() bool {
	return tx.rejected.Load()
}

// RawSignatureValues returns the V, R, S signature values of the transaction.
// The return values should not be modified by the caller.
// The return values may be nil or zero, if the transaction is unsigned.
func (tx *Transaction) RawSignatureValues() (v, r, s *big.Int) {
	return tx.inner.rawSignatureValues()
}

// GasFeeCapCmp compares the fee cap of two transactions.
func (tx *Transaction) GasFeeCapCmp(other *Transaction) int {
	return tx.inner.gasFeeCap().Cmp(other.inner.gasFeeCap())
}

// GasFeeCapIntCmp compares the fee cap of the transaction against the given fee cap.
func (tx *Transaction) GasFeeCapIntCmp(other *big.Int) int {
	return tx.inner.gasFeeCap().Cmp(other)
}

// GasTipCapCmp compares the gasTipCap of two transactions.
func (tx *Transaction) GasTipCapCmp(other *Transaction) int {
	return tx.inner.gasTipCap().Cmp(other.inner.gasTipCap())
}

// GasTipCapIntCmp compares the gasTipCap of the transaction against the given gasTipCap.
func (tx *Transaction) GasTipCapIntCmp(other *big.Int) int {
	return tx.inner.gasTipCap().Cmp(other)
}

// EffectiveGasTip returns the effective miner gasTipCap for the given base fee.
// Note: if the effective gasTipCap is negative, this method returns both error
// the actual negative value, _and_ ErrGasFeeCapTooLow
func (tx *Transaction) EffectiveGasTip(baseFee *big.Int) (*big.Int, error) {
	if tx.Type() == DepositTxType {
		return new(big.Int), nil
	}
	if baseFee == nil {
		return tx.GasTipCap(), nil
	}
	var err error
	gasFeeCap := tx.GasFeeCap()
	if gasFeeCap.Cmp(baseFee) < 0 {
		err = ErrGasFeeCapTooLow
	}
	gasFeeCap = gasFeeCap.Sub(gasFeeCap, baseFee)

	gasTipCap := tx.GasTipCap()
	if gasTipCap.Cmp(gasFeeCap) < 0 {
		return gasTipCap, err
	}
	return gasFeeCap, err
}

// EffectiveGasTipValue is identical to EffectiveGasTip, but does not return an
// error in case the effective gasTipCap is negative
func (tx *Transaction) EffectiveGasTipValue(baseFee *big.Int) *big.Int {
	effectiveTip, _ := tx.EffectiveGasTip(baseFee)
	return effectiveTip
}

// EffectiveGasTipCmp compares the effective gasTipCap of two transactions assuming the given base fee.
func (tx *Transaction) EffectiveGasTipCmp(other *Transaction, baseFee *big.Int) int {
	if baseFee == nil {
		return tx.GasTipCapCmp(other)
	}
	return tx.EffectiveGasTipValue(baseFee).Cmp(other.EffectiveGasTipValue(baseFee))
}

// EffectiveGasTipIntCmp compares the effective gasTipCap of a transaction to the given gasTipCap.
func (tx *Transaction) EffectiveGasTipIntCmp(other *big.Int, baseFee *big.Int) int {
	if baseFee == nil {
		return tx.GasTipCapIntCmp(other)
	}
	return tx.EffectiveGasTipValue(baseFee).Cmp(other)
}

// BlobGas returns the blob gas limit of the transaction for blob transactions, 0 otherwise.
func (tx *Transaction) BlobGas() uint64 {
	if blobtx, ok := tx.inner.(*BlobTx); ok {
		return blobtx.blobGas()
	}
	return 0
}

// BlobGasFeeCap returns the blob gas fee cap per blob gas of the transaction for blob transactions, nil otherwise.
func (tx *Transaction) BlobGasFeeCap() *big.Int {
	if blobtx, ok := tx.inner.(*BlobTx); ok {
		return blobtx.BlobFeeCap.ToBig()
	}
	return nil
}

// BlobHashes returns the hashes of the blob commitments for blob transactions, nil otherwise.
func (tx *Transaction) BlobHashes() []common.Hash {
	if blobtx, ok := tx.inner.(*BlobTx); ok {
		return blobtx.BlobHashes
	}
	return nil
}

// BlobTxSidecar returns the sidecar of a blob transaction, nil otherwise.
func (tx *Transaction) BlobTxSidecar() *BlobTxSidecar {
	if blobtx, ok := tx.inner.(*BlobTx); ok {
		return blobtx.Sidecar
	}
	return nil
}

// SetBlobTxSidecar sets the sidecar of a transaction.
// The sidecar should match the blob-tx versioned hashes, or the transaction will be invalid.
// This allows tools to easily re-attach blob sidecars to signed transactions that omit the sidecar.
func (tx *Transaction) SetBlobTxSidecar(sidecar *BlobTxSidecar) error {
	blobtx, ok := tx.inner.(*BlobTx)
	if !ok {
		return fmt.Errorf("not a blob tx, type = %d", tx.Type())
	}
	blobtx.Sidecar = sidecar
	return nil
}

// BlobGasFeeCapCmp compares the blob fee cap of two transactions.
func (tx *Transaction) BlobGasFeeCapCmp(other *Transaction) int {
	return tx.BlobGasFeeCap().Cmp(other.BlobGasFeeCap())
}

// BlobGasFeeCapIntCmp compares the blob fee cap of the transaction against the given blob fee cap.
func (tx *Transaction) BlobGasFeeCapIntCmp(other *big.Int) int {
	return tx.BlobGasFeeCap().Cmp(other)
}

// WithoutBlobTxSidecar returns a copy of tx with the blob sidecar removed.
func (tx *Transaction) WithoutBlobTxSidecar() *Transaction {
	blobtx, ok := tx.inner.(*BlobTx)
	if !ok {
		return tx
	}
	cpy := &Transaction{
		inner: blobtx.withoutSidecar(),
		time:  tx.time,
	}
	// Note: tx.size cache not carried over because the sidecar is included in size!
	if h := tx.hash.Load(); h != nil {
		cpy.hash.Store(h)
	}
	if f := tx.from.Load(); f != nil {
		cpy.from.Store(f)
	}
	return cpy
}

// WithBlobTxSidecar returns a copy of tx with the blob sidecar added.
func (tx *Transaction) WithBlobTxSidecar(sideCar *BlobTxSidecar) *Transaction {
	blobtx, ok := tx.inner.(*BlobTx)
	if !ok {
		return tx
	}
	cpy := &Transaction{
		inner: blobtx.withSidecar(sideCar),
		time:  tx.time,
	}
	// Note: tx.size cache not carried over because the sidecar is included in size!
	if h := tx.hash.Load(); h != nil {
		cpy.hash.Store(h)
	}
	if f := tx.from.Load(); f != nil {
		cpy.from.Store(f)
	}
	return cpy
}

// SetCodeAuthorizations returns the authorizations list of the transaction.
func (tx *Transaction) SetCodeAuthorizations() []SetCodeAuthorization {
	setcodetx, ok := tx.inner.(*SetCodeTx)
	if !ok {
		return nil
	}
	return setcodetx.AuthList
}

<<<<<<< HEAD
// SetTime sets the decoding time of a transaction. Used by the sequencer API to
// determine mempool time spent by conditional txs and by tests to set arbitrary
// times and by persistent transaction pools when loading old txs from disk.
=======
// SetCodeAuthorities returns a list of each authorization's corresponding authority.
func (tx *Transaction) SetCodeAuthorities() []common.Address {
	setcodetx, ok := tx.inner.(*SetCodeTx)
	if !ok {
		return nil
	}
	auths := make([]common.Address, 0, len(setcodetx.AuthList))
	for _, auth := range setcodetx.AuthList {
		if addr, err := auth.Authority(); err == nil {
			auths = append(auths, addr)
		}
	}
	return auths
}

// SetTime sets the decoding time of a transaction. This is used by tests to set
// arbitrary times and by persistent transaction pools when loading old txs from
// disk.
>>>>>>> 612c9e0f
func (tx *Transaction) SetTime(t time.Time) {
	tx.time = t
}

// Time returns the time when the transaction was first seen on the network. It
// is a heuristic to prefer mining older txs vs new all other things equal.
func (tx *Transaction) Time() time.Time {
	return tx.time
}

// Hash returns the transaction hash.
func (tx *Transaction) Hash() common.Hash {
	if hash := tx.hash.Load(); hash != nil {
		return *hash
	}

	var h common.Hash
	if tx.Type() == LegacyTxType {
		h = rlpHash(tx.inner)
	} else {
		h = prefixedRlpHash(tx.Type(), tx.inner)
	}
	tx.hash.Store(&h)
	return h
}

// Size returns the true encoded storage size of the transaction, either by encoding
// and returning it, or returning a previously cached value.
func (tx *Transaction) Size() uint64 {
	if size := tx.size.Load(); size > 0 {
		return size
	}

	// Cache miss, encode and cache.
	// Note we rely on the assumption that all tx.inner values are RLP-encoded!
	c := writeCounter(0)
	rlp.Encode(&c, &tx.inner)
	size := uint64(c)

	// For blob transactions, add the size of the blob content and the outer list of the
	// tx + sidecar encoding.
	if sc := tx.BlobTxSidecar(); sc != nil {
		size += rlp.ListSize(sc.encodedSize())
	}

	// For typed transactions, the encoding also includes the leading type byte.
	if tx.Type() != LegacyTxType {
		size += 1
	}

	tx.size.Store(size)
	return size
}

// WithSignature returns a new transaction with the given signature.
// This signature needs to be in the [R || S || V] format where V is 0 or 1.
func (tx *Transaction) WithSignature(signer Signer, sig []byte) (*Transaction, error) {
	r, s, v, err := signer.SignatureValues(tx, sig)
	if err != nil {
		return nil, err
	}
	if r == nil || s == nil || v == nil {
		return nil, fmt.Errorf("%w: r: %s, s: %s, v: %s", ErrInvalidSig, r, s, v)
	}
	cpy := tx.inner.copy()
	cpy.setSignatureValues(signer.ChainID(), v, r, s)
	return &Transaction{inner: cpy, time: tx.time}, nil
}

// Transactions implements DerivableList for transactions.
type Transactions []*Transaction

// Len returns the length of s.
func (s Transactions) Len() int { return len(s) }

// EncodeIndex encodes the i'th transaction to w. Note that this does not check for errors
// because we assume that *Transaction will only ever contain valid txs that were either
// constructed by decoding or via public API in this package.
func (s Transactions) EncodeIndex(i int, w *bytes.Buffer) {
	tx := s[i]
	if tx.Type() == LegacyTxType {
		rlp.Encode(w, tx.inner)
	} else {
		tx.encodeTyped(w)
	}
}

// TxDifference returns a new set of transactions that are present in a but not in b.
func TxDifference(a, b Transactions) Transactions {
	keep := make(Transactions, 0, len(a))

	remove := make(map[common.Hash]struct{}, b.Len())
	for _, tx := range b {
		remove[tx.Hash()] = struct{}{}
	}

	for _, tx := range a {
		if _, ok := remove[tx.Hash()]; !ok {
			keep = append(keep, tx)
		}
	}

	return keep
}

// HashDifference returns a new set of hashes that are present in a but not in b.
func HashDifference(a, b []common.Hash) []common.Hash {
	keep := make([]common.Hash, 0, len(a))

	remove := make(map[common.Hash]struct{})
	for _, hash := range b {
		remove[hash] = struct{}{}
	}

	for _, hash := range a {
		if _, ok := remove[hash]; !ok {
			keep = append(keep, hash)
		}
	}

	return keep
}

// TxByNonce implements the sort interface to allow sorting a list of transactions
// by their nonces. This is usually only useful for sorting transactions from a
// single account, otherwise a nonce comparison doesn't make much sense.
type TxByNonce Transactions

func (s TxByNonce) Len() int           { return len(s) }
func (s TxByNonce) Less(i, j int) bool { return s[i].Nonce() < s[j].Nonce() }
func (s TxByNonce) Swap(i, j int)      { s[i], s[j] = s[j], s[i] }

// copyAddressPtr copies an address.
func copyAddressPtr(a *common.Address) *common.Address {
	if a == nil {
		return nil
	}
	cpy := *a
	return &cpy
}<|MERGE_RESOLUTION|>--- conflicted
+++ resolved
@@ -598,11 +598,6 @@
 	return setcodetx.AuthList
 }
 
-<<<<<<< HEAD
-// SetTime sets the decoding time of a transaction. Used by the sequencer API to
-// determine mempool time spent by conditional txs and by tests to set arbitrary
-// times and by persistent transaction pools when loading old txs from disk.
-=======
 // SetCodeAuthorities returns a list of each authorization's corresponding authority.
 func (tx *Transaction) SetCodeAuthorities() []common.Address {
 	setcodetx, ok := tx.inner.(*SetCodeTx)
@@ -618,10 +613,9 @@
 	return auths
 }
 
-// SetTime sets the decoding time of a transaction. This is used by tests to set
-// arbitrary times and by persistent transaction pools when loading old txs from
-// disk.
->>>>>>> 612c9e0f
+// SetTime sets the decoding time of a transaction. Used by the sequencer API to
+// determine mempool time spent by conditional txs and by tests to set arbitrary
+// times and by persistent transaction pools when loading old txs from disk.
 func (tx *Transaction) SetTime(t time.Time) {
 	tx.time = t
 }
