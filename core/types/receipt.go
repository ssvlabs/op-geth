// Copyright 2014 The go-ethereum Authors
// This file is part of the go-ethereum library.
//
// The go-ethereum library is free software: you can redistribute it and/or modify
// it under the terms of the GNU Lesser General Public License as published by
// the Free Software Foundation, either version 3 of the License, or
// (at your option) any later version.
//
// The go-ethereum library is distributed in the hope that it will be useful,
// but WITHOUT ANY WARRANTY; without even the implied warranty of
// MERCHANTABILITY or FITNESS FOR A PARTICULAR PURPOSE. See the
// GNU Lesser General Public License for more details.
//
// You should have received a copy of the GNU Lesser General Public License
// along with the go-ethereum library. If not, see <http://www.gnu.org/licenses/>.

package types

import (
	"bytes"
	"errors"
	"fmt"
	"io"
	"math/big"
	"unsafe"

	"github.com/ethereum/go-ethereum/common"
	"github.com/ethereum/go-ethereum/common/hexutil"
	"github.com/ethereum/go-ethereum/crypto"
	"github.com/ethereum/go-ethereum/log"
	"github.com/ethereum/go-ethereum/params"
	"github.com/ethereum/go-ethereum/rlp"
)

//go:generate go run github.com/fjl/gencodec -type Receipt -field-override receiptMarshaling -out gen_receipt_json.go

var (
	receiptStatusFailedRLP     = []byte{}
	receiptStatusSuccessfulRLP = []byte{0x01}
)

var errShortTypedReceipt = errors.New("typed receipt too short")

const (
	// ReceiptStatusFailed is the status code of a transaction if execution failed.
	ReceiptStatusFailed = uint64(0)

	// ReceiptStatusSuccessful is the status code of a transaction if execution succeeded.
	ReceiptStatusSuccessful = uint64(1)

	// The version number for post-canyon deposit receipts.
	CanyonDepositReceiptVersion = uint64(1)
)

// Receipt represents the results of a transaction.
type Receipt struct {
	// Consensus fields: These fields are defined by the Yellow Paper
	Type              uint8  `json:"type,omitempty"`
	PostState         []byte `json:"root"`
	Status            uint64 `json:"status"`
	CumulativeGasUsed uint64 `json:"cumulativeGasUsed" gencodec:"required"`
	Bloom             Bloom  `json:"logsBloom"         gencodec:"required"`
	Logs              []*Log `json:"logs"              gencodec:"required"`

	// Implementation fields: These fields are added by geth when processing a transaction or retrieving a receipt.
	// gencodec annotated fields: these are stored in the chain database.
	TxHash            common.Hash    `json:"transactionHash" gencodec:"required"`
	ContractAddress   common.Address `json:"contractAddress"`
	GasUsed           uint64         `json:"gasUsed" gencodec:"required"`
	EffectiveGasPrice *big.Int       `json:"effectiveGasPrice"` // required, but tag omitted for backwards compatibility
	BlobGasUsed       uint64         `json:"blobGasUsed,omitempty"`
	BlobGasPrice      *big.Int       `json:"blobGasPrice,omitempty"`

	// DepositNonce was introduced in Regolith to store the actual nonce used by deposit transactions
	// The state transition process ensures this is only set for Regolith deposit transactions.
	DepositNonce *uint64 `json:"depositNonce,omitempty"`
	// DepositReceiptVersion was introduced in Canyon to indicate an update to how receipt hashes
	// should be computed when set. The state transition process ensures this is only set for
	// post-Canyon deposit transactions.
	DepositReceiptVersion *uint64 `json:"depositReceiptVersion,omitempty"`

	// Inclusion information: These fields provide information about the inclusion of the
	// transaction corresponding to this receipt.
	BlockHash        common.Hash `json:"blockHash,omitempty"`
	BlockNumber      *big.Int    `json:"blockNumber,omitempty"`
	TransactionIndex uint        `json:"transactionIndex"`

	// Optimism: extend receipts with L1 and operator fee info
	L1GasPrice          *big.Int   `json:"l1GasPrice,omitempty"`          // Present from pre-bedrock. L1 Basefee after Bedrock
	L1BlobBaseFee       *big.Int   `json:"l1BlobBaseFee,omitempty"`       // Always nil prior to the Ecotone hardfork
	L1GasUsed           *big.Int   `json:"l1GasUsed,omitempty"`           // Present from pre-bedrock, deprecated as of Fjord
	L1Fee               *big.Int   `json:"l1Fee,omitempty"`               // Present from pre-bedrock
	FeeScalar           *big.Float `json:"l1FeeScalar,omitempty"`         // Present from pre-bedrock to Ecotone. Nil after Ecotone
	L1BaseFeeScalar     *uint64    `json:"l1BaseFeeScalar,omitempty"`     // Always nil prior to the Ecotone hardfork
	L1BlobBaseFeeScalar *uint64    `json:"l1BlobBaseFeeScalar,omitempty"` // Always nil prior to the Ecotone hardfork
	OperatorFeeScalar   *uint64    `json:"operatorFeeScalar,omitempty"`   // Always nil prior to the Isthmus hardfork
	OperatorFeeConstant *uint64    `json:"operatorFeeConstant,omitempty"` // Always nil prior to the Isthmus hardfork
}

type receiptMarshaling struct {
	Type              hexutil.Uint64
	PostState         hexutil.Bytes
	Status            hexutil.Uint64
	CumulativeGasUsed hexutil.Uint64
	GasUsed           hexutil.Uint64
	EffectiveGasPrice *hexutil.Big
	BlobGasUsed       hexutil.Uint64
	BlobGasPrice      *hexutil.Big
	BlockNumber       *hexutil.Big
	TransactionIndex  hexutil.Uint

	// Optimism
	L1GasPrice            *hexutil.Big
	L1BlobBaseFee         *hexutil.Big
	L1GasUsed             *hexutil.Big
	L1Fee                 *hexutil.Big
	FeeScalar             *big.Float
	L1BaseFeeScalar       *hexutil.Uint64
	L1BlobBaseFeeScalar   *hexutil.Uint64
	DepositNonce          *hexutil.Uint64
	DepositReceiptVersion *hexutil.Uint64
	OperatorFeeScalar     *hexutil.Uint64
	OperatorFeeConstant   *hexutil.Uint64
}

// receiptRLP is the consensus encoding of a receipt.
type receiptRLP struct {
	PostStateOrStatus []byte
	CumulativeGasUsed uint64
	Bloom             Bloom
	Logs              []*Log
}

type depositReceiptRLP struct {
	PostStateOrStatus []byte
	CumulativeGasUsed uint64
	Bloom             Bloom
	Logs              []*Log
	// DepositNonce was introduced in Regolith to store the actual nonce used by deposit transactions.
	// Must be nil for any transactions prior to Regolith or that aren't deposit transactions.
	DepositNonce *uint64 `rlp:"optional"`
	// Receipt hash post-Regolith but pre-Canyon inadvertently did not include the above
	// DepositNonce. Post Canyon, receipts will have a non-empty DepositReceiptVersion indicating
	// which post-Canyon receipt hash function to invoke.
	DepositReceiptVersion *uint64 `rlp:"optional"`
}

// storedReceiptRLP is the storage encoding of a receipt.
type storedReceiptRLP struct {
	PostStateOrStatus []byte
	CumulativeGasUsed uint64
	Logs              []*Log
	// DepositNonce was introduced in Regolith to store the actual nonce used by deposit transactions.
	// Must be nil for any transactions prior to Regolith or that aren't deposit transactions.
	DepositNonce *uint64 `rlp:"optional"`
	// Receipt hash post-Regolith but pre-Canyon inadvertently did not include the above
	// DepositNonce. Post Canyon, receipts will have a non-empty DepositReceiptVersion indicating
	// which post-Canyon receipt hash function to invoke.
	DepositReceiptVersion *uint64 `rlp:"optional"`
}

// LegacyOptimismStoredReceiptRLP is the pre bedrock storage encoding of a
// receipt. It will only exist in the database if it was migrated using the
// migration tool. Nodes that sync using snap-sync will not have any of these
// entries.
type LegacyOptimismStoredReceiptRLP struct {
	PostStateOrStatus []byte
	CumulativeGasUsed uint64
	Logs              []*LogForStorage
	L1GasUsed         *big.Int
	L1GasPrice        *big.Int
	L1Fee             *big.Int
	FeeScalar         string
}

// LogForStorage is a wrapper around a Log that handles
// backward compatibility with prior storage formats.
type LogForStorage Log

// EncodeRLP implements rlp.Encoder.
func (l *LogForStorage) EncodeRLP(w io.Writer) error {
	rl := Log{Address: l.Address, Topics: l.Topics, Data: l.Data}
	return rlp.Encode(w, &rl)
}

type legacyRlpStorageLog struct {
	Address     common.Address
	Topics      []common.Hash
	Data        []byte
	BlockNumber uint64
	TxHash      common.Hash
	TxIndex     uint
	BlockHash   common.Hash
	Index       uint
}

// DecodeRLP implements rlp.Decoder.
//
// Note some redundant fields(e.g. block number, tx hash etc) will be assembled later.
func (l *LogForStorage) DecodeRLP(s *rlp.Stream) error {
	blob, err := s.Raw()
	if err != nil {
		return err
	}
	var dec Log
	err = rlp.DecodeBytes(blob, &dec)
	if err == nil {
		*l = LogForStorage{
			Address: dec.Address,
			Topics:  dec.Topics,
			Data:    dec.Data,
		}
	} else {
		// Try to decode log with previous definition.
		var dec legacyRlpStorageLog
		err = rlp.DecodeBytes(blob, &dec)
		if err == nil {
			*l = LogForStorage{
				Address: dec.Address,
				Topics:  dec.Topics,
				Data:    dec.Data,
			}
		}
	}
	return err
}

// NewReceipt creates a barebone transaction receipt, copying the init fields.
// Deprecated: create receipts using a struct literal instead.
func NewReceipt(root []byte, failed bool, cumulativeGasUsed uint64) *Receipt {
	r := &Receipt{
		Type:              LegacyTxType,
		PostState:         common.CopyBytes(root),
		CumulativeGasUsed: cumulativeGasUsed,
	}
	if failed {
		r.Status = ReceiptStatusFailed
	} else {
		r.Status = ReceiptStatusSuccessful
	}
	return r
}

// EncodeRLP implements rlp.Encoder, and flattens the consensus fields of a receipt
// into an RLP stream. If no post state is present, byzantium fork is assumed.
func (r *Receipt) EncodeRLP(w io.Writer) error {
	data := &receiptRLP{r.statusEncoding(), r.CumulativeGasUsed, r.Bloom, r.Logs}
	if r.Type == LegacyTxType {
		return rlp.Encode(w, data)
	}
	buf := encodeBufferPool.Get().(*bytes.Buffer)
	defer encodeBufferPool.Put(buf)
	buf.Reset()
	if err := r.encodeTyped(data, buf); err != nil {
		return err
	}
	return rlp.Encode(w, buf.Bytes())
}

// encodeTyped writes the canonical encoding of a typed receipt to w.
func (r *Receipt) encodeTyped(data *receiptRLP, w *bytes.Buffer) error {
	w.WriteByte(r.Type)
	switch r.Type {
	case DepositTxType:
		withNonce := &depositReceiptRLP{data.PostStateOrStatus, data.CumulativeGasUsed, data.Bloom, data.Logs, r.DepositNonce, r.DepositReceiptVersion}
		return rlp.Encode(w, withNonce)
	default:
		return rlp.Encode(w, data)
	}
}

// MarshalBinary returns the consensus encoding of the receipt.
func (r *Receipt) MarshalBinary() ([]byte, error) {
	if r.Type == LegacyTxType {
		return rlp.EncodeToBytes(r)
	}
	data := &receiptRLP{r.statusEncoding(), r.CumulativeGasUsed, r.Bloom, r.Logs}
	var buf bytes.Buffer
	err := r.encodeTyped(data, &buf)
	return buf.Bytes(), err
}

// DecodeRLP implements rlp.Decoder, and loads the consensus fields of a receipt
// from an RLP stream.
func (r *Receipt) DecodeRLP(s *rlp.Stream) error {
	kind, size, err := s.Kind()
	switch {
	case err != nil:
		return err
	case kind == rlp.List:
		// It's a legacy receipt.
		var dec receiptRLP
		if err := s.Decode(&dec); err != nil {
			return err
		}
		r.Type = LegacyTxType
		return r.setFromRLP(dec)
	case kind == rlp.Byte:
		return errShortTypedReceipt
	default:
		// It's an EIP-2718 typed tx receipt.
		b, buf, err := getPooledBuffer(size)
		if err != nil {
			return err
		}
		defer encodeBufferPool.Put(buf)
		if err := s.ReadBytes(b); err != nil {
			return err
		}
		return r.decodeTyped(b)
	}
}

// UnmarshalBinary decodes the consensus encoding of receipts.
// It supports legacy RLP receipts and EIP-2718 typed receipts.
func (r *Receipt) UnmarshalBinary(b []byte) error {
	if len(b) > 0 && b[0] > 0x7f {
		// It's a legacy receipt decode the RLP
		var data receiptRLP
		err := rlp.DecodeBytes(b, &data)
		if err != nil {
			return err
		}
		r.Type = LegacyTxType
		return r.setFromRLP(data)
	}
	// It's an EIP2718 typed transaction envelope.
	return r.decodeTyped(b)
}

// decodeTyped decodes a typed receipt from the canonical format.
func (r *Receipt) decodeTyped(b []byte) error {
	if len(b) <= 1 {
		return errShortTypedReceipt
	}
	switch b[0] {
	case DynamicFeeTxType, AccessListTxType, BlobTxType, SetCodeTxType:
		var data receiptRLP
		err := rlp.DecodeBytes(b[1:], &data)
		if err != nil {
			return err
		}
		r.Type = b[0]
		return r.setFromRLP(data)
	case DepositTxType:
		var data depositReceiptRLP
		err := rlp.DecodeBytes(b[1:], &data)
		if err != nil {
			return err
		}
		r.Type = b[0]
		r.DepositNonce = data.DepositNonce
		r.DepositReceiptVersion = data.DepositReceiptVersion
		return r.setFromRLP(receiptRLP{data.PostStateOrStatus, data.CumulativeGasUsed, data.Bloom, data.Logs})
	default:
		return ErrTxTypeNotSupported
	}
}

func (r *Receipt) setFromRLP(data receiptRLP) error {
	r.CumulativeGasUsed, r.Bloom, r.Logs = data.CumulativeGasUsed, data.Bloom, data.Logs
	return r.setStatus(data.PostStateOrStatus)
}

func (r *Receipt) setStatus(postStateOrStatus []byte) error {
	switch {
	case bytes.Equal(postStateOrStatus, receiptStatusSuccessfulRLP):
		r.Status = ReceiptStatusSuccessful
	case bytes.Equal(postStateOrStatus, receiptStatusFailedRLP):
		r.Status = ReceiptStatusFailed
	case len(postStateOrStatus) == len(common.Hash{}):
		r.PostState = postStateOrStatus
	default:
		return fmt.Errorf("invalid receipt status %x", postStateOrStatus)
	}
	return nil
}

func (r *Receipt) statusEncoding() []byte {
	if len(r.PostState) == 0 {
		if r.Status == ReceiptStatusFailed {
			return receiptStatusFailedRLP
		}
		return receiptStatusSuccessfulRLP
	}
	return r.PostState
}

// Size returns the approximate memory used by all internal contents. It is used
// to approximate and limit the memory consumption of various caches.
func (r *Receipt) Size() common.StorageSize {
	size := common.StorageSize(unsafe.Sizeof(*r)) + common.StorageSize(len(r.PostState))
	size += common.StorageSize(len(r.Logs)) * common.StorageSize(unsafe.Sizeof(Log{}))
	for _, log := range r.Logs {
		size += common.StorageSize(len(log.Topics)*common.HashLength + len(log.Data))
	}
	return size
}

// DeriveReceiptContext holds the contextual information needed to derive a receipt
type DeriveReceiptContext struct {
	BlockHash    common.Hash
	BlockNumber  uint64
	BlockTime    uint64
	BaseFee      *big.Int
	BlobGasPrice *big.Int
	GasUsed      uint64
	LogIndex     uint // Number of logs in the block until this receipt
	Tx           *Transaction
	TxIndex      uint
}

// DeriveFields fills the receipt with computed fields based on consensus
// data and contextual infos like containing block and transactions.
func (r *Receipt) DeriveFields(signer Signer, context DeriveReceiptContext) {
	// The transaction type and hash can be retrieved from the transaction itself
	r.Type = context.Tx.Type()
	r.TxHash = context.Tx.Hash()
	r.GasUsed = context.GasUsed
	r.EffectiveGasPrice = context.Tx.inner.effectiveGasPrice(new(big.Int), context.BaseFee)

	// EIP-4844 blob transaction fields
	if context.Tx.Type() == BlobTxType {
		r.BlobGasUsed = context.Tx.BlobGas()
		r.BlobGasPrice = context.BlobGasPrice
	}

	// Block location fields
	r.BlockHash = context.BlockHash
	r.BlockNumber = new(big.Int).SetUint64(context.BlockNumber)
	r.TransactionIndex = context.TxIndex

	// The contract address can be derived from the transaction itself
	if context.Tx.To() == nil {
		// Deriving the signer is expensive, only do if it's actually needed
		from, _ := Sender(signer, context.Tx)
		r.ContractAddress = crypto.CreateAddress(from, context.Tx.Nonce())
	} else {
		r.ContractAddress = common.Address{}
	}
	// The derived log fields can simply be set from the block and transaction
	logIndex := context.LogIndex
	for j := 0; j < len(r.Logs); j++ {
		r.Logs[j].BlockNumber = context.BlockNumber
		r.Logs[j].BlockHash = context.BlockHash
		r.Logs[j].BlockTimestamp = context.BlockTime
		r.Logs[j].TxHash = r.TxHash
		r.Logs[j].TxIndex = context.TxIndex
		r.Logs[j].Index = logIndex
		logIndex++
	}
	// Also derive the Bloom if not derived yet
	r.Bloom = CreateBloom(r)
}

// ReceiptForStorage is a wrapper around a Receipt with RLP serialization
// that omits the Bloom field. The Bloom field is recomputed by DeriveFields.
type ReceiptForStorage Receipt

// EncodeRLP implements rlp.Encoder, and flattens all content fields of a receipt
// into an RLP stream.
func (r *ReceiptForStorage) EncodeRLP(_w io.Writer) error {
	w := rlp.NewEncoderBuffer(_w)
	outerList := w.List()
	w.WriteBytes((*Receipt)(r).statusEncoding())
	w.WriteUint64(r.CumulativeGasUsed)
	logList := w.List()
	for _, log := range r.Logs {
		if err := log.EncodeRLP(w); err != nil {
			return err
		}
	}
	w.ListEnd(logList)
	if r.DepositNonce != nil {
		w.WriteUint64(*r.DepositNonce)
		if r.DepositReceiptVersion != nil {
			w.WriteUint64(*r.DepositReceiptVersion)
		}
	}
	w.ListEnd(outerList)
	return w.Flush()
}

// DecodeRLP implements rlp.Decoder, and loads both consensus and implementation
// fields of a receipt from an RLP stream.
func (r *ReceiptForStorage) DecodeRLP(s *rlp.Stream) error {
	// Retrieve the entire receipt blob as we need to try multiple decoders
	blob, err := s.Raw()
	if err != nil {
		return err
	}
	// First try to decode the latest receipt database format, try the pre-bedrock Optimism legacy format otherwise.
	if err := decodeStoredReceiptRLP(r, blob); err == nil {
		return nil
	}
	return decodeLegacyOptimismReceiptRLP(r, blob)
}

func decodeLegacyOptimismReceiptRLP(r *ReceiptForStorage, blob []byte) error {
	var stored LegacyOptimismStoredReceiptRLP
	if err := rlp.DecodeBytes(blob, &stored); err != nil {
		return err
	}
	if err := (*Receipt)(r).setStatus(stored.PostStateOrStatus); err != nil {
		return err
	}
	r.CumulativeGasUsed = stored.CumulativeGasUsed
	r.Logs = make([]*Log, len(stored.Logs))
	for i, log := range stored.Logs {
		r.Logs[i] = (*Log)(log)
	}
	r.Bloom = CreateBloom((*Receipt)(r))
	// UsingOVM
	scalar := new(big.Float)
	if stored.FeeScalar != "" {
		var ok bool
		scalar, ok = scalar.SetString(stored.FeeScalar)
		if !ok {
			return errors.New("cannot parse fee scalar")
		}
	}
	r.L1GasUsed = stored.L1GasUsed
	r.L1GasPrice = stored.L1GasPrice
	r.L1Fee = stored.L1Fee
	r.FeeScalar = scalar
	return nil
}

func decodeStoredReceiptRLP(r *ReceiptForStorage, blob []byte) error {
	var stored storedReceiptRLP
	if err := rlp.DecodeBytes(blob, &stored); err != nil {
		return err
	}
	if err := (*Receipt)(r).setStatus(stored.PostStateOrStatus); err != nil {
		return err
	}
	r.CumulativeGasUsed = stored.CumulativeGasUsed
	r.Logs = stored.Logs
<<<<<<< HEAD

=======
	r.Bloom = CreateBloom((*Receipt)(r))
	if stored.DepositNonce != nil {
		r.DepositNonce = stored.DepositNonce
		r.DepositReceiptVersion = stored.DepositReceiptVersion
	}
>>>>>>> 085b529e
	return nil
}

// Receipts implements DerivableList for receipts.
type Receipts []*Receipt

// Len returns the number of receipts in this list.
func (rs Receipts) Len() int { return len(rs) }

// EncodeIndex encodes the i'th receipt to w. For DepositTxType receipts with non-nil DepositNonce
// but nil DepositReceiptVersion, the output will differ than calling r.MarshalBinary(); this
// behavior difference should not be changed to preserve backwards compatibility of receipt-root
// hash computation.
func (rs Receipts) EncodeIndex(i int, w *bytes.Buffer) {
	r := rs[i]
	data := &receiptRLP{r.statusEncoding(), r.CumulativeGasUsed, r.Bloom, r.Logs}
	if r.Type == LegacyTxType {
		rlp.Encode(w, data)
		return
	}
	w.WriteByte(r.Type)
	switch r.Type {
	case AccessListTxType, DynamicFeeTxType, BlobTxType, SetCodeTxType:
		rlp.Encode(w, data)
	case DepositTxType:
		if r.DepositReceiptVersion != nil {
			// post-canyon receipt hash computation update
			depositData := &depositReceiptRLP{data.PostStateOrStatus, data.CumulativeGasUsed, r.Bloom, r.Logs, r.DepositNonce, r.DepositReceiptVersion}
			rlp.Encode(w, depositData)
		} else {
			rlp.Encode(w, data)
		}
	default:
		// For unsupported types, write nothing. Since this is for
		// DeriveSha, the error will be caught matching the derived hash
		// to the block.
	}
}

// DeriveFields fills the receipts with their computed fields based on consensus
// data and contextual infos like containing block and transactions.
func (rs Receipts) DeriveFields(config *params.ChainConfig, blockHash common.Hash, blockNumber uint64, blockTime uint64, baseFee *big.Int, blobGasPrice *big.Int, txs []*Transaction) error {
	signer := MakeSigner(config, new(big.Int).SetUint64(blockNumber), blockTime)

	logIndex := uint(0)
	if len(txs) != len(rs) {
		return errors.New("transaction and receipt count mismatch")
	}
	for i := 0; i < len(rs); i++ {
<<<<<<< HEAD
		var cumulativeGasUsed uint64
		if i > 0 {
			cumulativeGasUsed = rs[i-1].CumulativeGasUsed
=======
		// The transaction type and hash can be retrieved from the transaction itself
		rs[i].Type = txs[i].Type()
		rs[i].TxHash = txs[i].Hash()
		rs[i].EffectiveGasPrice = txs[i].inner.effectiveGasPrice(new(big.Int), baseFee)

		// EIP-4844 blob transaction fields
		if txs[i].Type() == BlobTxType {
			rs[i].BlobGasUsed = txs[i].BlobGas()
			rs[i].BlobGasPrice = blobGasPrice
		}

		// block location fields
		rs[i].BlockHash = hash
		rs[i].BlockNumber = new(big.Int).SetUint64(number)
		rs[i].TransactionIndex = uint(i)

		// The contract address can be derived from the transaction itself
		if txs[i].To() == nil {
			// Deriving the signer is expensive, only do if it's actually needed
			from, _ := Sender(signer, txs[i])
			nonce := txs[i].Nonce()
			if rs[i].DepositNonce != nil {
				nonce = *rs[i].DepositNonce
			}
			rs[i].ContractAddress = crypto.CreateAddress(from, nonce)
		} else {
			rs[i].ContractAddress = common.Address{}
>>>>>>> 085b529e
		}
		rs[i].DeriveFields(signer, DeriveReceiptContext{
			BlockHash:    blockHash,
			BlockNumber:  blockNumber,
			BlockTime:    blockTime,
			BaseFee:      baseFee,
			BlobGasPrice: blobGasPrice,
			GasUsed:      rs[i].CumulativeGasUsed - cumulativeGasUsed,
			LogIndex:     logIndex,
			Tx:           txs[i],
			TxIndex:      uint(i),
		})
		logIndex += uint(len(rs[i].Logs))
	}
	return nil
}

// EncodeBlockReceiptLists encodes a list of block receipt lists into RLP.
func EncodeBlockReceiptLists(receipts []Receipts) []rlp.RawValue {
	var storageReceipts []*ReceiptForStorage
	result := make([]rlp.RawValue, len(receipts))
	for i, receipt := range receipts {
		storageReceipts = storageReceipts[:0]
		for _, r := range receipt {
			storageReceipts = append(storageReceipts, (*ReceiptForStorage)(r))
		}
		bytes, err := rlp.EncodeToBytes(storageReceipts)
		if err != nil {
			log.Crit("Failed to encode block receipts", "err", err)
		}
		result[i] = bytes
	}
<<<<<<< HEAD
	return result
=======
	if config.Optimism != nil && len(txs) >= 2 && config.IsBedrock(new(big.Int).SetUint64(number)) { // need at least an info tx and a non-info tx
		gasParams, err := extractL1GasParams(config, time, txs[0].Data())
		if err != nil {
			return err
		}
		for i := 0; i < len(rs); i++ {
			if txs[i].IsDepositTx() {
				continue
			}
			rs[i].L1GasPrice = gasParams.l1BaseFee
			rs[i].L1BlobBaseFee = gasParams.l1BlobBaseFee
			rs[i].L1Fee, rs[i].L1GasUsed = gasParams.costFunc(txs[i].RollupCostData())
			rs[i].FeeScalar = gasParams.feeScalar
			rs[i].L1BaseFeeScalar = u32ptrTou64ptr(gasParams.l1BaseFeeScalar)
			rs[i].L1BlobBaseFeeScalar = u32ptrTou64ptr(gasParams.l1BlobBaseFeeScalar)
			if gasParams.operatorFeeScalar != nil && gasParams.operatorFeeConstant != nil && (*gasParams.operatorFeeScalar != 0 || *gasParams.operatorFeeConstant != 0) {
				rs[i].OperatorFeeScalar = u32ptrTou64ptr(gasParams.operatorFeeScalar)
				rs[i].OperatorFeeConstant = gasParams.operatorFeeConstant
			}
		}
	}
	return nil
}

func u32ptrTou64ptr(a *uint32) *uint64 {
	if a == nil {
		return nil
	}
	b := uint64(*a)
	return &b
>>>>>>> 085b529e
}<|MERGE_RESOLUTION|>--- conflicted
+++ resolved
@@ -434,7 +434,11 @@
 	if context.Tx.To() == nil {
 		// Deriving the signer is expensive, only do if it's actually needed
 		from, _ := Sender(signer, context.Tx)
-		r.ContractAddress = crypto.CreateAddress(from, context.Tx.Nonce())
+		nonce := context.Tx.Nonce()
+		if r.DepositNonce != nil {
+			nonce = *r.DepositNonce
+		}
+		r.ContractAddress = crypto.CreateAddress(from, nonce)
 	} else {
 		r.ContractAddress = common.Address{}
 	}
@@ -536,15 +540,11 @@
 	}
 	r.CumulativeGasUsed = stored.CumulativeGasUsed
 	r.Logs = stored.Logs
-<<<<<<< HEAD
-
-=======
 	r.Bloom = CreateBloom((*Receipt)(r))
 	if stored.DepositNonce != nil {
 		r.DepositNonce = stored.DepositNonce
 		r.DepositReceiptVersion = stored.DepositReceiptVersion
 	}
->>>>>>> 085b529e
 	return nil
 }
 
@@ -594,39 +594,9 @@
 		return errors.New("transaction and receipt count mismatch")
 	}
 	for i := 0; i < len(rs); i++ {
-<<<<<<< HEAD
 		var cumulativeGasUsed uint64
 		if i > 0 {
 			cumulativeGasUsed = rs[i-1].CumulativeGasUsed
-=======
-		// The transaction type and hash can be retrieved from the transaction itself
-		rs[i].Type = txs[i].Type()
-		rs[i].TxHash = txs[i].Hash()
-		rs[i].EffectiveGasPrice = txs[i].inner.effectiveGasPrice(new(big.Int), baseFee)
-
-		// EIP-4844 blob transaction fields
-		if txs[i].Type() == BlobTxType {
-			rs[i].BlobGasUsed = txs[i].BlobGas()
-			rs[i].BlobGasPrice = blobGasPrice
-		}
-
-		// block location fields
-		rs[i].BlockHash = hash
-		rs[i].BlockNumber = new(big.Int).SetUint64(number)
-		rs[i].TransactionIndex = uint(i)
-
-		// The contract address can be derived from the transaction itself
-		if txs[i].To() == nil {
-			// Deriving the signer is expensive, only do if it's actually needed
-			from, _ := Sender(signer, txs[i])
-			nonce := txs[i].Nonce()
-			if rs[i].DepositNonce != nil {
-				nonce = *rs[i].DepositNonce
-			}
-			rs[i].ContractAddress = crypto.CreateAddress(from, nonce)
-		} else {
-			rs[i].ContractAddress = common.Address{}
->>>>>>> 085b529e
 		}
 		rs[i].DeriveFields(signer, DeriveReceiptContext{
 			BlockHash:    blockHash,
@@ -641,29 +611,9 @@
 		})
 		logIndex += uint(len(rs[i].Logs))
 	}
-	return nil
-}
-
-// EncodeBlockReceiptLists encodes a list of block receipt lists into RLP.
-func EncodeBlockReceiptLists(receipts []Receipts) []rlp.RawValue {
-	var storageReceipts []*ReceiptForStorage
-	result := make([]rlp.RawValue, len(receipts))
-	for i, receipt := range receipts {
-		storageReceipts = storageReceipts[:0]
-		for _, r := range receipt {
-			storageReceipts = append(storageReceipts, (*ReceiptForStorage)(r))
-		}
-		bytes, err := rlp.EncodeToBytes(storageReceipts)
-		if err != nil {
-			log.Crit("Failed to encode block receipts", "err", err)
-		}
-		result[i] = bytes
-	}
-<<<<<<< HEAD
-	return result
-=======
-	if config.Optimism != nil && len(txs) >= 2 && config.IsBedrock(new(big.Int).SetUint64(number)) { // need at least an info tx and a non-info tx
-		gasParams, err := extractL1GasParams(config, time, txs[0].Data())
+
+	if config.Optimism != nil && len(txs) >= 2 && config.IsBedrock(new(big.Int).SetUint64(blockNumber)) {
+		gasParams, err := extractL1GasParams(config, blockTime, txs[0].Data())
 		if err != nil {
 			return err
 		}
@@ -686,11 +636,28 @@
 	return nil
 }
 
+// EncodeBlockReceiptLists encodes a list of block receipt lists into RLP.
+func EncodeBlockReceiptLists(receipts []Receipts) []rlp.RawValue {
+	var storageReceipts []*ReceiptForStorage
+	result := make([]rlp.RawValue, len(receipts))
+	for i, receipt := range receipts {
+		storageReceipts = storageReceipts[:0]
+		for _, r := range receipt {
+			storageReceipts = append(storageReceipts, (*ReceiptForStorage)(r))
+		}
+		bytes, err := rlp.EncodeToBytes(storageReceipts)
+		if err != nil {
+			log.Crit("Failed to encode block receipts", "err", err)
+		}
+		result[i] = bytes
+	}
+	return result
+}
+
 func u32ptrTou64ptr(a *uint32) *uint64 {
 	if a == nil {
 		return nil
 	}
 	b := uint64(*a)
 	return &b
->>>>>>> 085b529e
 }