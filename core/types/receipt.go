// Copyright 2014 The go-ethereum Authors
// This file is part of the go-ethereum library.
//
// The go-ethereum library is free software: you can redistribute it and/or modify
// it under the terms of the GNU Lesser General Public License as published by
// the Free Software Foundation, either version 3 of the License, or
// (at your option) any later version.
//
// The go-ethereum library is distributed in the hope that it will be useful,
// but WITHOUT ANY WARRANTY; without even the implied warranty of
// MERCHANTABILITY or FITNESS FOR A PARTICULAR PURPOSE. See the
// GNU Lesser General Public License for more details.
//
// You should have received a copy of the GNU Lesser General Public License
// along with the go-ethereum library. If not, see <http://www.gnu.org/licenses/>.

package types

import (
	"bytes"
	"errors"
	"fmt"
	"io"
	"math/big"
	"unsafe"

	"github.com/ethereum/go-ethereum/common"
	"github.com/ethereum/go-ethereum/common/hexutil"
	"github.com/ethereum/go-ethereum/crypto"
	"github.com/ethereum/go-ethereum/params"
	"github.com/ethereum/go-ethereum/rlp"
)

//go:generate go run github.com/fjl/gencodec -type Receipt -field-override receiptMarshaling -out gen_receipt_json.go

var (
	receiptStatusFailedRLP     = []byte{}
	receiptStatusSuccessfulRLP = []byte{0x01}
)

var errShortTypedReceipt = errors.New("typed receipt too short")

const (
	// ReceiptStatusFailed is the status code of a transaction if execution failed.
	ReceiptStatusFailed = uint64(0)

	// ReceiptStatusSuccessful is the status code of a transaction if execution succeeded.
	ReceiptStatusSuccessful = uint64(1)

	// The version number for post-canyon deposit receipts.
	CanyonDepositReceiptVersion = uint64(1)
)

// Receipt represents the results of a transaction.
type Receipt struct {
	// Consensus fields: These fields are defined by the Yellow Paper
	Type              uint8  `json:"type,omitempty"`
	PostState         []byte `json:"root"`
	Status            uint64 `json:"status"`
	CumulativeGasUsed uint64 `json:"cumulativeGasUsed" gencodec:"required"`
	Bloom             Bloom  `json:"logsBloom"         gencodec:"required"`
	Logs              []*Log `json:"logs"              gencodec:"required"`

	// Implementation fields: These fields are added by geth when processing a transaction or retrieving a receipt.
	// gencodec annotated fields: these are stored in the chain database.
	TxHash            common.Hash    `json:"transactionHash" gencodec:"required"`
	ContractAddress   common.Address `json:"contractAddress"`
	GasUsed           uint64         `json:"gasUsed" gencodec:"required"`
	EffectiveGasPrice *big.Int       `json:"effectiveGasPrice"` // required, but tag omitted for backwards compatibility
	BlobGasUsed       uint64         `json:"blobGasUsed,omitempty"`
	BlobGasPrice      *big.Int       `json:"blobGasPrice,omitempty"`

	// DepositNonce was introduced in Regolith to store the actual nonce used by deposit transactions
	// The state transition process ensures this is only set for Regolith deposit transactions.
	DepositNonce *uint64 `json:"depositNonce,omitempty"`
	// DepositReceiptVersion was introduced in Canyon to indicate an update to how receipt hashes
	// should be computed when set. The state transition process ensures this is only set for
	// post-Canyon deposit transactions.
	DepositReceiptVersion *uint64 `json:"depositReceiptVersion,omitempty"`

	// Inclusion information: These fields provide information about the inclusion of the
	// transaction corresponding to this receipt.
	BlockHash        common.Hash `json:"blockHash,omitempty"`
	BlockNumber      *big.Int    `json:"blockNumber,omitempty"`
	TransactionIndex uint        `json:"transactionIndex"`

	// Optimism: extend receipts with L1 and operator fee info
	L1GasPrice          *big.Int   `json:"l1GasPrice,omitempty"`          // Present from pre-bedrock. L1 Basefee after Bedrock
	L1BlobBaseFee       *big.Int   `json:"l1BlobBaseFee,omitempty"`       // Always nil prior to the Ecotone hardfork
	L1GasUsed           *big.Int   `json:"l1GasUsed,omitempty"`           // Present from pre-bedrock, deprecated as of Fjord
	L1Fee               *big.Int   `json:"l1Fee,omitempty"`               // Present from pre-bedrock
	FeeScalar           *big.Float `json:"l1FeeScalar,omitempty"`         // Present from pre-bedrock to Ecotone. Nil after Ecotone
	L1BaseFeeScalar     *uint64    `json:"l1BaseFeeScalar,omitempty"`     // Always nil prior to the Ecotone hardfork
	L1BlobBaseFeeScalar *uint64    `json:"l1BlobBaseFeeScalar,omitempty"` // Always nil prior to the Ecotone hardfork
	OperatorFeeScalar   *uint64    `json:"operatorFeeScalar,omitempty"`   // Always nil prior to the Isthmus hardfork
	OperatorFeeConstant *uint64    `json:"operatorFeeConstant,omitempty"` // Always nil prior to the Isthmus hardfork
}

type receiptMarshaling struct {
	Type              hexutil.Uint64
	PostState         hexutil.Bytes
	Status            hexutil.Uint64
	CumulativeGasUsed hexutil.Uint64
	GasUsed           hexutil.Uint64
	EffectiveGasPrice *hexutil.Big
	BlobGasUsed       hexutil.Uint64
	BlobGasPrice      *hexutil.Big
	BlockNumber       *hexutil.Big
	TransactionIndex  hexutil.Uint

	// Optimism
	L1GasPrice            *hexutil.Big
	L1BlobBaseFee         *hexutil.Big
	L1GasUsed             *hexutil.Big
	L1Fee                 *hexutil.Big
	FeeScalar             *big.Float
	L1BaseFeeScalar       *hexutil.Uint64
	L1BlobBaseFeeScalar   *hexutil.Uint64
	DepositNonce          *hexutil.Uint64
	DepositReceiptVersion *hexutil.Uint64
	OperatorFeeScalar     *hexutil.Uint64
	OperatorFeeConstant   *hexutil.Uint64
}

// receiptRLP is the consensus encoding of a receipt.
type receiptRLP struct {
	PostStateOrStatus []byte
	CumulativeGasUsed uint64
	Bloom             Bloom
	Logs              []*Log
}

type depositReceiptRLP struct {
	PostStateOrStatus []byte
	CumulativeGasUsed uint64
	Bloom             Bloom
	Logs              []*Log
	// DepositNonce was introduced in Regolith to store the actual nonce used by deposit transactions.
	// Must be nil for any transactions prior to Regolith or that aren't deposit transactions.
	DepositNonce *uint64 `rlp:"optional"`
	// Receipt hash post-Regolith but pre-Canyon inadvertently did not include the above
	// DepositNonce. Post Canyon, receipts will have a non-empty DepositReceiptVersion indicating
	// which post-Canyon receipt hash function to invoke.
	DepositReceiptVersion *uint64 `rlp:"optional"`
}

// storedReceiptRLP is the storage encoding of a receipt.
type storedReceiptRLP struct {
	PostStateOrStatus []byte
	CumulativeGasUsed uint64
	Logs              []*Log
	// DepositNonce was introduced in Regolith to store the actual nonce used by deposit transactions.
	// Must be nil for any transactions prior to Regolith or that aren't deposit transactions.
	DepositNonce *uint64 `rlp:"optional"`
	// Receipt hash post-Regolith but pre-Canyon inadvertently did not include the above
	// DepositNonce. Post Canyon, receipts will have a non-empty DepositReceiptVersion indicating
	// which post-Canyon receipt hash function to invoke.
	DepositReceiptVersion *uint64 `rlp:"optional"`
}

// LegacyOptimismStoredReceiptRLP is the pre bedrock storage encoding of a
// receipt. It will only exist in the database if it was migrated using the
// migration tool. Nodes that sync using snap-sync will not have any of these
// entries.
type LegacyOptimismStoredReceiptRLP struct {
	PostStateOrStatus []byte
	CumulativeGasUsed uint64
	Logs              []*LogForStorage
	L1GasUsed         *big.Int
	L1GasPrice        *big.Int
	L1Fee             *big.Int
	FeeScalar         string
}

// LogForStorage is a wrapper around a Log that handles
// backward compatibility with prior storage formats.
type LogForStorage Log

// EncodeRLP implements rlp.Encoder.
func (l *LogForStorage) EncodeRLP(w io.Writer) error {
	rl := Log{Address: l.Address, Topics: l.Topics, Data: l.Data}
	return rlp.Encode(w, &rl)
}

type legacyRlpStorageLog struct {
	Address     common.Address
	Topics      []common.Hash
	Data        []byte
	BlockNumber uint64
	TxHash      common.Hash
	TxIndex     uint
	BlockHash   common.Hash
	Index       uint
}

// DecodeRLP implements rlp.Decoder.
//
// Note some redundant fields(e.g. block number, tx hash etc) will be assembled later.
func (l *LogForStorage) DecodeRLP(s *rlp.Stream) error {
	blob, err := s.Raw()
	if err != nil {
		return err
	}
	var dec Log
	err = rlp.DecodeBytes(blob, &dec)
	if err == nil {
		*l = LogForStorage{
			Address: dec.Address,
			Topics:  dec.Topics,
			Data:    dec.Data,
		}
	} else {
		// Try to decode log with previous definition.
		var dec legacyRlpStorageLog
		err = rlp.DecodeBytes(blob, &dec)
		if err == nil {
			*l = LogForStorage{
				Address: dec.Address,
				Topics:  dec.Topics,
				Data:    dec.Data,
			}
		}
	}
	return err
}

// NewReceipt creates a barebone transaction receipt, copying the init fields.
// Deprecated: create receipts using a struct literal instead.
func NewReceipt(root []byte, failed bool, cumulativeGasUsed uint64) *Receipt {
	r := &Receipt{
		Type:              LegacyTxType,
		PostState:         common.CopyBytes(root),
		CumulativeGasUsed: cumulativeGasUsed,
	}
	if failed {
		r.Status = ReceiptStatusFailed
	} else {
		r.Status = ReceiptStatusSuccessful
	}
	return r
}

// EncodeRLP implements rlp.Encoder, and flattens the consensus fields of a receipt
// into an RLP stream. If no post state is present, byzantium fork is assumed.
func (r *Receipt) EncodeRLP(w io.Writer) error {
	data := &receiptRLP{r.statusEncoding(), r.CumulativeGasUsed, r.Bloom, r.Logs}
	if r.Type == LegacyTxType {
		return rlp.Encode(w, data)
	}
	buf := encodeBufferPool.Get().(*bytes.Buffer)
	defer encodeBufferPool.Put(buf)
	buf.Reset()
	if err := r.encodeTyped(data, buf); err != nil {
		return err
	}
	return rlp.Encode(w, buf.Bytes())
}

// encodeTyped writes the canonical encoding of a typed receipt to w.
func (r *Receipt) encodeTyped(data *receiptRLP, w *bytes.Buffer) error {
	w.WriteByte(r.Type)
	switch r.Type {
	case DepositTxType:
		withNonce := &depositReceiptRLP{data.PostStateOrStatus, data.CumulativeGasUsed, data.Bloom, data.Logs, r.DepositNonce, r.DepositReceiptVersion}
		return rlp.Encode(w, withNonce)
	default:
		return rlp.Encode(w, data)
	}
}

// MarshalBinary returns the consensus encoding of the receipt.
func (r *Receipt) MarshalBinary() ([]byte, error) {
	if r.Type == LegacyTxType {
		return rlp.EncodeToBytes(r)
	}
	data := &receiptRLP{r.statusEncoding(), r.CumulativeGasUsed, r.Bloom, r.Logs}
	var buf bytes.Buffer
	err := r.encodeTyped(data, &buf)
	return buf.Bytes(), err
}

// DecodeRLP implements rlp.Decoder, and loads the consensus fields of a receipt
// from an RLP stream.
func (r *Receipt) DecodeRLP(s *rlp.Stream) error {
	kind, size, err := s.Kind()
	switch {
	case err != nil:
		return err
	case kind == rlp.List:
		// It's a legacy receipt.
		var dec receiptRLP
		if err := s.Decode(&dec); err != nil {
			return err
		}
		r.Type = LegacyTxType
		return r.setFromRLP(dec)
	case kind == rlp.Byte:
		return errShortTypedReceipt
	default:
		// It's an EIP-2718 typed tx receipt.
		b, buf, err := getPooledBuffer(size)
		if err != nil {
			return err
		}
		defer encodeBufferPool.Put(buf)
		if err := s.ReadBytes(b); err != nil {
			return err
		}
		return r.decodeTyped(b)
	}
}

// UnmarshalBinary decodes the consensus encoding of receipts.
// It supports legacy RLP receipts and EIP-2718 typed receipts.
func (r *Receipt) UnmarshalBinary(b []byte) error {
	if len(b) > 0 && b[0] > 0x7f {
		// It's a legacy receipt decode the RLP
		var data receiptRLP
		err := rlp.DecodeBytes(b, &data)
		if err != nil {
			return err
		}
		r.Type = LegacyTxType
		return r.setFromRLP(data)
	}
	// It's an EIP2718 typed transaction envelope.
	return r.decodeTyped(b)
}

// decodeTyped decodes a typed receipt from the canonical format.
func (r *Receipt) decodeTyped(b []byte) error {
	if len(b) <= 1 {
		return errShortTypedReceipt
	}
	switch b[0] {
	case DynamicFeeTxType, AccessListTxType, BlobTxType, SetCodeTxType:
		var data receiptRLP
		err := rlp.DecodeBytes(b[1:], &data)
		if err != nil {
			return err
		}
		r.Type = b[0]
		return r.setFromRLP(data)
	case DepositTxType:
		var data depositReceiptRLP
		err := rlp.DecodeBytes(b[1:], &data)
		if err != nil {
			return err
		}
		r.Type = b[0]
		r.DepositNonce = data.DepositNonce
		r.DepositReceiptVersion = data.DepositReceiptVersion
		return r.setFromRLP(receiptRLP{data.PostStateOrStatus, data.CumulativeGasUsed, data.Bloom, data.Logs})
	default:
		return ErrTxTypeNotSupported
	}
}

func (r *Receipt) setFromRLP(data receiptRLP) error {
	r.CumulativeGasUsed, r.Bloom, r.Logs = data.CumulativeGasUsed, data.Bloom, data.Logs
	return r.setStatus(data.PostStateOrStatus)
}

func (r *Receipt) setStatus(postStateOrStatus []byte) error {
	switch {
	case bytes.Equal(postStateOrStatus, receiptStatusSuccessfulRLP):
		r.Status = ReceiptStatusSuccessful
	case bytes.Equal(postStateOrStatus, receiptStatusFailedRLP):
		r.Status = ReceiptStatusFailed
	case len(postStateOrStatus) == len(common.Hash{}):
		r.PostState = postStateOrStatus
	default:
		return fmt.Errorf("invalid receipt status %x", postStateOrStatus)
	}
	return nil
}

func (r *Receipt) statusEncoding() []byte {
	if len(r.PostState) == 0 {
		if r.Status == ReceiptStatusFailed {
			return receiptStatusFailedRLP
		}
		return receiptStatusSuccessfulRLP
	}
	return r.PostState
}

// Size returns the approximate memory used by all internal contents. It is used
// to approximate and limit the memory consumption of various caches.
func (r *Receipt) Size() common.StorageSize {
	size := common.StorageSize(unsafe.Sizeof(*r)) + common.StorageSize(len(r.PostState))
	size += common.StorageSize(len(r.Logs)) * common.StorageSize(unsafe.Sizeof(Log{}))
	for _, log := range r.Logs {
		size += common.StorageSize(len(log.Topics)*common.HashLength + len(log.Data))
	}
	return size
}

// ReceiptForStorage is a wrapper around a Receipt with RLP serialization
// that omits the Bloom field and deserialization that re-computes it.
type ReceiptForStorage Receipt

// EncodeRLP implements rlp.Encoder, and flattens all content fields of a receipt
// into an RLP stream.
func (r *ReceiptForStorage) EncodeRLP(_w io.Writer) error {
	w := rlp.NewEncoderBuffer(_w)
	outerList := w.List()
	w.WriteBytes((*Receipt)(r).statusEncoding())
	w.WriteUint64(r.CumulativeGasUsed)
	logList := w.List()
	for _, log := range r.Logs {
		if err := log.EncodeRLP(w); err != nil {
			return err
		}
	}
	w.ListEnd(logList)
	if r.DepositNonce != nil {
		w.WriteUint64(*r.DepositNonce)
		if r.DepositReceiptVersion != nil {
			w.WriteUint64(*r.DepositReceiptVersion)
		}
	}
	w.ListEnd(outerList)
	return w.Flush()
}

// DecodeRLP implements rlp.Decoder, and loads both consensus and implementation
// fields of a receipt from an RLP stream.
func (r *ReceiptForStorage) DecodeRLP(s *rlp.Stream) error {
	// Retrieve the entire receipt blob as we need to try multiple decoders
	blob, err := s.Raw()
	if err != nil {
		return err
	}
	// First try to decode the latest receipt database format, try the pre-bedrock Optimism legacy format otherwise.
	if err := decodeStoredReceiptRLP(r, blob); err == nil {
		return nil
	}
	return decodeLegacyOptimismReceiptRLP(r, blob)
}

func decodeLegacyOptimismReceiptRLP(r *ReceiptForStorage, blob []byte) error {
	var stored LegacyOptimismStoredReceiptRLP
	if err := rlp.DecodeBytes(blob, &stored); err != nil {
		return err
	}
	if err := (*Receipt)(r).setStatus(stored.PostStateOrStatus); err != nil {
		return err
	}
	r.CumulativeGasUsed = stored.CumulativeGasUsed
	r.Logs = make([]*Log, len(stored.Logs))
	for i, log := range stored.Logs {
		r.Logs[i] = (*Log)(log)
	}
	r.Bloom = CreateBloom(Receipts{(*Receipt)(r)})
	// UsingOVM
	scalar := new(big.Float)
	if stored.FeeScalar != "" {
		var ok bool
		scalar, ok = scalar.SetString(stored.FeeScalar)
		if !ok {
			return errors.New("cannot parse fee scalar")
		}
	}
	r.L1GasUsed = stored.L1GasUsed
	r.L1GasPrice = stored.L1GasPrice
	r.L1Fee = stored.L1Fee
	r.FeeScalar = scalar
	return nil
}

func decodeStoredReceiptRLP(r *ReceiptForStorage, blob []byte) error {
	var stored storedReceiptRLP
	if err := rlp.DecodeBytes(blob, &stored); err != nil {
		return err
	}
	if err := (*Receipt)(r).setStatus(stored.PostStateOrStatus); err != nil {
		return err
	}
	r.CumulativeGasUsed = stored.CumulativeGasUsed
	r.Logs = stored.Logs
<<<<<<< HEAD
	r.Bloom = CreateBloom(Receipts{(*Receipt)(r)})
	if stored.DepositNonce != nil {
		r.DepositNonce = stored.DepositNonce
		r.DepositReceiptVersion = stored.DepositReceiptVersion
	}
=======
	r.Bloom = CreateBloom((*Receipt)(r))

>>>>>>> 612c9e0f
	return nil
}

// Receipts implements DerivableList for receipts.
type Receipts []*Receipt

// Len returns the number of receipts in this list.
func (rs Receipts) Len() int { return len(rs) }

// EncodeIndex encodes the i'th receipt to w. For DepositTxType receipts with non-nil DepositNonce
// but nil DepositReceiptVersion, the output will differ than calling r.MarshalBinary(); this
// behavior difference should not be changed to preserve backwards compatibility of receipt-root
// hash computation.
func (rs Receipts) EncodeIndex(i int, w *bytes.Buffer) {
	r := rs[i]
	data := &receiptRLP{r.statusEncoding(), r.CumulativeGasUsed, r.Bloom, r.Logs}
	if r.Type == LegacyTxType {
		rlp.Encode(w, data)
		return
	}
	w.WriteByte(r.Type)
	switch r.Type {
	case AccessListTxType, DynamicFeeTxType, BlobTxType, SetCodeTxType:
		rlp.Encode(w, data)
	case DepositTxType:
		if r.DepositReceiptVersion != nil {
			// post-canyon receipt hash computation update
			depositData := &depositReceiptRLP{data.PostStateOrStatus, data.CumulativeGasUsed, r.Bloom, r.Logs, r.DepositNonce, r.DepositReceiptVersion}
			rlp.Encode(w, depositData)
		} else {
			rlp.Encode(w, data)
		}
	default:
		// For unsupported types, write nothing. Since this is for
		// DeriveSha, the error will be caught matching the derived hash
		// to the block.
	}
}

// DeriveFields fills the receipts with their computed fields based on consensus
// data and contextual infos like containing block and transactions.
func (rs Receipts) DeriveFields(config *params.ChainConfig, hash common.Hash, number uint64, time uint64, baseFee *big.Int, blobGasPrice *big.Int, txs []*Transaction) error {
	signer := MakeSigner(config, new(big.Int).SetUint64(number), time)

	logIndex := uint(0)
	if len(txs) != len(rs) {
		return errors.New("transaction and receipt count mismatch")
	}
	for i := 0; i < len(rs); i++ {
		// The transaction type and hash can be retrieved from the transaction itself
		rs[i].Type = txs[i].Type()
		rs[i].TxHash = txs[i].Hash()
		rs[i].EffectiveGasPrice = txs[i].inner.effectiveGasPrice(new(big.Int), baseFee)

		// EIP-4844 blob transaction fields
		if txs[i].Type() == BlobTxType {
			rs[i].BlobGasUsed = txs[i].BlobGas()
			rs[i].BlobGasPrice = blobGasPrice
		}

		// block location fields
		rs[i].BlockHash = hash
		rs[i].BlockNumber = new(big.Int).SetUint64(number)
		rs[i].TransactionIndex = uint(i)

		// The contract address can be derived from the transaction itself
		if txs[i].To() == nil {
			// Deriving the signer is expensive, only do if it's actually needed
			from, _ := Sender(signer, txs[i])
			nonce := txs[i].Nonce()
			if rs[i].DepositNonce != nil {
				nonce = *rs[i].DepositNonce
			}
			rs[i].ContractAddress = crypto.CreateAddress(from, nonce)
		} else {
			rs[i].ContractAddress = common.Address{}
		}

		// The used gas can be calculated based on previous r
		if i == 0 {
			rs[i].GasUsed = rs[i].CumulativeGasUsed
		} else {
			rs[i].GasUsed = rs[i].CumulativeGasUsed - rs[i-1].CumulativeGasUsed
		}

		// The derived log fields can simply be set from the block and transaction
		for j := 0; j < len(rs[i].Logs); j++ {
			rs[i].Logs[j].BlockNumber = number
			rs[i].Logs[j].BlockHash = hash
			rs[i].Logs[j].TxHash = rs[i].TxHash
			rs[i].Logs[j].TxIndex = uint(i)
			rs[i].Logs[j].Index = logIndex
			logIndex++
		}
	}
	if config.Optimism != nil && len(txs) >= 2 && config.IsBedrock(new(big.Int).SetUint64(number)) { // need at least an info tx and a non-info tx
		gasParams, err := extractL1GasParams(config, time, txs[0].Data())
		if err != nil {
			return err
		}
		for i := 0; i < len(rs); i++ {
			if txs[i].IsDepositTx() {
				continue
			}
			rs[i].L1GasPrice = gasParams.l1BaseFee
			rs[i].L1BlobBaseFee = gasParams.l1BlobBaseFee
			rs[i].L1Fee, rs[i].L1GasUsed = gasParams.costFunc(txs[i].RollupCostData())
			rs[i].FeeScalar = gasParams.feeScalar
			rs[i].L1BaseFeeScalar = u32ptrTou64ptr(gasParams.l1BaseFeeScalar)
			rs[i].L1BlobBaseFeeScalar = u32ptrTou64ptr(gasParams.l1BlobBaseFeeScalar)
			if gasParams.operatorFeeScalar != nil && gasParams.operatorFeeConstant != nil && (*gasParams.operatorFeeScalar != 0 || *gasParams.operatorFeeConstant != 0) {
				rs[i].OperatorFeeScalar = u32ptrTou64ptr(gasParams.operatorFeeScalar)
				rs[i].OperatorFeeConstant = gasParams.operatorFeeConstant
			}
		}
	}
	return nil
}

func u32ptrTou64ptr(a *uint32) *uint64 {
	if a == nil {
		return nil
	}
	b := uint64(*a)
	return &b
}<|MERGE_RESOLUTION|>--- conflicted
+++ resolved
@@ -452,7 +452,7 @@
 	for i, log := range stored.Logs {
 		r.Logs[i] = (*Log)(log)
 	}
-	r.Bloom = CreateBloom(Receipts{(*Receipt)(r)})
+	r.Bloom = CreateBloom((*Receipt)(r))
 	// UsingOVM
 	scalar := new(big.Float)
 	if stored.FeeScalar != "" {
@@ -479,16 +479,11 @@
 	}
 	r.CumulativeGasUsed = stored.CumulativeGasUsed
 	r.Logs = stored.Logs
-<<<<<<< HEAD
-	r.Bloom = CreateBloom(Receipts{(*Receipt)(r)})
+	r.Bloom = CreateBloom((*Receipt)(r))
 	if stored.DepositNonce != nil {
 		r.DepositNonce = stored.DepositNonce
 		r.DepositReceiptVersion = stored.DepositReceiptVersion
 	}
-=======
-	r.Bloom = CreateBloom((*Receipt)(r))
-
->>>>>>> 612c9e0f
 	return nil
 }
 
