--- conflicted
+++ resolved
@@ -177,20 +177,11 @@
 	if statedb.Database().TrieDB().IsVerkle() {
 		statedb.AccessEvents().Merge(evm.AccessEvents)
 	}
-<<<<<<< HEAD
-	return MakeReceipt(evm, result, statedb, blockNumber, blockHash, blockTime, tx, *usedGas, root), nil
+	return MakeReceipt(evm, result, statedb, blockNumber, blockHash, blockTime, tx, *usedGas, root, evm.ChainConfig(), nonce), nil
 }
 
 // MakeReceipt generates the receipt object for a transaction given its execution result.
-func MakeReceipt(evm *vm.EVM, result *ExecutionResult, statedb *state.StateDB, blockNumber *big.Int, blockHash common.Hash, blockTime uint64, tx *types.Transaction, usedGas uint64, root []byte) *types.Receipt {
-=======
-
-	return MakeReceipt(evm, result, statedb, blockNumber, blockHash, tx, *usedGas, root, evm.ChainConfig(), nonce), nil
-}
-
-// MakeReceipt generates the receipt object for a transaction given its execution result.
-func MakeReceipt(evm *vm.EVM, result *ExecutionResult, statedb *state.StateDB, blockNumber *big.Int, blockHash common.Hash, tx *types.Transaction, usedGas uint64, root []byte, config *params.ChainConfig, nonce uint64) *types.Receipt {
->>>>>>> 085b529e
+func MakeReceipt(evm *vm.EVM, result *ExecutionResult, statedb *state.StateDB, blockNumber *big.Int, blockHash common.Hash, blockTime uint64, tx *types.Transaction, usedGas uint64, root []byte, config *params.ChainConfig, nonce uint64) *types.Receipt {
 	// Create a new receipt for the transaction, storing the intermediate root and gas used
 	// by the tx.
 	receipt := &types.Receipt{Type: tx.Type(), PostState: root, CumulativeGasUsed: usedGas}
