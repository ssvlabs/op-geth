# This file configures github.com/golangci/golangci-lint.
# see <https://golangci-lint.run/usage/configuration>

run:
  timeout: 20m
  tests: true
<<<<<<< HEAD
  # default is true. Enables skipping of directories:
  #   vendor$, third_party$, testdata$, examples$, Godeps$, builtin$

=======
>>>>>>> f0e8a3e9

linters:
  disable-all: true
  enable:
    - goimports
    - gosimple
    - govet
    - ineffassign
    - misspell
    - unconvert
    - typecheck
    - unused
    - staticcheck
    - bidichk
    - durationcheck
    - copyloopvar
    - whitespace
    - revive # only certain checks enabled
    - durationcheck
    - gocheckcompilerdirectives
    - reassign
    - mirror
    - tenv
    ### linters we tried and will not be using:
    ###
    # - structcheck # lots of false positives
    # - errcheck #lot of false positives
    # - contextcheck
    # - errchkjson # lots of false positives
    # - errorlint # this check crashes
    # - exhaustive # silly check
    # - makezero # false positives
    # - nilerr # several intentional

linters-settings:
  gofmt:
    simplify: true
  revive:
    enable-all-rules: false
    # here we enable specific useful rules
    # see https://golangci-lint.run/usage/linters/#revive for supported rules
    rules:
      - name: receiver-naming
        severity: warning
        disabled: false
        exclude: [""]

issues:
<<<<<<< HEAD
  exclude-dirs-use-default: true
  exclude-dirs:
=======
  # default is true. Enables skipping of directories:
  #   vendor$, third_party$, testdata$, examples$, Godeps$, builtin$
  exclude-dirs-use-default: true
  exclude-files:
>>>>>>> f0e8a3e9
    - core/genesis_alloc.go
  exclude-rules:
    - path: crypto/bn256/cloudflare/optate.go
      linters:
        - deadcode
        - staticcheck
    - path: crypto/bn256/
      linters:
        - revive
    - path: cmd/utils/flags.go
      text: "SA1019: cfg.TxLookupLimit is deprecated: use 'TransactionHistory' instead."
    - path: cmd/utils/flags.go
      text: "SA1019: ethconfig.Defaults.TxLookupLimit is deprecated: use 'TransactionHistory' instead."
    - path: internal/build/pgp.go
      text: 'SA1019: "golang.org/x/crypto/openpgp" is deprecated: this package is unmaintained except for security fixes.'
    - path: core/vm/contracts.go
      text: 'SA1019: "golang.org/x/crypto/ripemd160" is deprecated: RIPEMD-160 is a legacy hash and should not be used for new applications.'
  exclude:
    - 'SA1019: event.TypeMux is deprecated: use Feed'
    - 'SA1019: strings.Title is deprecated'
    - 'SA1019: strings.Title has been deprecated since Go 1.18 and an alternative has been available since Go 1.0: The rule Title uses for word boundaries does not handle Unicode punctuation properly. Use golang.org/x/text/cases instead.'
    - 'SA1029: should not use built-in type string as key for value'
    - 'SA1019:' # temporary, until fully updated to Go 1.21<|MERGE_RESOLUTION|>--- conflicted
+++ resolved
@@ -4,12 +4,6 @@
 run:
   timeout: 20m
   tests: true
-<<<<<<< HEAD
-  # default is true. Enables skipping of directories:
-  #   vendor$, third_party$, testdata$, examples$, Godeps$, builtin$
-
-=======
->>>>>>> f0e8a3e9
 
 linters:
   disable-all: true
@@ -58,15 +52,10 @@
         exclude: [""]
 
 issues:
-<<<<<<< HEAD
-  exclude-dirs-use-default: true
-  exclude-dirs:
-=======
   # default is true. Enables skipping of directories:
   #   vendor$, third_party$, testdata$, examples$, Godeps$, builtin$
   exclude-dirs-use-default: true
-  exclude-files:
->>>>>>> f0e8a3e9
+  exclude-dirs:
     - core/genesis_alloc.go
   exclude-rules:
     - path: crypto/bn256/cloudflare/optate.go
@@ -88,5 +77,4 @@
     - 'SA1019: event.TypeMux is deprecated: use Feed'
     - 'SA1019: strings.Title is deprecated'
     - 'SA1019: strings.Title has been deprecated since Go 1.18 and an alternative has been available since Go 1.0: The rule Title uses for word boundaries does not handle Unicode punctuation properly. Use golang.org/x/text/cases instead.'
-    - 'SA1029: should not use built-in type string as key for value'
-    - 'SA1019:' # temporary, until fully updated to Go 1.21+    - 'SA1029: should not use built-in type string as key for value'