// Copyright 2023 The go-ethereum Authors
// This file is part of the go-ethereum library.
//
// The go-ethereum library is free software: you can redistribute it and/or modify
// it under the terms of the GNU Lesser General Public License as published by
// the Free Software Foundation, either version 3 of the License, or
// (at your option) any later version.
//
// The go-ethereum library is distributed in the hope that it will be useful,
// but WITHOUT ANY WARRANTY; without even the implied warranty of
// MERCHANTABILITY or FITNESS FOR A PARTICULAR PURPOSE. See the
// GNU Lesser General Public License for more details.
//
// You should have received a copy of the GNU Lesser General Public License
// along with the go-ethereum library. If not, see <http://www.gnu.org/licenses/>.

package ethapi

import (
	"context"
	"encoding/json"
	"errors"
	"fmt"
	"math/big"
	"time"

	"github.com/ethereum/go-ethereum/common"
	"github.com/ethereum/go-ethereum/common/hexutil"
	"github.com/ethereum/go-ethereum/consensus"
	"github.com/ethereum/go-ethereum/consensus/misc/eip1559"
	"github.com/ethereum/go-ethereum/consensus/misc/eip4844"
	"github.com/ethereum/go-ethereum/core"
	"github.com/ethereum/go-ethereum/core/state"
	"github.com/ethereum/go-ethereum/core/types"
	"github.com/ethereum/go-ethereum/core/vm"
	"github.com/ethereum/go-ethereum/internal/ethapi/override"
	"github.com/ethereum/go-ethereum/params"
	"github.com/ethereum/go-ethereum/rpc"
)

const (
	// maxSimulateBlocks is the maximum number of blocks that can be simulated
	// in a single request.
	maxSimulateBlocks = 256

	// timestampIncrement is the default increment between block timestamps.
	timestampIncrement = 12
)

// simBlock is a batch of calls to be simulated sequentially.
type simBlock struct {
	BlockOverrides *override.BlockOverrides
	StateOverrides *override.StateOverride
	Calls          []TransactionArgs
}

// simCallResult is the result of a simulated call.
type simCallResult struct {
	ReturnValue hexutil.Bytes  `json:"returnData"`
	Logs        []*types.Log   `json:"logs"`
	GasUsed     hexutil.Uint64 `json:"gasUsed"`
	Status      hexutil.Uint64 `json:"status"`
	Error       *callError     `json:"error,omitempty"`
}

func (r *simCallResult) MarshalJSON() ([]byte, error) {
	type callResultAlias simCallResult
	// Marshal logs to be an empty array instead of nil when empty
	if r.Logs == nil {
		r.Logs = []*types.Log{}
	}
	return json.Marshal((*callResultAlias)(r))
}

// simBlockResult is the result of a simulated block.
type simBlockResult struct {
	fullTx      bool
	chainConfig *params.ChainConfig
	Block       *types.Block
	Calls       []simCallResult
<<<<<<< HEAD
	Receipts    types.Receipts
}

// preparedReceipts implements GetReceipts with already-set receipts.
// It is used to retrieve receipts to source deposit-tx nonce data during RPC block marshaling.
// simBlockResult.MarshalJSON can use the OPStack RPCMarshalBlock function.
type preparedReceipts types.Receipts

func (p preparedReceipts) GetReceipts(context.Context, common.Hash) (types.Receipts, error) {
	return types.Receipts(p), nil
=======
	// senders is a map of transaction hashes to their senders.
	senders map[common.Hash]common.Address
>>>>>>> 36b2371c
}

func (r *simBlockResult) MarshalJSON() ([]byte, error) {
	blockData, err := RPCMarshalBlock(context.Background(), r.Block, true, r.fullTx, r.chainConfig,
		preparedReceipts(r.Receipts))
	if err != nil {
		return nil, err
	}
	blockData["calls"] = r.Calls
	// Set tx sender if user requested full tx objects.
	if r.fullTx {
		if raw, ok := blockData["transactions"].([]any); ok {
			for _, tx := range raw {
				if tx, ok := tx.(*RPCTransaction); ok {
					tx.From = r.senders[tx.Hash]
				} else {
					return nil, errors.New("simulated transaction result has invalid type")
				}
			}
		}
	}
	return json.Marshal(blockData)
}

// simOpts are the inputs to eth_simulateV1.
type simOpts struct {
	BlockStateCalls        []simBlock
	TraceTransfers         bool
	Validation             bool
	ReturnFullTransactions bool
}

// simChainHeadReader implements ChainHeaderReader which is needed as input for FinalizeAndAssemble.
type simChainHeadReader struct {
	context.Context
	Backend
}

func (m *simChainHeadReader) Config() *params.ChainConfig {
	return m.Backend.ChainConfig()
}

func (m *simChainHeadReader) CurrentHeader() *types.Header {
	return m.Backend.CurrentHeader()
}

func (m *simChainHeadReader) GetHeader(hash common.Hash, number uint64) *types.Header {
	header, err := m.Backend.HeaderByNumber(m.Context, rpc.BlockNumber(number))
	if err != nil || header == nil {
		return nil
	}
	if header.Hash() != hash {
		return nil
	}
	return header
}

func (m *simChainHeadReader) GetHeaderByNumber(number uint64) *types.Header {
	header, err := m.Backend.HeaderByNumber(m.Context, rpc.BlockNumber(number))
	if err != nil {
		return nil
	}
	return header
}

func (m *simChainHeadReader) GetHeaderByHash(hash common.Hash) *types.Header {
	header, err := m.Backend.HeaderByHash(m.Context, hash)
	if err != nil {
		return nil
	}
	return header
}

// simulator is a stateful object that simulates a series of blocks.
// it is not safe for concurrent use.
type simulator struct {
	b              Backend
	state          *state.StateDB
	base           *types.Header
	chainConfig    *params.ChainConfig
	gp             *core.GasPool
	traceTransfers bool
	validate       bool
	fullTx         bool
}

// execute runs the simulation of a series of blocks.
func (sim *simulator) execute(ctx context.Context, blocks []simBlock) ([]*simBlockResult, error) {
	if err := ctx.Err(); err != nil {
		return nil, err
	}
	var (
		cancel  context.CancelFunc
		timeout = sim.b.RPCEVMTimeout()
	)
	if timeout > 0 {
		ctx, cancel = context.WithTimeout(ctx, timeout)
	} else {
		ctx, cancel = context.WithCancel(ctx)
	}
	// Make sure the context is cancelled when the call has completed
	// this makes sure resources are cleaned up.
	defer cancel()

	var err error
	blocks, err = sim.sanitizeChain(blocks)
	if err != nil {
		return nil, err
	}
	// Prepare block headers with preliminary fields for the response.
	headers, err := sim.makeHeaders(blocks)
	if err != nil {
		return nil, err
	}
	var (
		results = make([]*simBlockResult, len(blocks))
		parent  = sim.base
	)
	for bi, block := range blocks {
<<<<<<< HEAD
		result, callResults, receipts, err := sim.processBlock(ctx, &block, headers[bi], parent, headers[:bi], timeout)
=======
		result, callResults, senders, err := sim.processBlock(ctx, &block, headers[bi], parent, headers[:bi], timeout)
>>>>>>> 36b2371c
		if err != nil {
			return nil, err
		}
		headers[bi] = result.Header()
<<<<<<< HEAD
		results[bi] = &simBlockResult{fullTx: sim.fullTx, chainConfig: sim.chainConfig, Block: result, Calls: callResults, Receipts: receipts}
=======
		results[bi] = &simBlockResult{fullTx: sim.fullTx, chainConfig: sim.chainConfig, Block: result, Calls: callResults, senders: senders}
>>>>>>> 36b2371c
		parent = result.Header()
	}
	return results, nil
}

<<<<<<< HEAD
func (sim *simulator) processBlock(ctx context.Context, block *simBlock, header, parent *types.Header, headers []*types.Header, timeout time.Duration) (*types.Block, []simCallResult, types.Receipts, error) {
=======
func (sim *simulator) processBlock(ctx context.Context, block *simBlock, header, parent *types.Header, headers []*types.Header, timeout time.Duration) (*types.Block, []simCallResult, map[common.Hash]common.Address, error) {
>>>>>>> 36b2371c
	// Set header fields that depend only on parent block.
	// Parent hash is needed for evm.GetHashFn to work.
	header.ParentHash = parent.Hash()
	if sim.chainConfig.IsLondon(header.Number) {
		// In non-validation mode base fee is set to 0 if it is not overridden.
		// This is because it creates an edge case in EVM where gasPrice < baseFee.
		// Base fee could have been overridden.
		if header.BaseFee == nil {
			if sim.validate {
				header.BaseFee = eip1559.CalcBaseFee(sim.chainConfig, parent, header.Time)
			} else {
				header.BaseFee = big.NewInt(0)
			}
		}
	}
	if sim.chainConfig.IsCancun(header.Number, header.Time) {
		var excess uint64
		if sim.chainConfig.IsCancun(parent.Number, parent.Time) {
			excess = eip4844.CalcExcessBlobGas(sim.chainConfig, parent, header.Time)
		}
		header.ExcessBlobGas = &excess
	}
	blockContext := core.NewEVMBlockContext(header, sim.newSimulatedChainContext(ctx, headers), nil, sim.chainConfig, sim.state)
	if block.BlockOverrides.BlobBaseFee != nil {
		blockContext.BlobBaseFee = block.BlockOverrides.BlobBaseFee.ToInt()
	}
	precompiles := sim.activePrecompiles(sim.base)
	// State overrides are applied prior to execution of a block
	if err := block.StateOverrides.Apply(sim.state, precompiles); err != nil {
		return nil, nil, nil, err
	}
	var (
		gasUsed, blobGasUsed uint64
		txes                 = make([]*types.Transaction, len(block.Calls))
		callResults          = make([]simCallResult, len(block.Calls))
		receipts             = make([]*types.Receipt, len(block.Calls))
		// Block hash will be repaired after execution.
		tracer   = newTracer(sim.traceTransfers, blockContext.BlockNumber.Uint64(), common.Hash{}, common.Hash{}, 0)
		vmConfig = &vm.Config{
			NoBaseFee: !sim.validate,
			Tracer:    tracer.Hooks(),
		}
		// senders is a map of transaction hashes to their senders.
		// Transaction objects contain only the signature, and we lose track
		// of the sender when translating the arguments into a transaction object.
		senders = make(map[common.Hash]common.Address)
	)
	tracingStateDB := vm.StateDB(sim.state)
	if hooks := tracer.Hooks(); hooks != nil {
		tracingStateDB = state.NewHookedState(sim.state, hooks)
	}
	evm := vm.NewEVM(blockContext, tracingStateDB, sim.chainConfig, *vmConfig)
	// It is possible to override precompiles with EVM bytecode, or
	// move them to another address.
	if precompiles != nil {
		evm.SetPrecompiles(precompiles)
	}
	if sim.chainConfig.IsPrague(header.Number, header.Time) || sim.chainConfig.IsVerkle(header.Number, header.Time) {
		core.ProcessParentBlockHash(header.ParentHash, evm)
	}
	if header.ParentBeaconRoot != nil {
		core.ProcessBeaconBlockRoot(*header.ParentBeaconRoot, evm)
	}
	var allLogs []*types.Log
	for i, call := range block.Calls {
		if err := ctx.Err(); err != nil {
			return nil, nil, nil, err
		}
		if err := sim.sanitizeCall(&call, sim.state, header, blockContext, &gasUsed); err != nil {
			return nil, nil, nil, err
		}
		var (
			tx     = call.ToTransaction(types.DynamicFeeTxType)
			txHash = tx.Hash()
		)
		txes[i] = tx
		senders[txHash] = call.from()
		tracer.reset(txHash, uint(i))
		sim.state.SetTxContext(txHash, i)
		// EoA check is always skipped, even in validation mode.
		msg := call.ToMessage(header.BaseFee, !sim.validate, true)
		result, err := applyMessageWithEVM(ctx, evm, msg, timeout, sim.gp)
		if err != nil {
			txErr := txValidationError(err)
			return nil, nil, nil, txErr
		}
		// Update the state with pending changes.
		var root []byte
		if sim.chainConfig.IsByzantium(blockContext.BlockNumber) {
			tracingStateDB.Finalise(true)
		} else {
			root = sim.state.IntermediateRoot(sim.chainConfig.IsEIP158(blockContext.BlockNumber)).Bytes()
		}
		gasUsed += result.UsedGas
		receipts[i] = core.MakeReceipt(evm, result, sim.state, blockContext.BlockNumber, common.Hash{}, tx, gasUsed, root, sim.chainConfig, tx.Nonce())
		blobGasUsed += receipts[i].BlobGasUsed
		logs := tracer.Logs()
		callRes := simCallResult{ReturnValue: result.Return(), Logs: logs, GasUsed: hexutil.Uint64(result.UsedGas)}
		if result.Failed() {
			callRes.Status = hexutil.Uint64(types.ReceiptStatusFailed)
			if errors.Is(result.Err, vm.ErrExecutionReverted) {
				// If the result contains a revert reason, try to unpack it.
				revertErr := newRevertError(result.Revert())
				callRes.Error = &callError{Message: revertErr.Error(), Code: errCodeReverted, Data: revertErr.ErrorData().(string)}
			} else {
				callRes.Error = &callError{Message: result.Err.Error(), Code: errCodeVMError}
			}
		} else {
			callRes.Status = hexutil.Uint64(types.ReceiptStatusSuccessful)
			allLogs = append(allLogs, callRes.Logs...)
		}
		callResults[i] = callRes
	}
	header.GasUsed = gasUsed
	if sim.chainConfig.IsCancun(header.Number, header.Time) {
		header.BlobGasUsed = &blobGasUsed
	}
	var requests [][]byte
	// Process EIP-7685 requests
	if sim.chainConfig.IsPrague(header.Number, header.Time) {
		requests = [][]byte{}
		// EIP-6110
		if err := core.ParseDepositLogs(&requests, allLogs, sim.chainConfig); err != nil {
			return nil, nil, nil, err
		}
		// EIP-7002
		if err := core.ProcessWithdrawalQueue(&requests, evm); err != nil {
			return nil, nil, nil, err
		}
		// EIP-7251
		if err := core.ProcessConsolidationQueue(&requests, evm); err != nil {
			return nil, nil, nil, err
		}
	}
	if requests != nil {
		reqHash := types.CalcRequestsHash(requests)
		header.RequestsHash = &reqHash
	}
	blockBody := &types.Body{Transactions: txes, Withdrawals: *block.BlockOverrides.Withdrawals}
	chainHeadReader := &simChainHeadReader{ctx, sim.b}
	b, err := sim.b.Engine().FinalizeAndAssemble(chainHeadReader, header, sim.state, blockBody, receipts)
	if err != nil {
		return nil, nil, nil, err
	}
	repairLogs(callResults, b.Hash())
<<<<<<< HEAD
	return b, callResults, receipts, nil
=======
	return b, callResults, senders, nil
>>>>>>> 36b2371c
}

// repairLogs updates the block hash in the logs present in the result of
// a simulated block. This is needed as during execution when logs are collected
// the block hash is not known.
func repairLogs(calls []simCallResult, hash common.Hash) {
	for i := range calls {
		for j := range calls[i].Logs {
			calls[i].Logs[j].BlockHash = hash
		}
	}
}

func (sim *simulator) sanitizeCall(call *TransactionArgs, state vm.StateDB, header *types.Header, blockContext vm.BlockContext, gasUsed *uint64) error {
	if call.Nonce == nil {
		nonce := state.GetNonce(call.from())
		call.Nonce = (*hexutil.Uint64)(&nonce)
	}
	// Let the call run wild unless explicitly specified.
	if call.Gas == nil {
		remaining := blockContext.GasLimit - *gasUsed
		call.Gas = (*hexutil.Uint64)(&remaining)
	}
	if *gasUsed+uint64(*call.Gas) > blockContext.GasLimit {
		return &blockGasLimitReachedError{fmt.Sprintf("block gas limit reached: %d >= %d", gasUsed, blockContext.GasLimit)}
	}
	if err := call.CallDefaults(sim.gp.Gas(), header.BaseFee, sim.chainConfig.ChainID); err != nil {
		return err
	}
	return nil
}

func (sim *simulator) activePrecompiles(base *types.Header) vm.PrecompiledContracts {
	var (
		isMerge = (base.Difficulty.Sign() == 0)
		rules   = sim.chainConfig.Rules(base.Number, isMerge, base.Time)
	)
	return vm.ActivePrecompiledContracts(rules)
}

// sanitizeChain checks the chain integrity. Specifically it checks that
// block numbers and timestamp are strictly increasing, setting default values
// when necessary. Gaps in block numbers are filled with empty blocks.
// Note: It modifies the block's override object.
func (sim *simulator) sanitizeChain(blocks []simBlock) ([]simBlock, error) {
	var (
		res           = make([]simBlock, 0, len(blocks))
		base          = sim.base
		prevNumber    = base.Number
		prevTimestamp = base.Time
	)
	for _, block := range blocks {
		if block.BlockOverrides == nil {
			block.BlockOverrides = new(override.BlockOverrides)
		}
		if block.BlockOverrides.Number == nil {
			n := new(big.Int).Add(prevNumber, big.NewInt(1))
			block.BlockOverrides.Number = (*hexutil.Big)(n)
		}
		if block.BlockOverrides.Withdrawals == nil {
			block.BlockOverrides.Withdrawals = &types.Withdrawals{}
		}
		diff := new(big.Int).Sub(block.BlockOverrides.Number.ToInt(), prevNumber)
		if diff.Cmp(common.Big0) <= 0 {
			return nil, &invalidBlockNumberError{fmt.Sprintf("block numbers must be in order: %d <= %d", block.BlockOverrides.Number.ToInt().Uint64(), prevNumber)}
		}
		if total := new(big.Int).Sub(block.BlockOverrides.Number.ToInt(), base.Number); total.Cmp(big.NewInt(maxSimulateBlocks)) > 0 {
			return nil, &clientLimitExceededError{message: "too many blocks"}
		}
		if diff.Cmp(big.NewInt(1)) > 0 {
			// Fill the gap with empty blocks.
			gap := new(big.Int).Sub(diff, big.NewInt(1))
			// Assign block number to the empty blocks.
			for i := uint64(0); i < gap.Uint64(); i++ {
				n := new(big.Int).Add(prevNumber, big.NewInt(int64(i+1)))
				t := prevTimestamp + timestampIncrement
				b := simBlock{
					BlockOverrides: &override.BlockOverrides{
						Number:      (*hexutil.Big)(n),
						Time:        (*hexutil.Uint64)(&t),
						Withdrawals: &types.Withdrawals{},
					},
				}
				prevTimestamp = t
				res = append(res, b)
			}
		}
		// Only append block after filling a potential gap.
		prevNumber = block.BlockOverrides.Number.ToInt()
		var t uint64
		if block.BlockOverrides.Time == nil {
			t = prevTimestamp + timestampIncrement
			block.BlockOverrides.Time = (*hexutil.Uint64)(&t)
		} else {
			t = uint64(*block.BlockOverrides.Time)
			if t <= prevTimestamp {
				return nil, &invalidBlockTimestampError{fmt.Sprintf("block timestamps must be in order: %d <= %d", t, prevTimestamp)}
			}
		}
		prevTimestamp = t
		res = append(res, block)
	}
	return res, nil
}

// makeHeaders makes header object with preliminary fields based on a simulated block.
// Some fields have to be filled post-execution.
// It assumes blocks are in order and numbers have been validated.
func (sim *simulator) makeHeaders(blocks []simBlock) ([]*types.Header, error) {
	var (
		res    = make([]*types.Header, len(blocks))
		base   = sim.base
		header = base
	)
	for bi, block := range blocks {
		if block.BlockOverrides == nil || block.BlockOverrides.Number == nil {
			return nil, errors.New("empty block number")
		}
		overrides := block.BlockOverrides

		var withdrawalsHash *common.Hash
		if sim.chainConfig.IsShanghai(overrides.Number.ToInt(), (uint64)(*overrides.Time)) {
			withdrawalsHash = &types.EmptyWithdrawalsHash
		}
		var parentBeaconRoot *common.Hash
		if sim.chainConfig.IsCancun(overrides.Number.ToInt(), (uint64)(*overrides.Time)) {
			parentBeaconRoot = &common.Hash{}
			if overrides.BeaconRoot != nil {
				parentBeaconRoot = overrides.BeaconRoot
			}
		}
		header = overrides.MakeHeader(&types.Header{
			UncleHash:        types.EmptyUncleHash,
			ReceiptHash:      types.EmptyReceiptsHash,
			TxHash:           types.EmptyTxsHash,
			Coinbase:         header.Coinbase,
			Difficulty:       header.Difficulty,
			GasLimit:         header.GasLimit,
			WithdrawalsHash:  withdrawalsHash,
			ParentBeaconRoot: parentBeaconRoot,
		})
		res[bi] = header
	}
	return res, nil
}

func (sim *simulator) newSimulatedChainContext(ctx context.Context, headers []*types.Header) *ChainContext {
	return NewChainContext(ctx, &simBackend{base: sim.base, b: sim.b, headers: headers})
}

type simBackend struct {
	b       ChainContextBackend
	base    *types.Header
	headers []*types.Header
}

func (b *simBackend) Engine() consensus.Engine {
	return b.b.Engine()
}

func (b *simBackend) HeaderByNumber(ctx context.Context, number rpc.BlockNumber) (*types.Header, error) {
	if uint64(number) == b.base.Number.Uint64() {
		return b.base, nil
	}
	if uint64(number) < b.base.Number.Uint64() {
		// Resolve canonical header.
		return b.b.HeaderByNumber(ctx, number)
	}
	// Simulated block.
	for _, header := range b.headers {
		if header.Number.Uint64() == uint64(number) {
			return header, nil
		}
	}
	return nil, errors.New("header not found")
}

func (b *simBackend) ChainConfig() *params.ChainConfig {
	return b.b.ChainConfig()
}<|MERGE_RESOLUTION|>--- conflicted
+++ resolved
@@ -78,8 +78,9 @@
 	chainConfig *params.ChainConfig
 	Block       *types.Block
 	Calls       []simCallResult
-<<<<<<< HEAD
 	Receipts    types.Receipts
+	// senders is a map of transaction hashes to their senders.
+	senders map[common.Hash]common.Address
 }
 
 // preparedReceipts implements GetReceipts with already-set receipts.
@@ -89,10 +90,6 @@
 
 func (p preparedReceipts) GetReceipts(context.Context, common.Hash) (types.Receipts, error) {
 	return types.Receipts(p), nil
-=======
-	// senders is a map of transaction hashes to their senders.
-	senders map[common.Hash]common.Address
->>>>>>> 36b2371c
 }
 
 func (r *simBlockResult) MarshalJSON() ([]byte, error) {
@@ -212,30 +209,18 @@
 		parent  = sim.base
 	)
 	for bi, block := range blocks {
-<<<<<<< HEAD
-		result, callResults, receipts, err := sim.processBlock(ctx, &block, headers[bi], parent, headers[:bi], timeout)
-=======
-		result, callResults, senders, err := sim.processBlock(ctx, &block, headers[bi], parent, headers[:bi], timeout)
->>>>>>> 36b2371c
+		result, callResults, senders, receipts, err := sim.processBlock(ctx, &block, headers[bi], parent, headers[:bi], timeout)
 		if err != nil {
 			return nil, err
 		}
 		headers[bi] = result.Header()
-<<<<<<< HEAD
-		results[bi] = &simBlockResult{fullTx: sim.fullTx, chainConfig: sim.chainConfig, Block: result, Calls: callResults, Receipts: receipts}
-=======
-		results[bi] = &simBlockResult{fullTx: sim.fullTx, chainConfig: sim.chainConfig, Block: result, Calls: callResults, senders: senders}
->>>>>>> 36b2371c
+		results[bi] = &simBlockResult{fullTx: sim.fullTx, chainConfig: sim.chainConfig, Block: result, Calls: callResults, senders: senders, Receipts: receipts}
 		parent = result.Header()
 	}
 	return results, nil
 }
 
-<<<<<<< HEAD
-func (sim *simulator) processBlock(ctx context.Context, block *simBlock, header, parent *types.Header, headers []*types.Header, timeout time.Duration) (*types.Block, []simCallResult, types.Receipts, error) {
-=======
-func (sim *simulator) processBlock(ctx context.Context, block *simBlock, header, parent *types.Header, headers []*types.Header, timeout time.Duration) (*types.Block, []simCallResult, map[common.Hash]common.Address, error) {
->>>>>>> 36b2371c
+func (sim *simulator) processBlock(ctx context.Context, block *simBlock, header, parent *types.Header, headers []*types.Header, timeout time.Duration) (*types.Block, []simCallResult, map[common.Hash]common.Address, types.Receipts, error) {
 	// Set header fields that depend only on parent block.
 	// Parent hash is needed for evm.GetHashFn to work.
 	header.ParentHash = parent.Hash()
@@ -265,7 +250,7 @@
 	precompiles := sim.activePrecompiles(sim.base)
 	// State overrides are applied prior to execution of a block
 	if err := block.StateOverrides.Apply(sim.state, precompiles); err != nil {
-		return nil, nil, nil, err
+		return nil, nil, nil, nil, err
 	}
 	var (
 		gasUsed, blobGasUsed uint64
@@ -302,10 +287,10 @@
 	var allLogs []*types.Log
 	for i, call := range block.Calls {
 		if err := ctx.Err(); err != nil {
-			return nil, nil, nil, err
+			return nil, nil, nil, nil, err
 		}
 		if err := sim.sanitizeCall(&call, sim.state, header, blockContext, &gasUsed); err != nil {
-			return nil, nil, nil, err
+			return nil, nil, nil, nil, err
 		}
 		var (
 			tx     = call.ToTransaction(types.DynamicFeeTxType)
@@ -320,7 +305,7 @@
 		result, err := applyMessageWithEVM(ctx, evm, msg, timeout, sim.gp)
 		if err != nil {
 			txErr := txValidationError(err)
-			return nil, nil, nil, txErr
+			return nil, nil, nil, nil, txErr
 		}
 		// Update the state with pending changes.
 		var root []byte
@@ -359,15 +344,15 @@
 		requests = [][]byte{}
 		// EIP-6110
 		if err := core.ParseDepositLogs(&requests, allLogs, sim.chainConfig); err != nil {
-			return nil, nil, nil, err
+			return nil, nil, nil, nil, err
 		}
 		// EIP-7002
 		if err := core.ProcessWithdrawalQueue(&requests, evm); err != nil {
-			return nil, nil, nil, err
+			return nil, nil, nil, nil, err
 		}
 		// EIP-7251
 		if err := core.ProcessConsolidationQueue(&requests, evm); err != nil {
-			return nil, nil, nil, err
+			return nil, nil, nil, nil, err
 		}
 	}
 	if requests != nil {
@@ -378,14 +363,10 @@
 	chainHeadReader := &simChainHeadReader{ctx, sim.b}
 	b, err := sim.b.Engine().FinalizeAndAssemble(chainHeadReader, header, sim.state, blockBody, receipts)
 	if err != nil {
-		return nil, nil, nil, err
+		return nil, nil, nil, nil, err
 	}
 	repairLogs(callResults, b.Hash())
-<<<<<<< HEAD
-	return b, callResults, receipts, nil
-=======
-	return b, callResults, senders, nil
->>>>>>> 36b2371c
+	return b, callResults, senders, receipts, nil
 }
 
 // repairLogs updates the block hash in the logs present in the result of
