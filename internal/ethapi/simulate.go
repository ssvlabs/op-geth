--- conflicted
+++ resolved
@@ -336,16 +336,12 @@
 		reqHash := types.CalcRequestsHash(requests)
 		header.RequestsHash = &reqHash
 	}
-<<<<<<< HEAD
-	b := types.NewBlock(header, &types.Body{Transactions: txes, Withdrawals: withdrawals}, receipts, trie.NewStackTrie(nil), sim.chainConfig)
-=======
 	blockBody := &types.Body{Transactions: txes, Withdrawals: *block.BlockOverrides.Withdrawals}
 	chainHeadReader := &simChainHeadReader{ctx, sim.b}
 	b, err := sim.b.Engine().FinalizeAndAssemble(chainHeadReader, header, sim.state, blockBody, receipts)
 	if err != nil {
-		return nil, nil, err
-	}
->>>>>>> 82fc77a8
+		return nil, nil, nil, err
+	}
 	repairLogs(callResults, b.Hash())
 	return b, callResults, receipts, nil
 }
