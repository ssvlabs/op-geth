// Copyright 2015 The go-ethereum Authors
// This file is part of the go-ethereum library.
//
// The go-ethereum library is free software: you can redistribute it and/or modify
// it under the terms of the GNU Lesser General Public License as published by
// the Free Software Foundation, either version 3 of the License, or
// (at your option) any later version.
//
// The go-ethereum library is distributed in the hope that it will be useful,
// but WITHOUT ANY WARRANTY; without even the implied warranty of
// MERCHANTABILITY or FITNESS FOR A PARTICULAR PURPOSE. See the
// GNU Lesser General Public License for more details.
//
// You should have received a copy of the GNU Lesser General Public License
// along with the go-ethereum library. If not, see <http://www.gnu.org/licenses/>.

package ethapi

import (
	"context"
	"encoding/hex"
	"errors"
	"fmt"
	gomath "math"
	"math/big"
	"strings"
	"time"

	"github.com/davecgh/go-spew/spew"
	"github.com/ethereum/go-ethereum"
	"github.com/ethereum/go-ethereum/accounts"
	"github.com/ethereum/go-ethereum/common"
	"github.com/ethereum/go-ethereum/common/hexutil"
	"github.com/ethereum/go-ethereum/common/math"
	"github.com/ethereum/go-ethereum/consensus"
	"github.com/ethereum/go-ethereum/consensus/misc/eip1559"
	"github.com/ethereum/go-ethereum/core"
	"github.com/ethereum/go-ethereum/core/state"
	"github.com/ethereum/go-ethereum/core/types"
	"github.com/ethereum/go-ethereum/core/vm"
	"github.com/ethereum/go-ethereum/crypto"
	"github.com/ethereum/go-ethereum/eth/gasestimator"
	"github.com/ethereum/go-ethereum/eth/tracers/logger"
	"github.com/ethereum/go-ethereum/internal/ethapi/override"
	"github.com/ethereum/go-ethereum/log"
	"github.com/ethereum/go-ethereum/p2p"
	"github.com/ethereum/go-ethereum/params"
	"github.com/ethereum/go-ethereum/rlp"
	"github.com/ethereum/go-ethereum/rpc"
	"github.com/ethereum/go-ethereum/trie"
)

// estimateGasErrorRatio is the amount of overestimation eth_estimateGas is
// allowed to produce in order to speed up calculations.
const estimateGasErrorRatio = 0.015

var errBlobTxNotSupported = errors.New("signing blob transactions not supported")

// EthereumAPI provides an API to access Ethereum related information.
type EthereumAPI struct {
	b Backend
}

// NewEthereumAPI creates a new Ethereum protocol API.
func NewEthereumAPI(b Backend) *EthereumAPI {
	return &EthereumAPI{b}
}

// GasPrice returns a suggestion for a gas price for legacy transactions.
func (api *EthereumAPI) GasPrice(ctx context.Context) (*hexutil.Big, error) {
	tipcap, err := api.b.SuggestGasTipCap(ctx)
	if err != nil {
		return nil, err
	}
	if head := api.b.CurrentHeader(); head.BaseFee != nil {
		tipcap.Add(tipcap, head.BaseFee)
	}
	return (*hexutil.Big)(tipcap), err
}

// MaxPriorityFeePerGas returns a suggestion for a gas tip cap for dynamic fee transactions.
func (api *EthereumAPI) MaxPriorityFeePerGas(ctx context.Context) (*hexutil.Big, error) {
	tipcap, err := api.b.SuggestGasTipCap(ctx)
	if err != nil {
		return nil, err
	}
	return (*hexutil.Big)(tipcap), err
}

type feeHistoryResult struct {
	OldestBlock      *hexutil.Big     `json:"oldestBlock"`
	Reward           [][]*hexutil.Big `json:"reward,omitempty"`
	BaseFee          []*hexutil.Big   `json:"baseFeePerGas,omitempty"`
	GasUsedRatio     []float64        `json:"gasUsedRatio"`
	BlobBaseFee      []*hexutil.Big   `json:"baseFeePerBlobGas,omitempty"`
	BlobGasUsedRatio []float64        `json:"blobGasUsedRatio,omitempty"`
}

// FeeHistory returns the fee market history.
func (api *EthereumAPI) FeeHistory(ctx context.Context, blockCount math.HexOrDecimal64, lastBlock rpc.BlockNumber, rewardPercentiles []float64) (*feeHistoryResult, error) {
	oldest, reward, baseFee, gasUsed, blobBaseFee, blobGasUsed, err := api.b.FeeHistory(ctx, uint64(blockCount), lastBlock, rewardPercentiles)
	if err != nil {
		return nil, err
	}
	results := &feeHistoryResult{
		OldestBlock:  (*hexutil.Big)(oldest),
		GasUsedRatio: gasUsed,
	}
	if reward != nil {
		results.Reward = make([][]*hexutil.Big, len(reward))
		for i, w := range reward {
			results.Reward[i] = make([]*hexutil.Big, len(w))
			for j, v := range w {
				results.Reward[i][j] = (*hexutil.Big)(v)
			}
		}
	}
	if baseFee != nil {
		results.BaseFee = make([]*hexutil.Big, len(baseFee))
		for i, v := range baseFee {
			results.BaseFee[i] = (*hexutil.Big)(v)
		}
	}
	if blobBaseFee != nil {
		results.BlobBaseFee = make([]*hexutil.Big, len(blobBaseFee))
		for i, v := range blobBaseFee {
			results.BlobBaseFee[i] = (*hexutil.Big)(v)
		}
	}
	if blobGasUsed != nil {
		results.BlobGasUsedRatio = blobGasUsed
	}
	return results, nil
}

// BlobBaseFee returns the base fee for blob gas at the current head.
func (api *EthereumAPI) BlobBaseFee(ctx context.Context) *hexutil.Big {
	return (*hexutil.Big)(api.b.BlobBaseFee(ctx))
}

// Syncing returns false in case the node is currently not syncing with the network. It can be up-to-date or has not
// yet received the latest block headers from its peers. In case it is synchronizing:
// - startingBlock: block number this node started to synchronize from
// - currentBlock:  block number this node is currently importing
// - highestBlock:  block number of the highest block header this node has received from peers
// - pulledStates:  number of state entries processed until now
// - knownStates:   number of known state entries that still need to be pulled
func (api *EthereumAPI) Syncing() (interface{}, error) {
	progress := api.b.SyncProgress()

	// Return not syncing if the synchronisation already completed
	if progress.Done() {
		return false, nil
	}
	// Otherwise gather the block sync stats
	return map[string]interface{}{
		"startingBlock":          hexutil.Uint64(progress.StartingBlock),
		"currentBlock":           hexutil.Uint64(progress.CurrentBlock),
		"highestBlock":           hexutil.Uint64(progress.HighestBlock),
		"syncedAccounts":         hexutil.Uint64(progress.SyncedAccounts),
		"syncedAccountBytes":     hexutil.Uint64(progress.SyncedAccountBytes),
		"syncedBytecodes":        hexutil.Uint64(progress.SyncedBytecodes),
		"syncedBytecodeBytes":    hexutil.Uint64(progress.SyncedBytecodeBytes),
		"syncedStorage":          hexutil.Uint64(progress.SyncedStorage),
		"syncedStorageBytes":     hexutil.Uint64(progress.SyncedStorageBytes),
		"healedTrienodes":        hexutil.Uint64(progress.HealedTrienodes),
		"healedTrienodeBytes":    hexutil.Uint64(progress.HealedTrienodeBytes),
		"healedBytecodes":        hexutil.Uint64(progress.HealedBytecodes),
		"healedBytecodeBytes":    hexutil.Uint64(progress.HealedBytecodeBytes),
		"healingTrienodes":       hexutil.Uint64(progress.HealingTrienodes),
		"healingBytecode":        hexutil.Uint64(progress.HealingBytecode),
		"txIndexFinishedBlocks":  hexutil.Uint64(progress.TxIndexFinishedBlocks),
		"txIndexRemainingBlocks": hexutil.Uint64(progress.TxIndexRemainingBlocks),
	}, nil
}

// TxPoolAPI offers and API for the transaction pool. It only operates on data that is non-confidential.
type TxPoolAPI struct {
	b Backend
}

// NewTxPoolAPI creates a new tx pool service that gives information about the transaction pool.
func NewTxPoolAPI(b Backend) *TxPoolAPI {
	return &TxPoolAPI{b}
}

// Content returns the transactions contained within the transaction pool.
func (api *TxPoolAPI) Content() map[string]map[string]map[string]*RPCTransaction {
	content := map[string]map[string]map[string]*RPCTransaction{
		"pending": make(map[string]map[string]*RPCTransaction),
		"queued":  make(map[string]map[string]*RPCTransaction),
	}
	pending, queue := api.b.TxPoolContent()
	curHeader := api.b.CurrentHeader()
	// Flatten the pending transactions
	for account, txs := range pending {
		dump := make(map[string]*RPCTransaction)
		for _, tx := range txs {
			dump[fmt.Sprintf("%d", tx.Nonce())] = NewRPCPendingTransaction(tx, curHeader, api.b.ChainConfig())
		}
		content["pending"][account.Hex()] = dump
	}
	// Flatten the queued transactions
	for account, txs := range queue {
		dump := make(map[string]*RPCTransaction)
		for _, tx := range txs {
			dump[fmt.Sprintf("%d", tx.Nonce())] = NewRPCPendingTransaction(tx, curHeader, api.b.ChainConfig())
		}
		content["queued"][account.Hex()] = dump
	}
	return content
}

// ContentFrom returns the transactions contained within the transaction pool.
func (api *TxPoolAPI) ContentFrom(addr common.Address) map[string]map[string]*RPCTransaction {
	content := make(map[string]map[string]*RPCTransaction, 2)
	pending, queue := api.b.TxPoolContentFrom(addr)
	curHeader := api.b.CurrentHeader()

	// Build the pending transactions
	dump := make(map[string]*RPCTransaction, len(pending))
	for _, tx := range pending {
		dump[fmt.Sprintf("%d", tx.Nonce())] = NewRPCPendingTransaction(tx, curHeader, api.b.ChainConfig())
	}
	content["pending"] = dump

	// Build the queued transactions
	dump = make(map[string]*RPCTransaction, len(queue))
	for _, tx := range queue {
		dump[fmt.Sprintf("%d", tx.Nonce())] = NewRPCPendingTransaction(tx, curHeader, api.b.ChainConfig())
	}
	content["queued"] = dump

	return content
}

// Status returns the number of pending and queued transaction in the pool.
func (api *TxPoolAPI) Status() map[string]hexutil.Uint {
	pending, queue := api.b.Stats()
	return map[string]hexutil.Uint{
		"pending": hexutil.Uint(pending),
		"queued":  hexutil.Uint(queue),
	}
}

// Inspect retrieves the content of the transaction pool and flattens it into an
// easily inspectable list.
func (api *TxPoolAPI) Inspect() map[string]map[string]map[string]string {
	content := map[string]map[string]map[string]string{
		"pending": make(map[string]map[string]string),
		"queued":  make(map[string]map[string]string),
	}
	pending, queue := api.b.TxPoolContent()

	// Define a formatter to flatten a transaction into a string
	format := func(tx *types.Transaction) string {
		if to := tx.To(); to != nil {
			return fmt.Sprintf("%s: %v wei + %v gas × %v wei", tx.To().Hex(), tx.Value(), tx.Gas(), tx.GasPrice())
		}
		return fmt.Sprintf("contract creation: %v wei + %v gas × %v wei", tx.Value(), tx.Gas(), tx.GasPrice())
	}
	// Flatten the pending transactions
	for account, txs := range pending {
		dump := make(map[string]string)
		for _, tx := range txs {
			dump[fmt.Sprintf("%d", tx.Nonce())] = format(tx)
		}
		content["pending"][account.Hex()] = dump
	}
	// Flatten the queued transactions
	for account, txs := range queue {
		dump := make(map[string]string)
		for _, tx := range txs {
			dump[fmt.Sprintf("%d", tx.Nonce())] = format(tx)
		}
		content["queued"][account.Hex()] = dump
	}
	return content
}

// EthereumAccountAPI provides an API to access accounts managed by this node.
// It offers only methods that can retrieve accounts.
type EthereumAccountAPI struct {
	am *accounts.Manager
}

// NewEthereumAccountAPI creates a new EthereumAccountAPI.
func NewEthereumAccountAPI(am *accounts.Manager) *EthereumAccountAPI {
	return &EthereumAccountAPI{am: am}
}

// Accounts returns the collection of accounts this node manages.
func (api *EthereumAccountAPI) Accounts() []common.Address {
	return api.am.Accounts()
}

// BlockChainAPI provides an API to access Ethereum blockchain data.
type BlockChainAPI struct {
	b Backend
}

// NewBlockChainAPI creates a new Ethereum blockchain API.
func NewBlockChainAPI(b Backend) *BlockChainAPI {
	return &BlockChainAPI{b}
}

// ChainId is the EIP-155 replay-protection chain id for the current Ethereum chain config.
//
// Note, this method does not conform to EIP-695 because the configured chain ID is always
// returned, regardless of the current head block. We used to return an error when the chain
// wasn't synced up to a block where EIP-155 is enabled, but this behavior caused issues
// in CL clients.
func (api *BlockChainAPI) ChainId() *hexutil.Big {
	return (*hexutil.Big)(api.b.ChainConfig().ChainID)
}

// BlockNumber returns the block number of the chain head.
func (api *BlockChainAPI) BlockNumber() hexutil.Uint64 {
	header, _ := api.b.HeaderByNumber(context.Background(), rpc.LatestBlockNumber) // latest header should always be available
	return hexutil.Uint64(header.Number.Uint64())
}

// GetBalance returns the amount of wei for the given address in the state of the
// given block number. The rpc.LatestBlockNumber and rpc.PendingBlockNumber meta
// block numbers are also allowed.
func (api *BlockChainAPI) GetBalance(ctx context.Context, address common.Address, blockNrOrHash rpc.BlockNumberOrHash) (*hexutil.Big, error) {
	header, err := headerByNumberOrHash(ctx, api.b, blockNrOrHash)
	if err != nil {
		return nil, err
	}

	if api.b.ChainConfig().IsOptimismPreBedrock(header.Number) {
		if api.b.HistoricalRPCService() != nil {
			var res hexutil.Big
			err := api.b.HistoricalRPCService().CallContext(ctx, &res, "eth_getBalance", address, blockNrOrHash)
			if err != nil {
				return nil, fmt.Errorf("historical backend error: %w", err)
			}
			return &res, nil
		} else {
			return nil, rpc.ErrNoHistoricalFallback
		}
	}

	state, _, err := api.b.StateAndHeaderByNumberOrHash(ctx, blockNrOrHash)
	if state == nil || err != nil {
		return nil, err
	}
	b := state.GetBalance(address).ToBig()
	return (*hexutil.Big)(b), state.Error()
}

// AccountResult structs for GetProof
type AccountResult struct {
	Address      common.Address  `json:"address"`
	AccountProof []string        `json:"accountProof"`
	Balance      *hexutil.Big    `json:"balance"`
	CodeHash     common.Hash     `json:"codeHash"`
	Nonce        hexutil.Uint64  `json:"nonce"`
	StorageHash  common.Hash     `json:"storageHash"`
	StorageProof []StorageResult `json:"storageProof"`
}

type StorageResult struct {
	Key   string       `json:"key"`
	Value *hexutil.Big `json:"value"`
	Proof []string     `json:"proof"`
}

// proofList implements ethdb.KeyValueWriter and collects the proofs as
// hex-strings for delivery to rpc-caller.
type proofList []string

func (n *proofList) Put(key []byte, value []byte) error {
	*n = append(*n, hexutil.Encode(value))
	return nil
}

func (n *proofList) Delete(key []byte) error {
	panic("not supported")
}

// GetProof returns the Merkle-proof for a given account and optionally some storage keys.
func (api *BlockChainAPI) GetProof(ctx context.Context, address common.Address, storageKeys []string, blockNrOrHash rpc.BlockNumberOrHash) (*AccountResult, error) {
	header, err := headerByNumberOrHash(ctx, api.b, blockNrOrHash)
	if err != nil {
		return nil, err
	}
	if api.b.ChainConfig().IsOptimismPreBedrock(header.Number) {
		if api.b.HistoricalRPCService() != nil {
			var res AccountResult
			err := api.b.HistoricalRPCService().CallContext(ctx, &res, "eth_getProof", address, storageKeys, blockNrOrHash)
			if err != nil {
				return nil, fmt.Errorf("historical backend error: %w", err)
			}
			return &res, nil
		} else {
			return nil, rpc.ErrNoHistoricalFallback
		}
	}
	var (
		keys         = make([]common.Hash, len(storageKeys))
		keyLengths   = make([]int, len(storageKeys))
		storageProof = make([]StorageResult, len(storageKeys))
	)
	// Deserialize all keys. This prevents state access on invalid input.
	for i, hexKey := range storageKeys {
		var err error
		keys[i], keyLengths[i], err = decodeHash(hexKey)
		if err != nil {
			return nil, err
		}
	}
	statedb, header, err := api.b.StateAndHeaderByNumberOrHash(ctx, blockNrOrHash)
	if statedb == nil || err != nil {
		return nil, err
	}
	codeHash := statedb.GetCodeHash(address)
	storageRoot := statedb.GetStorageRoot(address)

	if len(keys) > 0 {
		var storageTrie state.Trie
		if storageRoot != types.EmptyRootHash && storageRoot != (common.Hash{}) {
			id := trie.StorageTrieID(header.Root, crypto.Keccak256Hash(address.Bytes()), storageRoot)
			st, err := trie.NewStateTrie(id, statedb.Database().TrieDB())
			if err != nil {
				return nil, err
			}
			storageTrie = st
		}
		// Create the proofs for the storageKeys.
		for i, key := range keys {
			// Output key encoding is a bit special: if the input was a 32-byte hash, it is
			// returned as such. Otherwise, we apply the QUANTITY encoding mandated by the
			// JSON-RPC spec for getProof. This behavior exists to preserve backwards
			// compatibility with older client versions.
			var outputKey string
			if keyLengths[i] != 32 {
				outputKey = hexutil.EncodeBig(key.Big())
			} else {
				outputKey = hexutil.Encode(key[:])
			}
			if storageTrie == nil {
				storageProof[i] = StorageResult{outputKey, &hexutil.Big{}, []string{}}
				continue
			}
			var proof proofList
			if err := storageTrie.Prove(crypto.Keccak256(key.Bytes()), &proof); err != nil {
				return nil, err
			}
			value := (*hexutil.Big)(statedb.GetState(address, key).Big())
			storageProof[i] = StorageResult{outputKey, value, proof}
		}
	}
	// Create the accountProof.
	tr, err := trie.NewStateTrie(trie.StateTrieID(header.Root), statedb.Database().TrieDB())
	if err != nil {
		return nil, err
	}
	var accountProof proofList
	if err := tr.Prove(crypto.Keccak256(address.Bytes()), &accountProof); err != nil {
		return nil, err
	}
	balance := statedb.GetBalance(address).ToBig()
	return &AccountResult{
		Address:      address,
		AccountProof: accountProof,
		Balance:      (*hexutil.Big)(balance),
		CodeHash:     codeHash,
		Nonce:        hexutil.Uint64(statedb.GetNonce(address)),
		StorageHash:  storageRoot,
		StorageProof: storageProof,
	}, statedb.Error()
}

// decodeHash parses a hex-encoded 32-byte hash. The input may optionally
// be prefixed by 0x and can have a byte length up to 32.
func decodeHash(s string) (h common.Hash, inputLength int, err error) {
	if strings.HasPrefix(s, "0x") || strings.HasPrefix(s, "0X") {
		s = s[2:]
	}
	if (len(s) & 1) > 0 {
		s = "0" + s
	}
	b, err := hex.DecodeString(s)
	if err != nil {
		return common.Hash{}, 0, errors.New("hex string invalid")
	}
	if len(b) > 32 {
		return common.Hash{}, len(b), errors.New("hex string too long, want at most 32 bytes")
	}
	return common.BytesToHash(b), len(b), nil
}

// GetHeaderByNumber returns the requested canonical block header.
//   - When blockNr is -1 the chain pending header is returned.
//   - When blockNr is -2 the chain latest header is returned.
//   - When blockNr is -3 the chain finalized header is returned.
//   - When blockNr is -4 the chain safe header is returned.
func (api *BlockChainAPI) GetHeaderByNumber(ctx context.Context, number rpc.BlockNumber) (map[string]interface{}, error) {
	header, err := api.b.HeaderByNumber(ctx, number)
	if header != nil && err == nil {
		response := RPCMarshalHeader(header)
		if number == rpc.PendingBlockNumber && api.b.ChainConfig().Optimism == nil {
			// Pending header need to nil out a few fields
			for _, field := range []string{"hash", "nonce", "miner"} {
				response[field] = nil
			}
		}
		return response, err
	}
	return nil, err
}

// GetHeaderByHash returns the requested header by hash.
func (api *BlockChainAPI) GetHeaderByHash(ctx context.Context, hash common.Hash) map[string]interface{} {
	header, _ := api.b.HeaderByHash(ctx, hash)
	if header != nil {
		return RPCMarshalHeader(header)
	}
	return nil
}

// GetBlockByNumber returns the requested canonical block.
//   - When blockNr is -1 the chain pending block is returned.
//   - When blockNr is -2 the chain latest block is returned.
//   - When blockNr is -3 the chain finalized block is returned.
//   - When blockNr is -4 the chain safe block is returned.
//   - When fullTx is true all transactions in the block are returned, otherwise
//     only the transaction hash is returned.
func (api *BlockChainAPI) GetBlockByNumber(ctx context.Context, number rpc.BlockNumber, fullTx bool) (map[string]interface{}, error) {
	block, err := api.b.BlockByNumber(ctx, number)
	if block != nil && err == nil {
		response, err := RPCMarshalBlock(ctx, block, true, fullTx, api.b.ChainConfig(), api.b)
		if err == nil && number == rpc.PendingBlockNumber && api.b.ChainConfig().Optimism == nil {
			// Pending blocks need to nil out a few fields
			for _, field := range []string{"hash", "nonce", "miner"} {
				response[field] = nil
			}
		}
		return response, err
	}
	return nil, err
}

// GetBlockByHash returns the requested block. When fullTx is true all transactions in the block are returned in full
// detail, otherwise only the transaction hash is returned.
func (api *BlockChainAPI) GetBlockByHash(ctx context.Context, hash common.Hash, fullTx bool) (map[string]interface{}, error) {
	block, err := api.b.BlockByHash(ctx, hash)
	if block != nil {
		return RPCMarshalBlock(ctx, block, true, fullTx, api.b.ChainConfig(), api.b)
	}
	return nil, err
}

// GetUncleByBlockNumberAndIndex returns the uncle block for the given block hash and index.
func (api *BlockChainAPI) GetUncleByBlockNumberAndIndex(ctx context.Context, blockNr rpc.BlockNumber, index hexutil.Uint) (map[string]interface{}, error) {
	block, err := api.b.BlockByNumber(ctx, blockNr)
	if block != nil {
		uncles := block.Uncles()
		if index >= hexutil.Uint(len(uncles)) {
			log.Debug("Requested uncle not found", "number", blockNr, "hash", block.Hash(), "index", index)
			return nil, nil
		}
		block = types.NewBlockWithHeader(uncles[index])
		return RPCMarshalBlock(ctx, block, false, false, api.b.ChainConfig(), api.b)
	}
	return nil, err
}

// GetUncleByBlockHashAndIndex returns the uncle block for the given block hash and index.
func (api *BlockChainAPI) GetUncleByBlockHashAndIndex(ctx context.Context, blockHash common.Hash, index hexutil.Uint) (map[string]interface{}, error) {
	block, err := api.b.BlockByHash(ctx, blockHash)
	if block != nil {
		uncles := block.Uncles()
		if index >= hexutil.Uint(len(uncles)) {
			log.Debug("Requested uncle not found", "number", block.Number(), "hash", blockHash, "index", index)
			return nil, nil
		}
		block = types.NewBlockWithHeader(uncles[index])
		return RPCMarshalBlock(ctx, block, false, false, api.b.ChainConfig(), api.b)
	}
	return nil, err
}

// GetUncleCountByBlockNumber returns number of uncles in the block for the given block number
func (api *BlockChainAPI) GetUncleCountByBlockNumber(ctx context.Context, blockNr rpc.BlockNumber) (*hexutil.Uint, error) {
	block, err := api.b.BlockByNumber(ctx, blockNr)
	if block != nil {
		n := hexutil.Uint(len(block.Uncles()))
		return &n, nil
	}
	return nil, err
}

// GetUncleCountByBlockHash returns number of uncles in the block for the given block hash
func (api *BlockChainAPI) GetUncleCountByBlockHash(ctx context.Context, blockHash common.Hash) (*hexutil.Uint, error) {
	block, err := api.b.BlockByHash(ctx, blockHash)
	if block != nil {
		n := hexutil.Uint(len(block.Uncles()))
		return &n, nil
	}
	return nil, err
}

// GetCode returns the code stored at the given address in the state for the given block number.
func (api *BlockChainAPI) GetCode(ctx context.Context, address common.Address, blockNrOrHash rpc.BlockNumberOrHash) (hexutil.Bytes, error) {
	header, err := headerByNumberOrHash(ctx, api.b, blockNrOrHash)
	if err != nil {
		return nil, err
	}

	if api.b.ChainConfig().IsOptimismPreBedrock(header.Number) {
		if api.b.HistoricalRPCService() != nil {
			var res hexutil.Bytes
			err := api.b.HistoricalRPCService().CallContext(ctx, &res, "eth_getCode", address, blockNrOrHash)
			if err != nil {
				return nil, fmt.Errorf("historical backend error: %w", err)
			}
			return res, nil
		} else {
			return nil, rpc.ErrNoHistoricalFallback
		}
	}

	state, _, err := api.b.StateAndHeaderByNumberOrHash(ctx, blockNrOrHash)
	if state == nil || err != nil {
		return nil, err
	}

	code := state.GetCode(address)
	return code, state.Error()
}

// GetStorageAt returns the storage from the state at the given address, key and
// block number. The rpc.LatestBlockNumber and rpc.PendingBlockNumber meta block
// numbers are also allowed.
func (api *BlockChainAPI) GetStorageAt(ctx context.Context, address common.Address, hexKey string, blockNrOrHash rpc.BlockNumberOrHash) (hexutil.Bytes, error) {
	header, err := headerByNumberOrHash(ctx, api.b, blockNrOrHash)
	if err != nil {
		return nil, err
	}

	if api.b.ChainConfig().IsOptimismPreBedrock(header.Number) {
		if api.b.HistoricalRPCService() != nil {
			var res hexutil.Bytes
			err := api.b.HistoricalRPCService().CallContext(ctx, &res, "eth_getStorageAt", address, hexKey, blockNrOrHash)
			if err != nil {
				return nil, fmt.Errorf("historical backend error: %w", err)
			}
			return res, nil
		} else {
			return nil, rpc.ErrNoHistoricalFallback
		}
	}

	state, _, err := api.b.StateAndHeaderByNumberOrHash(ctx, blockNrOrHash)
	if state == nil || err != nil {
		return nil, err
	}

	key, _, err := decodeHash(hexKey)
	if err != nil {
		return nil, fmt.Errorf("unable to decode storage key: %s", err)
	}
	res := state.GetState(address, key)
	return res[:], state.Error()
}

// The HeaderByNumberOrHash method returns a nil error and nil header
// if the header is not found, but only for nonexistent block numbers. This is
// different from StateAndHeaderByNumberOrHash. To account for this discrepancy,
// headerOrNumberByHash will properly convert the error into an ethereum.NotFound.
func headerByNumberOrHash(ctx context.Context, b Backend, blockNrOrHash rpc.BlockNumberOrHash) (*types.Header, error) {
	header, err := b.HeaderByNumberOrHash(ctx, blockNrOrHash)
	if header == nil {
		return nil, fmt.Errorf("header %w", ethereum.NotFound)
	}
	return header, err
}

// GetBlockReceipts returns the block receipts for the given block hash or number or tag.
func (api *BlockChainAPI) GetBlockReceipts(ctx context.Context, blockNrOrHash rpc.BlockNumberOrHash) ([]map[string]interface{}, error) {
	block, err := api.b.BlockByNumberOrHash(ctx, blockNrOrHash)
	if block == nil || err != nil {
		return nil, err
	}
	receipts, err := api.b.GetReceipts(ctx, block.Hash())
	if err != nil {
		return nil, err
	}
	txs := block.Transactions()
	if len(txs) != len(receipts) {
		return nil, fmt.Errorf("receipts length mismatch: %d vs %d", len(txs), len(receipts))
	}

	// Derive the sender.
	signer := types.MakeSigner(api.b.ChainConfig(), block.Number(), block.Time())

	result := make([]map[string]interface{}, len(receipts))
	for i, receipt := range receipts {
		result[i] = marshalReceipt(receipt, block.Hash(), block.NumberU64(), signer, txs[i], i, api.b.ChainConfig())
	}

	return result, nil
}

// ChainContextBackend provides methods required to implement ChainContext.
type ChainContextBackend interface {
	Engine() consensus.Engine
	HeaderByNumber(context.Context, rpc.BlockNumber) (*types.Header, error)
	ChainConfig() *params.ChainConfig
}

// ChainContext is an implementation of core.ChainContext. It's main use-case
// is instantiating a vm.BlockContext without having access to the BlockChain object.
type ChainContext struct {
	b   ChainContextBackend
	ctx context.Context
}

// NewChainContext creates a new ChainContext object.
func NewChainContext(ctx context.Context, backend ChainContextBackend) *ChainContext {
	return &ChainContext{ctx: ctx, b: backend}
}

func (context *ChainContext) Engine() consensus.Engine {
	return context.b.Engine()
}

func (context *ChainContext) GetHeader(hash common.Hash, number uint64) *types.Header {
	// This method is called to get the hash for a block number when executing the BLOCKHASH
	// opcode. Hence no need to search for non-canonical blocks.
	header, err := context.b.HeaderByNumber(context.ctx, rpc.BlockNumber(number))
	if err != nil || header.Hash() != hash {
		return nil
	}
	return header
}

func (context *ChainContext) Config() *params.ChainConfig {
	return context.b.ChainConfig()
}

func doCall(ctx context.Context, b Backend, args TransactionArgs, state *state.StateDB, header *types.Header, overrides *override.StateOverride, blockOverrides *override.BlockOverrides, timeout time.Duration, globalGasCap uint64) (*core.ExecutionResult, error) {
	blockCtx := core.NewEVMBlockContext(header, NewChainContext(ctx, b), nil, b.ChainConfig(), state)
	if blockOverrides != nil {
		if err := blockOverrides.Apply(&blockCtx); err != nil {
			return nil, err
		}
	}
	rules := b.ChainConfig().Rules(blockCtx.BlockNumber, blockCtx.Random != nil, blockCtx.Time)
	precompiles := vm.ActivePrecompiledContracts(rules)
	if err := overrides.Apply(state, precompiles); err != nil {
		return nil, err
	}

	// Setup context so it may be cancelled the call has completed
	// or, in case of unmetered gas, setup a context with a timeout.
	var cancel context.CancelFunc
	if timeout > 0 {
		ctx, cancel = context.WithTimeout(ctx, timeout)
	} else {
		ctx, cancel = context.WithCancel(ctx)
	}
	// Make sure the context is cancelled when the call has completed
	// this makes sure resources are cleaned up.
	defer cancel()
	gp := new(core.GasPool)
	if globalGasCap == 0 {
		gp.AddGas(gomath.MaxUint64)
	} else {
		gp.AddGas(globalGasCap)
	}
	return applyMessage(ctx, b, args, state, header, timeout, gp, &blockCtx, &vm.Config{NoBaseFee: true}, precompiles, true)
}

func applyMessage(ctx context.Context, b Backend, args TransactionArgs, state *state.StateDB, header *types.Header, timeout time.Duration, gp *core.GasPool, blockContext *vm.BlockContext, vmConfig *vm.Config, precompiles vm.PrecompiledContracts, skipChecks bool) (*core.ExecutionResult, error) {
	// Get a new instance of the EVM.
	if err := args.CallDefaults(gp.Gas(), blockContext.BaseFee, b.ChainConfig().ChainID); err != nil {
		return nil, err
	}
	msg := args.ToMessage(header.BaseFee, skipChecks, skipChecks)
	// Lower the basefee to 0 to avoid breaking EVM
	// invariants (basefee < feecap).
	if msg.GasPrice.Sign() == 0 {
		blockContext.BaseFee = new(big.Int)
	}
	if msg.BlobGasFeeCap != nil && msg.BlobGasFeeCap.BitLen() == 0 {
		blockContext.BlobBaseFee = new(big.Int)
	}
	evm := b.GetEVM(ctx, state, header, vmConfig, blockContext)
	if precompiles != nil {
		evm.SetPrecompiles(precompiles)
	}
	res, err := applyMessageWithEVM(ctx, evm, msg, timeout, gp)
	// If an internal state error occurred, let that have precedence. Otherwise,
	// a "trie root missing" type of error will masquerade as e.g. "insufficient gas"
	if err := state.Error(); err != nil {
		return nil, err
	}
	return res, err
}

func applyMessageWithEVM(ctx context.Context, evm *vm.EVM, msg *core.Message, timeout time.Duration, gp *core.GasPool) (*core.ExecutionResult, error) {
	// Wait for the context to be done and cancel the evm. Even if the
	// EVM has finished, cancelling may be done (repeatedly)
	go func() {
		<-ctx.Done()
		evm.Cancel()
	}()

	// Execute the message.
	result, err := core.ApplyMessage(evm, msg, gp)

	// If the timer caused an abort, return an appropriate error message
	if evm.Cancelled() {
		return nil, fmt.Errorf("execution aborted (timeout = %v)", timeout)
	}
	if err != nil {
		return result, fmt.Errorf("err: %w (supplied gas %d)", err, msg.GasLimit)
	}
	return result, nil
}

func DoCall(ctx context.Context, b Backend, args TransactionArgs, blockNrOrHash rpc.BlockNumberOrHash, overrides *override.StateOverride, blockOverrides *override.BlockOverrides, timeout time.Duration, globalGasCap uint64) (*core.ExecutionResult, error) {
	defer func(start time.Time) { log.Debug("Executing EVM call finished", "runtime", time.Since(start)) }(time.Now())

	state, header, err := b.StateAndHeaderByNumberOrHash(ctx, blockNrOrHash)
	if state == nil || err != nil {
		return nil, err
	}
	return doCall(ctx, b, args, state, header, overrides, blockOverrides, timeout, globalGasCap)
}

// Call executes the given transaction on the state for the given block number.
//
// Additionally, the caller can specify a batch of contract for fields overriding.
//
// Note, this function doesn't make and changes in the state/blockchain and is
// useful to execute and retrieve values.
func (api *BlockChainAPI) Call(ctx context.Context, args TransactionArgs, blockNrOrHash *rpc.BlockNumberOrHash, overrides *override.StateOverride, blockOverrides *override.BlockOverrides) (hexutil.Bytes, error) {
	if blockNrOrHash == nil {
		latest := rpc.BlockNumberOrHashWithNumber(rpc.LatestBlockNumber)
		blockNrOrHash = &latest
	}

	header, err := headerByNumberOrHash(ctx, api.b, *blockNrOrHash)
	if err != nil {
		return nil, err
	}

	if api.b.ChainConfig().IsOptimismPreBedrock(header.Number) {
		if api.b.HistoricalRPCService() != nil {
			var res hexutil.Bytes
			err := api.b.HistoricalRPCService().CallContext(ctx, &res, "eth_call", args, blockNrOrHash, overrides)
			if err != nil {
				return nil, fmt.Errorf("historical backend error: %w", err)
			}
			return res, nil
		} else {
			return nil, rpc.ErrNoHistoricalFallback
		}
	}

	result, err := DoCall(ctx, api.b, args, *blockNrOrHash, overrides, blockOverrides, api.b.RPCEVMTimeout(), api.b.RPCGasCap())
	if err != nil {
		return nil, err
	}
	if errors.Is(result.Err, vm.ErrExecutionReverted) {
		return nil, newRevertError(result.Revert())
	}
	return result.Return(), result.Err
}

// SimulateV1 executes series of transactions on top of a base state.
// The transactions are packed into blocks. For each block, block header
// fields can be overridden. The state can also be overridden prior to
// execution of each block.
//
// Note, this function doesn't make any changes in the state/blockchain and is
// useful to execute and retrieve values.
func (api *BlockChainAPI) SimulateV1(ctx context.Context, opts simOpts, blockNrOrHash *rpc.BlockNumberOrHash) ([]*simBlockResult, error) {
	if len(opts.BlockStateCalls) == 0 {
		return nil, &invalidParamsError{message: "empty input"}
	} else if len(opts.BlockStateCalls) > maxSimulateBlocks {
		return nil, &clientLimitExceededError{message: "too many blocks"}
	}
	if blockNrOrHash == nil {
		n := rpc.BlockNumberOrHashWithNumber(rpc.LatestBlockNumber)
		blockNrOrHash = &n
	}
	state, base, err := api.b.StateAndHeaderByNumberOrHash(ctx, *blockNrOrHash)
	if state == nil || err != nil {
		return nil, err
	}
	gasCap := api.b.RPCGasCap()
	if gasCap == 0 {
		gasCap = gomath.MaxUint64
	}
	sim := &simulator{
		b:           api.b,
		state:       state,
		base:        base,
		chainConfig: api.b.ChainConfig(),
		// Each tx and all the series of txes shouldn't consume more gas than cap
		gp:             new(core.GasPool).AddGas(gasCap),
		traceTransfers: opts.TraceTransfers,
		validate:       opts.Validation,
		fullTx:         opts.ReturnFullTransactions,
	}
	return sim.execute(ctx, opts.BlockStateCalls)
}

// DoEstimateGas returns the lowest possible gas limit that allows the transaction to run
// successfully at block `blockNrOrHash`. It returns error if the transaction would revert, or if
// there are unexpected failures. The gas limit is capped by both `args.Gas` (if non-nil &
// non-zero) and `gasCap` (if non-zero).
func DoEstimateGas(ctx context.Context, b Backend, args TransactionArgs, blockNrOrHash rpc.BlockNumberOrHash, overrides *override.StateOverride, blockOverrides *override.BlockOverrides, gasCap uint64) (hexutil.Uint64, error) {
	// Retrieve the base state and mutate it with any overrides
	state, header, err := b.StateAndHeaderByNumberOrHash(ctx, blockNrOrHash)
	if state == nil || err != nil {
		return 0, err
	}
	if err := overrides.Apply(state, nil); err != nil {
		return 0, err
	}
	// Construct the gas estimator option from the user input
	opts := &gasestimator.Options{
		Config:         b.ChainConfig(),
		Chain:          NewChainContext(ctx, b),
		Header:         header,
		BlockOverrides: blockOverrides,
		State:          state,
		ErrorRatio:     estimateGasErrorRatio,
	}
	// Set any required transaction default, but make sure the gas cap itself is not messed with
	// if it was not specified in the original argument list.
	if args.Gas == nil {
		args.Gas = new(hexutil.Uint64)
	}
	if err := args.CallDefaults(gasCap, header.BaseFee, b.ChainConfig().ChainID); err != nil {
		return 0, err
	}
	call := args.ToMessage(header.BaseFee, true, true)

	// Run the gas estimation and wrap any revertals into a custom return
	estimate, revert, err := gasestimator.Estimate(ctx, call, opts, gasCap)
	if err != nil {
		if errors.Is(err, vm.ErrExecutionReverted) {
			return 0, newRevertError(revert)
		}
		return 0, err
	}
	return hexutil.Uint64(estimate), nil
}

// EstimateGas returns the lowest possible gas limit that allows the transaction to run
// successfully at block `blockNrOrHash`, or the latest block if `blockNrOrHash` is unspecified. It
// returns error if the transaction would revert or if there are unexpected failures. The returned
// value is capped by both `args.Gas` (if non-nil & non-zero) and the backend's RPCGasCap
// configuration (if non-zero).
// Note: Required blob gas is not computed in this method.
func (api *BlockChainAPI) EstimateGas(ctx context.Context, args TransactionArgs, blockNrOrHash *rpc.BlockNumberOrHash, overrides *override.StateOverride, blockOverrides *override.BlockOverrides) (hexutil.Uint64, error) {
	bNrOrHash := rpc.BlockNumberOrHashWithNumber(rpc.LatestBlockNumber)
	if blockNrOrHash != nil {
		bNrOrHash = *blockNrOrHash
	}

	header, err := headerByNumberOrHash(ctx, api.b, bNrOrHash)
	if err != nil {
		return 0, err
	}

	if api.b.ChainConfig().IsOptimismPreBedrock(header.Number) {
		if api.b.HistoricalRPCService() != nil {
			var res hexutil.Uint64
			err := api.b.HistoricalRPCService().CallContext(ctx, &res, "eth_estimateGas", args, blockNrOrHash)
			if err != nil {
				return 0, fmt.Errorf("historical backend error: %w", err)
			}
			return res, nil
		} else {
			return 0, rpc.ErrNoHistoricalFallback
		}
	}

	return DoEstimateGas(ctx, api.b, args, bNrOrHash, overrides, blockOverrides, api.b.RPCGasCap())
}

// RPCMarshalHeader converts the given header to the RPC output .
func RPCMarshalHeader(head *types.Header) map[string]interface{} {
	result := map[string]interface{}{
		"number":           (*hexutil.Big)(head.Number),
		"hash":             head.Hash(),
		"parentHash":       head.ParentHash,
		"nonce":            head.Nonce,
		"mixHash":          head.MixDigest,
		"sha3Uncles":       head.UncleHash,
		"logsBloom":        head.Bloom,
		"stateRoot":        head.Root,
		"miner":            head.Coinbase,
		"difficulty":       (*hexutil.Big)(head.Difficulty),
		"extraData":        hexutil.Bytes(head.Extra),
		"gasLimit":         hexutil.Uint64(head.GasLimit),
		"gasUsed":          hexutil.Uint64(head.GasUsed),
		"timestamp":        hexutil.Uint64(head.Time),
		"transactionsRoot": head.TxHash,
		"receiptsRoot":     head.ReceiptHash,
	}
	if head.BaseFee != nil {
		result["baseFeePerGas"] = (*hexutil.Big)(head.BaseFee)
	}
	if head.WithdrawalsHash != nil {
		result["withdrawalsRoot"] = head.WithdrawalsHash
	}
	if head.BlobGasUsed != nil {
		result["blobGasUsed"] = hexutil.Uint64(*head.BlobGasUsed)
	}
	if head.ExcessBlobGas != nil {
		result["excessBlobGas"] = hexutil.Uint64(*head.ExcessBlobGas)
	}
	if head.ParentBeaconRoot != nil {
		result["parentBeaconBlockRoot"] = head.ParentBeaconRoot
	}
	if head.RequestsHash != nil {
		result["requestsHash"] = head.RequestsHash
	}
	return result
}

// RPCMarshalBlock converts the given block to the RPC output which depends on fullTx. If inclTx is true transactions are
// returned. When fullTx is true the returned block contains full transaction details, otherwise it will only contain
// transaction hashes.
func RPCMarshalBlock(ctx context.Context, block *types.Block, inclTx bool, fullTx bool, config *params.ChainConfig, backend ReceiptGetter) (map[string]interface{}, error) {
	fields := RPCMarshalHeader(block.Header())
	fields["size"] = hexutil.Uint64(block.Size())

	if inclTx {
		formatTx := func(idx int, tx *types.Transaction) interface{} {
			return tx.Hash()
		}
		if fullTx {
			formatTx = func(idx int, tx *types.Transaction) interface{} {
				return newRPCTransactionFromBlockIndex(ctx, block, uint64(idx), config, backend)
			}
		}
		txs := block.Transactions()
		transactions := make([]interface{}, len(txs))
		for i, tx := range txs {
			transactions[i] = formatTx(i, tx)
		}
		fields["transactions"] = transactions
	}
	uncles := block.Uncles()
	uncleHashes := make([]common.Hash, len(uncles))
	for i, uncle := range uncles {
		uncleHashes[i] = uncle.Hash()
	}
	fields["uncles"] = uncleHashes
	if block.Withdrawals() != nil {
		fields["withdrawals"] = block.Withdrawals()
	}
	return fields, nil
}

// RPCTransaction represents a transaction that will serialize to the RPC representation of a transaction
type RPCTransaction struct {
	BlockHash           *common.Hash                 `json:"blockHash"`
	BlockNumber         *hexutil.Big                 `json:"blockNumber"`
	From                common.Address               `json:"from"`
	Gas                 hexutil.Uint64               `json:"gas"`
	GasPrice            *hexutil.Big                 `json:"gasPrice"`
	GasFeeCap           *hexutil.Big                 `json:"maxFeePerGas,omitempty"`
	GasTipCap           *hexutil.Big                 `json:"maxPriorityFeePerGas,omitempty"`
	MaxFeePerBlobGas    *hexutil.Big                 `json:"maxFeePerBlobGas,omitempty"`
	Hash                common.Hash                  `json:"hash"`
	Input               hexutil.Bytes                `json:"input"`
	Nonce               hexutil.Uint64               `json:"nonce"`
	To                  *common.Address              `json:"to"`
	TransactionIndex    *hexutil.Uint64              `json:"transactionIndex"`
	Value               *hexutil.Big                 `json:"value"`
	Type                hexutil.Uint64               `json:"type"`
	Accesses            *types.AccessList            `json:"accessList,omitempty"`
	ChainID             *hexutil.Big                 `json:"chainId,omitempty"`
	BlobVersionedHashes []common.Hash                `json:"blobVersionedHashes,omitempty"`
	AuthorizationList   []types.SetCodeAuthorization `json:"authorizationList,omitempty"`
	V                   *hexutil.Big                 `json:"v"`
	R                   *hexutil.Big                 `json:"r"`
	S                   *hexutil.Big                 `json:"s"`
	YParity             *hexutil.Uint64              `json:"yParity,omitempty"`

	// deposit-tx only
	SourceHash *common.Hash `json:"sourceHash,omitempty"`
	Mint       *hexutil.Big `json:"mint,omitempty"`
	IsSystemTx *bool        `json:"isSystemTx,omitempty"`
	// deposit-tx post-Canyon only
	DepositReceiptVersion *hexutil.Uint64 `json:"depositReceiptVersion,omitempty"`
}

// newRPCTransaction returns a transaction that will serialize to the RPC
// representation, with the given location metadata set (if available).
func newRPCTransaction(tx *types.Transaction, blockHash common.Hash, blockNumber uint64, blockTime uint64, index uint64, baseFee *big.Int, config *params.ChainConfig, receipt *types.Receipt) *RPCTransaction {
	signer := types.MakeSigner(config, new(big.Int).SetUint64(blockNumber), blockTime)
	from, _ := types.Sender(signer, tx)
	v, r, s := tx.RawSignatureValues()
	result := &RPCTransaction{
		Type:     hexutil.Uint64(tx.Type()),
		From:     from,
		Gas:      hexutil.Uint64(tx.Gas()),
		GasPrice: (*hexutil.Big)(tx.GasPrice()),
		Hash:     tx.Hash(),
		Input:    hexutil.Bytes(tx.Data()),
		Nonce:    hexutil.Uint64(tx.Nonce()),
		To:       tx.To(),
		Value:    (*hexutil.Big)(tx.Value()),
		V:        (*hexutil.Big)(v),
		R:        (*hexutil.Big)(r),
		S:        (*hexutil.Big)(s),
	}
	if blockHash != (common.Hash{}) {
		result.BlockHash = &blockHash
		result.BlockNumber = (*hexutil.Big)(new(big.Int).SetUint64(blockNumber))
		result.TransactionIndex = (*hexutil.Uint64)(&index)
	}

	switch tx.Type() {
	case types.DepositTxType:
		srcHash := tx.SourceHash()
		isSystemTx := tx.IsSystemTx()
		result.SourceHash = &srcHash
		if isSystemTx {
			// Only include IsSystemTx when true
			result.IsSystemTx = &isSystemTx
		}
		result.Mint = (*hexutil.Big)(tx.Mint())
		if receipt != nil && receipt.DepositNonce != nil {
			result.Nonce = hexutil.Uint64(*receipt.DepositNonce)
			if receipt.DepositReceiptVersion != nil {
				result.DepositReceiptVersion = new(hexutil.Uint64)
				*result.DepositReceiptVersion = hexutil.Uint64(*receipt.DepositReceiptVersion)
			}
		}
	case types.LegacyTxType:
		if v.Sign() == 0 && r.Sign() == 0 && s.Sign() == 0 { // pre-bedrock relayed tx does not have a signature
			result.ChainID = (*hexutil.Big)(new(big.Int).Set(config.ChainID))
			break
		}
		// if a legacy transaction has an EIP-155 chain id, include it explicitly
		if id := tx.ChainId(); id.Sign() != 0 {
			result.ChainID = (*hexutil.Big)(id)
		}

	case types.AccessListTxType:
		al := tx.AccessList()
		yparity := hexutil.Uint64(v.Sign())
		result.Accesses = &al
		result.ChainID = (*hexutil.Big)(tx.ChainId())
		result.YParity = &yparity

	case types.DynamicFeeTxType:
		al := tx.AccessList()
		yparity := hexutil.Uint64(v.Sign())
		result.Accesses = &al
		result.ChainID = (*hexutil.Big)(tx.ChainId())
		result.YParity = &yparity
		result.GasFeeCap = (*hexutil.Big)(tx.GasFeeCap())
		result.GasTipCap = (*hexutil.Big)(tx.GasTipCap())
		// if the transaction has been mined, compute the effective gas price
		if baseFee != nil && blockHash != (common.Hash{}) {
			// price = min(gasTipCap + baseFee, gasFeeCap)
			result.GasPrice = (*hexutil.Big)(effectiveGasPrice(tx, baseFee))
		} else {
			result.GasPrice = (*hexutil.Big)(tx.GasFeeCap())
		}

	case types.BlobTxType:
		al := tx.AccessList()
		yparity := hexutil.Uint64(v.Sign())
		result.Accesses = &al
		result.ChainID = (*hexutil.Big)(tx.ChainId())
		result.YParity = &yparity
		result.GasFeeCap = (*hexutil.Big)(tx.GasFeeCap())
		result.GasTipCap = (*hexutil.Big)(tx.GasTipCap())
		// if the transaction has been mined, compute the effective gas price
		if baseFee != nil && blockHash != (common.Hash{}) {
			result.GasPrice = (*hexutil.Big)(effectiveGasPrice(tx, baseFee))
		} else {
			result.GasPrice = (*hexutil.Big)(tx.GasFeeCap())
		}
		result.MaxFeePerBlobGas = (*hexutil.Big)(tx.BlobGasFeeCap())
		result.BlobVersionedHashes = tx.BlobHashes()

	case types.SetCodeTxType:
		al := tx.AccessList()
		yparity := hexutil.Uint64(v.Sign())
		result.Accesses = &al
		result.ChainID = (*hexutil.Big)(tx.ChainId())
		result.YParity = &yparity
		result.GasFeeCap = (*hexutil.Big)(tx.GasFeeCap())
		result.GasTipCap = (*hexutil.Big)(tx.GasTipCap())
		// if the transaction has been mined, compute the effective gas price
		if baseFee != nil && blockHash != (common.Hash{}) {
			result.GasPrice = (*hexutil.Big)(effectiveGasPrice(tx, baseFee))
		} else {
			result.GasPrice = (*hexutil.Big)(tx.GasFeeCap())
		}
		result.AuthorizationList = tx.SetCodeAuthorizations()
	}
	return result
}

// effectiveGasPrice computes the transaction gas fee, based on the given basefee value.
//
//	price = min(gasTipCap + baseFee, gasFeeCap)
func effectiveGasPrice(tx *types.Transaction, baseFee *big.Int) *big.Int {
	fee := tx.GasTipCap()
	fee = fee.Add(fee, baseFee)
	if tx.GasFeeCapIntCmp(fee) < 0 {
		return tx.GasFeeCap()
	}
	return fee
}

// NewRPCPendingTransaction returns a pending transaction that will serialize to the RPC representation
func NewRPCPendingTransaction(tx *types.Transaction, current *types.Header, config *params.ChainConfig) *RPCTransaction {
	var (
		baseFee     *big.Int
		blockNumber = uint64(0)
		blockTime   = uint64(0)
	)
	if current != nil {
		baseFee = eip1559.CalcBaseFee(config, current, current.Time+1)
		blockNumber = current.Number.Uint64()
		blockTime = current.Time
	}
	return newRPCTransaction(tx, common.Hash{}, blockNumber, blockTime, 0, baseFee, config, nil)
}

// newRPCTransactionFromBlockIndex returns a transaction that will serialize to the RPC representation.
func newRPCTransactionFromBlockIndex(ctx context.Context, b *types.Block, index uint64, config *params.ChainConfig, backend ReceiptGetter) *RPCTransaction {
	txs := b.Transactions()
	if index >= uint64(len(txs)) {
		return nil
	}
	tx := txs[index]
	rcpt := depositTxReceipt(ctx, b.Hash(), index, backend, tx)
	return newRPCTransaction(tx, b.Hash(), b.NumberU64(), b.Time(), index, b.BaseFee(), config, rcpt)
}

type ReceiptGetter interface {
	GetReceipts(ctx context.Context, hash common.Hash) (types.Receipts, error)
}

func depositTxReceipt(ctx context.Context, blockHash common.Hash, index uint64, backend ReceiptGetter, tx *types.Transaction) *types.Receipt {
	if tx.Type() != types.DepositTxType {
		return nil
	}
	receipts, err := backend.GetReceipts(ctx, blockHash)
	if err != nil {
		return nil
	}
	if index >= uint64(len(receipts)) {
		return nil
	}
	return receipts[index]
}

// newRPCRawTransactionFromBlockIndex returns the bytes of a transaction given a block and a transaction index.
func newRPCRawTransactionFromBlockIndex(b *types.Block, index uint64) hexutil.Bytes {
	txs := b.Transactions()
	if index >= uint64(len(txs)) {
		return nil
	}
	blob, _ := txs[index].MarshalBinary()
	return blob
}

// accessListResult returns an optional accesslist
// It's the result of the `debug_createAccessList` RPC call.
// It contains an error if the transaction itself failed.
type accessListResult struct {
	Accesslist *types.AccessList `json:"accessList"`
	Error      string            `json:"error,omitempty"`
	GasUsed    hexutil.Uint64    `json:"gasUsed"`
}

// CreateAccessList creates an EIP-2930 type AccessList for the given transaction.
// Reexec and BlockNrOrHash can be specified to create the accessList on top of a certain state.
// StateOverrides can be used to create the accessList while taking into account state changes from previous transactions.
func (api *BlockChainAPI) CreateAccessList(ctx context.Context, args TransactionArgs, blockNrOrHash *rpc.BlockNumberOrHash, stateOverrides *override.StateOverride) (*accessListResult, error) {
	bNrOrHash := rpc.BlockNumberOrHashWithNumber(rpc.LatestBlockNumber)
	if blockNrOrHash != nil {
		bNrOrHash = *blockNrOrHash
	}

	header, err := headerByNumberOrHash(ctx, api.b, bNrOrHash)
	if err == nil && header != nil && api.b.ChainConfig().IsOptimismPreBedrock(header.Number) {
		if api.b.HistoricalRPCService() != nil {
			var res accessListResult
			err := api.b.HistoricalRPCService().CallContext(ctx, &res, "eth_createAccessList", args, blockNrOrHash)
			if err != nil {
				return nil, fmt.Errorf("historical backend error: %w", err)
			}
			return &res, nil
		} else {
			return nil, rpc.ErrNoHistoricalFallback
		}
	}

	acl, gasUsed, vmerr, err := AccessList(ctx, api.b, bNrOrHash, args, stateOverrides)
	if err != nil {
		return nil, err
	}
	result := &accessListResult{Accesslist: &acl, GasUsed: hexutil.Uint64(gasUsed)}
	if vmerr != nil {
		result.Error = vmerr.Error()
	}
	return result, nil
}

// AccessList creates an access list for the given transaction.
// If the accesslist creation fails an error is returned.
// If the transaction itself fails, an vmErr is returned.
func AccessList(ctx context.Context, b Backend, blockNrOrHash rpc.BlockNumberOrHash, args TransactionArgs, stateOverrides *override.StateOverride) (acl types.AccessList, gasUsed uint64, vmErr error, err error) {
	// Retrieve the execution context
	db, header, err := b.StateAndHeaderByNumberOrHash(ctx, blockNrOrHash)
	if db == nil || err != nil {
		return nil, 0, nil, err
	}

	// Apply state overrides immediately after StateAndHeaderByNumberOrHash.
	// If not applied here, there could be cases where user-specified overrides (e.g., nonce)
	// may conflict with default values from the database, leading to inconsistencies.
	if stateOverrides != nil {
		if err := stateOverrides.Apply(db, nil); err != nil {
			return nil, 0, nil, err
		}
	}

	// Ensure any missing fields are filled, extract the recipient and input data
	if err = args.setFeeDefaults(ctx, b, header); err != nil {
		return nil, 0, nil, err
	}
	if args.Nonce == nil {
		nonce := hexutil.Uint64(db.GetNonce(args.from()))
		args.Nonce = &nonce
	}
	blockCtx := core.NewEVMBlockContext(header, NewChainContext(ctx, b), nil, b.ChainConfig(), db)
	if err = args.CallDefaults(b.RPCGasCap(), blockCtx.BaseFee, b.ChainConfig().ChainID); err != nil {
		return nil, 0, nil, err
	}

	var to common.Address
	if args.To != nil {
		to = *args.To
	} else {
		to = crypto.CreateAddress(args.from(), uint64(*args.Nonce))
	}
	isPostMerge := header.Difficulty.Sign() == 0
	// Retrieve the precompiles since they don't need to be added to the access list
	precompiles := vm.ActivePrecompiles(b.ChainConfig().Rules(header.Number, isPostMerge, header.Time))

	// addressesToExclude contains sender, receiver, precompiles and valid authorizations
	addressesToExclude := map[common.Address]struct{}{args.from(): {}, to: {}}
	for _, addr := range precompiles {
		addressesToExclude[addr] = struct{}{}
	}

	// Prevent redundant operations if args contain more authorizations than EVM may handle
	maxAuthorizations := uint64(*args.Gas) / params.CallNewAccountGas
	if uint64(len(args.AuthorizationList)) > maxAuthorizations {
		return nil, 0, nil, errors.New("insufficient gas to process all authorizations")
	}

	for _, auth := range args.AuthorizationList {
		// Duplicating stateTransition.validateAuthorization() logic
		if (!auth.ChainID.IsZero() && auth.ChainID.CmpBig(b.ChainConfig().ChainID) != 0) || auth.Nonce+1 < auth.Nonce {
			continue
		}

		if authority, err := auth.Authority(); err == nil {
			addressesToExclude[authority] = struct{}{}
		}
	}

	// Create an initial tracer
	prevTracer := logger.NewAccessListTracer(nil, addressesToExclude)
	if args.AccessList != nil {
		prevTracer = logger.NewAccessListTracer(*args.AccessList, addressesToExclude)
	}
	for {
		if err := ctx.Err(); err != nil {
			return nil, 0, nil, err
		}
		// Retrieve the current access list to expand
		accessList := prevTracer.AccessList()
		log.Trace("Creating access list", "input", accessList)

		// Copy the original db so we don't modify it
		statedb := db.Copy()
		// Set the accesslist to the last al
		args.AccessList = &accessList
		msg := args.ToMessage(header.BaseFee, true, true)

		// Apply the transaction with the access list tracer
		tracer := logger.NewAccessListTracer(accessList, addressesToExclude)
		config := vm.Config{Tracer: tracer.Hooks(), NoBaseFee: true}
		evm := b.GetEVM(ctx, statedb, header, &config, nil)

		// Lower the basefee to 0 to avoid breaking EVM
		// invariants (basefee < feecap).
		if msg.GasPrice.Sign() == 0 {
			evm.Context.BaseFee = new(big.Int)
		}
		if msg.BlobGasFeeCap != nil && msg.BlobGasFeeCap.BitLen() == 0 {
			evm.Context.BlobBaseFee = new(big.Int)
		}
		res, err := core.ApplyMessage(evm, msg, new(core.GasPool).AddGas(msg.GasLimit))
		if err != nil {
			return nil, 0, nil, fmt.Errorf("failed to apply transaction: %v err: %v", args.ToTransaction(types.LegacyTxType).Hash(), err)
		}
		if tracer.Equal(prevTracer) {
			return accessList, res.UsedGas, res.Err, nil
		}
		prevTracer = tracer
	}
}

// TransactionAPI exposes methods for reading and creating transaction data.
type TransactionAPI struct {
	b         Backend
	nonceLock *AddrLocker
	signer    types.Signer
}

// NewTransactionAPI creates a new RPC service with methods for interacting with transactions.
func NewTransactionAPI(b Backend, nonceLock *AddrLocker) *TransactionAPI {
	// The signer used by the API should always be the 'latest' known one because we expect
	// signers to be backwards-compatible with old transactions.
	signer := types.LatestSigner(b.ChainConfig())
	return &TransactionAPI{b, nonceLock, signer}
}

// GetBlockTransactionCountByNumber returns the number of transactions in the block with the given block number.
func (api *TransactionAPI) GetBlockTransactionCountByNumber(ctx context.Context, blockNr rpc.BlockNumber) (*hexutil.Uint, error) {
	block, err := api.b.BlockByNumber(ctx, blockNr)
	if block != nil {
		n := hexutil.Uint(len(block.Transactions()))
		return &n, nil
	}
	return nil, err
}

// GetBlockTransactionCountByHash returns the number of transactions in the block with the given hash.
func (api *TransactionAPI) GetBlockTransactionCountByHash(ctx context.Context, blockHash common.Hash) (*hexutil.Uint, error) {
	block, err := api.b.BlockByHash(ctx, blockHash)
	if block != nil {
		n := hexutil.Uint(len(block.Transactions()))
		return &n, nil
	}
	return nil, err
}

// GetTransactionByBlockNumberAndIndex returns the transaction for the given block number and index.
<<<<<<< HEAD
func (api *TransactionAPI) GetTransactionByBlockNumberAndIndex(ctx context.Context, blockNr rpc.BlockNumber, index hexutil.Uint) *RPCTransaction {
	if block, _ := api.b.BlockByNumber(ctx, blockNr); block != nil {
		return newRPCTransactionFromBlockIndex(ctx, block, uint64(index), api.b.ChainConfig(), api.b)
=======
func (api *TransactionAPI) GetTransactionByBlockNumberAndIndex(ctx context.Context, blockNr rpc.BlockNumber, index hexutil.Uint) (*RPCTransaction, error) {
	block, err := api.b.BlockByNumber(ctx, blockNr)
	if block != nil {
		return newRPCTransactionFromBlockIndex(block, uint64(index), api.b.ChainConfig()), nil
>>>>>>> 2bf8a789
	}
	return nil, err
}

// GetTransactionByBlockHashAndIndex returns the transaction for the given block hash and index.
<<<<<<< HEAD
func (api *TransactionAPI) GetTransactionByBlockHashAndIndex(ctx context.Context, blockHash common.Hash, index hexutil.Uint) *RPCTransaction {
	if block, _ := api.b.BlockByHash(ctx, blockHash); block != nil {
		return newRPCTransactionFromBlockIndex(ctx, block, uint64(index), api.b.ChainConfig(), api.b)
=======
func (api *TransactionAPI) GetTransactionByBlockHashAndIndex(ctx context.Context, blockHash common.Hash, index hexutil.Uint) (*RPCTransaction, error) {
	block, err := api.b.BlockByHash(ctx, blockHash)
	if block != nil {
		return newRPCTransactionFromBlockIndex(block, uint64(index), api.b.ChainConfig()), nil
>>>>>>> 2bf8a789
	}
	return nil, err
}

// GetRawTransactionByBlockNumberAndIndex returns the bytes of the transaction for the given block number and index.
func (api *TransactionAPI) GetRawTransactionByBlockNumberAndIndex(ctx context.Context, blockNr rpc.BlockNumber, index hexutil.Uint) hexutil.Bytes {
	if block, _ := api.b.BlockByNumber(ctx, blockNr); block != nil {
		return newRPCRawTransactionFromBlockIndex(block, uint64(index))
	}
	return nil
}

// GetRawTransactionByBlockHashAndIndex returns the bytes of the transaction for the given block hash and index.
func (api *TransactionAPI) GetRawTransactionByBlockHashAndIndex(ctx context.Context, blockHash common.Hash, index hexutil.Uint) hexutil.Bytes {
	if block, _ := api.b.BlockByHash(ctx, blockHash); block != nil {
		return newRPCRawTransactionFromBlockIndex(block, uint64(index))
	}
	return nil
}

// GetTransactionCount returns the number of transactions the given address has sent for the given block number
func (api *TransactionAPI) GetTransactionCount(ctx context.Context, address common.Address, blockNrOrHash rpc.BlockNumberOrHash) (*hexutil.Uint64, error) {
	// Ask transaction pool for the nonce which includes pending transactions
	if blockNr, ok := blockNrOrHash.Number(); ok && blockNr == rpc.PendingBlockNumber {
		nonce, err := api.b.GetPoolNonce(ctx, address)
		if err != nil {
			return nil, err
		}
		return (*hexutil.Uint64)(&nonce), nil
	}
	// Resolve block number and use its state to ask for the nonce
	header, err := headerByNumberOrHash(ctx, api.b, blockNrOrHash)
	if err != nil {
		return nil, err
	}

	if api.b.ChainConfig().IsOptimismPreBedrock(header.Number) {
		if api.b.HistoricalRPCService() != nil {
			var res hexutil.Uint64
			err := api.b.HistoricalRPCService().CallContext(ctx, &res, "eth_getTransactionCount", address, blockNrOrHash)
			if err != nil {
				return nil, fmt.Errorf("historical backend error: %w", err)
			}
			return &res, nil
		} else {
			return nil, rpc.ErrNoHistoricalFallback
		}
	}

	state, _, err := api.b.StateAndHeaderByNumberOrHash(ctx, blockNrOrHash)
	if state == nil || err != nil {
		return nil, err
	}

	nonce := state.GetNonce(address)
	return (*hexutil.Uint64)(&nonce), state.Error()
}

// GetTransactionByHash returns the transaction for the given hash
func (api *TransactionAPI) GetTransactionByHash(ctx context.Context, hash common.Hash) (*RPCTransaction, error) {
	// Try to return an already finalized transaction
	found, tx, blockHash, blockNumber, index, err := api.b.GetTransaction(ctx, hash)
	if !found {
		// No finalized transaction, try to retrieve it from the pool
		if tx := api.b.GetPoolTransaction(hash); tx != nil {
			return NewRPCPendingTransaction(tx, api.b.CurrentHeader(), api.b.ChainConfig()), nil
		}
		if err == nil {
			return nil, nil
		}
		return nil, NewTxIndexingError()
	}
	header, err := api.b.HeaderByHash(ctx, blockHash)
	if err != nil {
		return nil, err
	}
	rcpt := depositTxReceipt(ctx, blockHash, index, api.b, tx)
	return newRPCTransaction(tx, blockHash, blockNumber, header.Time, index, header.BaseFee, api.b.ChainConfig(), rcpt), nil
}

// GetRawTransactionByHash returns the bytes of the transaction for the given hash.
func (api *TransactionAPI) GetRawTransactionByHash(ctx context.Context, hash common.Hash) (hexutil.Bytes, error) {
	// Retrieve a finalized transaction, or a pooled otherwise
	found, tx, _, _, _, err := api.b.GetTransaction(ctx, hash)
	if !found {
		if tx = api.b.GetPoolTransaction(hash); tx != nil {
			return tx.MarshalBinary()
		}
		if err == nil {
			return nil, nil
		}
		return nil, NewTxIndexingError()
	}
	return tx.MarshalBinary()
}

// GetTransactionReceipt returns the transaction receipt for the given transaction hash.
func (api *TransactionAPI) GetTransactionReceipt(ctx context.Context, hash common.Hash) (map[string]interface{}, error) {
	found, tx, blockHash, blockNumber, index, err := api.b.GetTransaction(ctx, hash)
	if err != nil {
		return nil, NewTxIndexingError() // transaction is not fully indexed
	}
	if !found {
		return nil, nil // transaction is not existent or reachable
	}
	header, err := api.b.HeaderByHash(ctx, blockHash)
	if err != nil {
		return nil, err
	}
	receipts, err := api.b.GetReceipts(ctx, blockHash)
	if err != nil {
		return nil, err
	}
	if uint64(len(receipts)) <= index {
		return nil, nil
	}
	receipt := receipts[index]

	// Derive the sender.
	signer := types.MakeSigner(api.b.ChainConfig(), header.Number, header.Time)
	return marshalReceipt(receipt, blockHash, blockNumber, signer, tx, int(index), api.b.ChainConfig()), nil
}

// marshalReceipt marshals a transaction receipt into a JSON object.
func marshalReceipt(receipt *types.Receipt, blockHash common.Hash, blockNumber uint64, signer types.Signer, tx *types.Transaction, txIndex int, chainConfig *params.ChainConfig) map[string]interface{} {
	from, _ := types.Sender(signer, tx)

	fields := map[string]interface{}{
		"blockHash":         blockHash,
		"blockNumber":       hexutil.Uint64(blockNumber),
		"transactionHash":   tx.Hash(),
		"transactionIndex":  hexutil.Uint64(txIndex),
		"from":              from,
		"to":                tx.To(),
		"gasUsed":           hexutil.Uint64(receipt.GasUsed),
		"cumulativeGasUsed": hexutil.Uint64(receipt.CumulativeGasUsed),
		"contractAddress":   nil,
		"logs":              receipt.Logs,
		"logsBloom":         receipt.Bloom,
		"type":              hexutil.Uint(tx.Type()),
		"effectiveGasPrice": (*hexutil.Big)(receipt.EffectiveGasPrice),
	}

	if chainConfig.Optimism != nil && !tx.IsDepositTx() {
		fields["l1GasPrice"] = (*hexutil.Big)(receipt.L1GasPrice)
		fields["l1GasUsed"] = (*hexutil.Big)(receipt.L1GasUsed)
		fields["l1Fee"] = (*hexutil.Big)(receipt.L1Fee)
		// Fields removed with Ecotone
		if receipt.FeeScalar != nil {
			fields["l1FeeScalar"] = receipt.FeeScalar.String()
		}
		// Fields added in Ecotone
		if receipt.L1BlobBaseFee != nil {
			fields["l1BlobBaseFee"] = (*hexutil.Big)(receipt.L1BlobBaseFee)
		}
		if receipt.L1BaseFeeScalar != nil {
			fields["l1BaseFeeScalar"] = hexutil.Uint64(*receipt.L1BaseFeeScalar)
		}
		if receipt.L1BlobBaseFeeScalar != nil {
			fields["l1BlobBaseFeeScalar"] = hexutil.Uint64(*receipt.L1BlobBaseFeeScalar)
		}
		// Fields added in Isthmus
		if receipt.OperatorFeeScalar != nil {
			fields["operatorFeeScalar"] = hexutil.Uint64(*receipt.OperatorFeeScalar)
		}
		if receipt.OperatorFeeConstant != nil {
			fields["operatorFeeConstant"] = hexutil.Uint64(*receipt.OperatorFeeConstant)
		}
	}
	if chainConfig.Optimism != nil && tx.IsDepositTx() && receipt.DepositNonce != nil {
		fields["depositNonce"] = hexutil.Uint64(*receipt.DepositNonce)
		if receipt.DepositReceiptVersion != nil {
			fields["depositReceiptVersion"] = hexutil.Uint64(*receipt.DepositReceiptVersion)
		}
	}

	// Assign receipt status or post state.
	if len(receipt.PostState) > 0 {
		fields["root"] = hexutil.Bytes(receipt.PostState)
	} else {
		fields["status"] = hexutil.Uint(receipt.Status)
	}
	if receipt.Logs == nil {
		fields["logs"] = []*types.Log{}
	}

	if tx.Type() == types.BlobTxType {
		fields["blobGasUsed"] = hexutil.Uint64(receipt.BlobGasUsed)
		fields["blobGasPrice"] = (*hexutil.Big)(receipt.BlobGasPrice)
	}

	// If the ContractAddress is 20 0x0 bytes, assume it is not a contract creation
	if receipt.ContractAddress != (common.Address{}) {
		fields["contractAddress"] = receipt.ContractAddress
	}
	return fields
}

// sign is a helper function that signs a transaction with the private key of the given address.
func (api *TransactionAPI) sign(addr common.Address, tx *types.Transaction) (*types.Transaction, error) {
	// Look up the wallet containing the requested signer
	account := accounts.Account{Address: addr}

	wallet, err := api.b.AccountManager().Find(account)
	if err != nil {
		return nil, err
	}
	// Request the wallet to sign the transaction
	return wallet.SignTx(account, tx, api.b.ChainConfig().ChainID)
}

// SubmitTransaction is a helper function that submits tx to txPool and logs a message.
func SubmitTransaction(ctx context.Context, b Backend, tx *types.Transaction) (common.Hash, error) {
	// If the transaction fee cap is already specified, ensure the
	// fee of the given transaction is _reasonable_.
	if err := checkTxFee(tx.GasPrice(), tx.Gas(), b.RPCTxFeeCap()); err != nil {
		return common.Hash{}, err
	}
	if !b.UnprotectedAllowed() && !tx.Protected() {
		// Ensure only eip155 signed transactions are submitted if EIP155Required is set.
		return common.Hash{}, errors.New("only replay-protected (EIP-155) transactions allowed over RPC")
	}
	if err := b.SendTx(ctx, tx); err != nil {
		return common.Hash{}, err
	}
	// Print a log with full tx details for manual investigations and interventions
	head := b.CurrentBlock()
	signer := types.MakeSigner(b.ChainConfig(), head.Number, head.Time)
	from, err := types.Sender(signer, tx)
	if err != nil {
		return common.Hash{}, err
	}

	if tx.To() == nil {
		addr := crypto.CreateAddress(from, tx.Nonce())
		log.Info("Submitted contract creation", "hash", tx.Hash().Hex(), "from", from, "nonce", tx.Nonce(), "contract", addr.Hex(), "value", tx.Value())
	} else {
		log.Info("Submitted transaction", "hash", tx.Hash().Hex(), "from", from, "nonce", tx.Nonce(), "recipient", tx.To(), "value", tx.Value())
	}
	return tx.Hash(), nil
}

// SendTransaction creates a transaction for the given argument, sign it and submit it to the
// transaction pool.
func (api *TransactionAPI) SendTransaction(ctx context.Context, args TransactionArgs) (common.Hash, error) {
	// Look up the wallet containing the requested signer
	account := accounts.Account{Address: args.from()}

	wallet, err := api.b.AccountManager().Find(account)
	if err != nil {
		return common.Hash{}, err
	}

	if args.Nonce == nil {
		// Hold the mutex around signing to prevent concurrent assignment of
		// the same nonce to multiple accounts.
		api.nonceLock.LockAddr(args.from())
		defer api.nonceLock.UnlockAddr(args.from())
	}
	if args.IsEIP4844() {
		return common.Hash{}, errBlobTxNotSupported
	}

	// Set some sanity defaults and terminate on failure
	if err := args.setDefaults(ctx, api.b, false); err != nil {
		return common.Hash{}, err
	}
	// Assemble the transaction and sign with the wallet
	tx := args.ToTransaction(types.LegacyTxType)

	signed, err := wallet.SignTx(account, tx, api.b.ChainConfig().ChainID)
	if err != nil {
		return common.Hash{}, err
	}
	return SubmitTransaction(ctx, api.b, signed)
}

// FillTransaction fills the defaults (nonce, gas, gasPrice or 1559 fields)
// on a given unsigned transaction, and returns it to the caller for further
// processing (signing + broadcast).
func (api *TransactionAPI) FillTransaction(ctx context.Context, args TransactionArgs) (*SignTransactionResult, error) {
	args.blobSidecarAllowed = true

	// Set some sanity defaults and terminate on failure
	if err := args.setDefaults(ctx, api.b, false); err != nil {
		return nil, err
	}
	// Assemble the transaction and obtain rlp
	tx := args.ToTransaction(types.LegacyTxType)
	data, err := tx.MarshalBinary()
	if err != nil {
		return nil, err
	}
	return &SignTransactionResult{data, tx}, nil
}

// SendRawTransaction will add the signed transaction to the transaction pool.
// The sender is responsible for signing the transaction and using the correct nonce.
func (api *TransactionAPI) SendRawTransaction(ctx context.Context, input hexutil.Bytes) (common.Hash, error) {
	tx := new(types.Transaction)
	if err := tx.UnmarshalBinary(input); err != nil {
		return common.Hash{}, err
	}
	return SubmitTransaction(ctx, api.b, tx)
}

// Sign calculates an ECDSA signature for:
// keccak256("\x19Ethereum Signed Message:\n" + len(message) + message).
//
// Note, the produced signature conforms to the secp256k1 curve R, S and V values,
// where the V value will be 27 or 28 for legacy reasons.
//
// The account associated with addr must be unlocked.
//
// https://github.com/ethereum/wiki/wiki/JSON-RPC#eth_sign
func (api *TransactionAPI) Sign(addr common.Address, data hexutil.Bytes) (hexutil.Bytes, error) {
	// Look up the wallet containing the requested signer
	account := accounts.Account{Address: addr}

	wallet, err := api.b.AccountManager().Find(account)
	if err != nil {
		return nil, err
	}
	// Sign the requested hash with the wallet
	signature, err := wallet.SignText(account, data)
	if err == nil {
		signature[64] += 27 // Transform V from 0/1 to 27/28 according to the yellow paper
	}
	return signature, err
}

// SignTransactionResult represents a RLP encoded signed transaction.
type SignTransactionResult struct {
	Raw hexutil.Bytes      `json:"raw"`
	Tx  *types.Transaction `json:"tx"`
}

// SignTransaction will sign the given transaction with the from account.
// The node needs to have the private key of the account corresponding with
// the given from address and it needs to be unlocked.
func (api *TransactionAPI) SignTransaction(ctx context.Context, args TransactionArgs) (*SignTransactionResult, error) {
	args.blobSidecarAllowed = true

	if args.Gas == nil {
		return nil, errors.New("gas not specified")
	}
	if args.GasPrice == nil && (args.MaxPriorityFeePerGas == nil || args.MaxFeePerGas == nil) {
		return nil, errors.New("missing gasPrice or maxFeePerGas/maxPriorityFeePerGas")
	}
	if args.IsEIP4844() {
		return nil, errBlobTxNotSupported
	}
	if args.Nonce == nil {
		return nil, errors.New("nonce not specified")
	}
	if err := args.setDefaults(ctx, api.b, false); err != nil {
		return nil, err
	}
	// Before actually sign the transaction, ensure the transaction fee is reasonable.
	tx := args.ToTransaction(types.LegacyTxType)
	if err := checkTxFee(tx.GasPrice(), tx.Gas(), api.b.RPCTxFeeCap()); err != nil {
		return nil, err
	}
	signed, err := api.sign(args.from(), tx)
	if err != nil {
		return nil, err
	}
	// If the transaction-to-sign was a blob transaction, then the signed one
	// no longer retains the blobs, only the blob hashes. In this step, we need
	// to put back the blob(s).
	if args.IsEIP4844() {
		signed = signed.WithBlobTxSidecar(&types.BlobTxSidecar{
			Blobs:       args.Blobs,
			Commitments: args.Commitments,
			Proofs:      args.Proofs,
		})
	}
	data, err := signed.MarshalBinary()
	if err != nil {
		return nil, err
	}
	return &SignTransactionResult{data, signed}, nil
}

// PendingTransactions returns the transactions that are in the transaction pool
// and have a from address that is one of the accounts this node manages.
func (api *TransactionAPI) PendingTransactions() ([]*RPCTransaction, error) {
	pending, err := api.b.GetPoolTransactions()
	if err != nil {
		return nil, err
	}
	accounts := make(map[common.Address]struct{})
	for _, wallet := range api.b.AccountManager().Wallets() {
		for _, account := range wallet.Accounts() {
			accounts[account.Address] = struct{}{}
		}
	}
	curHeader := api.b.CurrentHeader()
	transactions := make([]*RPCTransaction, 0, len(pending))
	for _, tx := range pending {
		from, _ := types.Sender(api.signer, tx)
		if _, exists := accounts[from]; exists {
			transactions = append(transactions, NewRPCPendingTransaction(tx, curHeader, api.b.ChainConfig()))
		}
	}
	return transactions, nil
}

// Resend accepts an existing transaction and a new gas price and limit. It will remove
// the given transaction from the pool and reinsert it with the new gas price and limit.
func (api *TransactionAPI) Resend(ctx context.Context, sendArgs TransactionArgs, gasPrice *hexutil.Big, gasLimit *hexutil.Uint64) (common.Hash, error) {
	if sendArgs.Nonce == nil {
		return common.Hash{}, errors.New("missing transaction nonce in transaction spec")
	}
	if err := sendArgs.setDefaults(ctx, api.b, false); err != nil {
		return common.Hash{}, err
	}
	matchTx := sendArgs.ToTransaction(types.LegacyTxType)

	// Before replacing the old transaction, ensure the _new_ transaction fee is reasonable.
	price := matchTx.GasPrice()
	if gasPrice != nil {
		price = gasPrice.ToInt()
	}
	gas := matchTx.Gas()
	if gasLimit != nil {
		gas = uint64(*gasLimit)
	}
	if err := checkTxFee(price, gas, api.b.RPCTxFeeCap()); err != nil {
		return common.Hash{}, err
	}
	// Iterate the pending list for replacement
	pending, err := api.b.GetPoolTransactions()
	if err != nil {
		return common.Hash{}, err
	}
	for _, p := range pending {
		wantSigHash := api.signer.Hash(matchTx)
		pFrom, err := types.Sender(api.signer, p)
		if err == nil && pFrom == sendArgs.from() && api.signer.Hash(p) == wantSigHash {
			// Match. Re-sign and send the transaction.
			if gasPrice != nil && (*big.Int)(gasPrice).Sign() != 0 {
				sendArgs.GasPrice = gasPrice
			}
			if gasLimit != nil && *gasLimit != 0 {
				sendArgs.Gas = gasLimit
			}
			signedTx, err := api.sign(sendArgs.from(), sendArgs.ToTransaction(types.LegacyTxType))
			if err != nil {
				return common.Hash{}, err
			}
			if err = api.b.SendTx(ctx, signedTx); err != nil {
				return common.Hash{}, err
			}
			return signedTx.Hash(), nil
		}
	}
	return common.Hash{}, fmt.Errorf("transaction %#x not found", matchTx.Hash())
}

// DebugAPI is the collection of Ethereum APIs exposed over the debugging
// namespace.
type DebugAPI struct {
	b Backend
}

// NewDebugAPI creates a new instance of DebugAPI.
func NewDebugAPI(b Backend) *DebugAPI {
	return &DebugAPI{b: b}
}

// GetRawHeader retrieves the RLP encoding for a single header.
func (api *DebugAPI) GetRawHeader(ctx context.Context, blockNrOrHash rpc.BlockNumberOrHash) (hexutil.Bytes, error) {
	var hash common.Hash
	if h, ok := blockNrOrHash.Hash(); ok {
		hash = h
	} else {
		block, err := api.b.BlockByNumberOrHash(ctx, blockNrOrHash)
		if block == nil || err != nil {
			return nil, err
		}
		hash = block.Hash()
	}
	header, _ := api.b.HeaderByHash(ctx, hash)
	if header == nil {
		return nil, fmt.Errorf("header #%d not found", hash)
	}
	return rlp.EncodeToBytes(header)
}

// GetRawBlock retrieves the RLP encoded for a single block.
func (api *DebugAPI) GetRawBlock(ctx context.Context, blockNrOrHash rpc.BlockNumberOrHash) (hexutil.Bytes, error) {
	var hash common.Hash
	if h, ok := blockNrOrHash.Hash(); ok {
		hash = h
	} else {
		block, err := api.b.BlockByNumberOrHash(ctx, blockNrOrHash)
		if block == nil || err != nil {
			return nil, err
		}
		hash = block.Hash()
	}
	block, _ := api.b.BlockByHash(ctx, hash)
	if block == nil {
		return nil, fmt.Errorf("block #%d not found", hash)
	}
	return rlp.EncodeToBytes(block)
}

// GetRawReceipts retrieves the binary-encoded receipts of a single block.
func (api *DebugAPI) GetRawReceipts(ctx context.Context, blockNrOrHash rpc.BlockNumberOrHash) ([]hexutil.Bytes, error) {
	var hash common.Hash
	if h, ok := blockNrOrHash.Hash(); ok {
		hash = h
	} else {
		block, err := api.b.BlockByNumberOrHash(ctx, blockNrOrHash)
		if block == nil || err != nil {
			return nil, err
		}
		hash = block.Hash()
	}
	receipts, err := api.b.GetReceipts(ctx, hash)
	if err != nil {
		return nil, err
	}
	result := make([]hexutil.Bytes, len(receipts))
	for i, receipt := range receipts {
		b, err := receipt.MarshalBinary()
		if err != nil {
			return nil, err
		}
		result[i] = b
	}
	return result, nil
}

// GetRawTransaction returns the bytes of the transaction for the given hash.
func (api *DebugAPI) GetRawTransaction(ctx context.Context, hash common.Hash) (hexutil.Bytes, error) {
	// Retrieve a finalized transaction, or a pooled otherwise
	found, tx, _, _, _, err := api.b.GetTransaction(ctx, hash)
	if !found {
		if tx = api.b.GetPoolTransaction(hash); tx != nil {
			return tx.MarshalBinary()
		}
		if err == nil {
			return nil, nil
		}
		return nil, NewTxIndexingError()
	}
	return tx.MarshalBinary()
}

// PrintBlock retrieves a block and returns its pretty printed form.
func (api *DebugAPI) PrintBlock(ctx context.Context, number uint64) (string, error) {
	block, _ := api.b.BlockByNumber(ctx, rpc.BlockNumber(number))
	if block == nil {
		return "", fmt.Errorf("block #%d not found", number)
	}
	return spew.Sdump(block), nil
}

// ChaindbProperty returns leveldb properties of the key-value database.
func (api *DebugAPI) ChaindbProperty() (string, error) {
	return api.b.ChainDb().Stat()
}

// ChaindbCompact flattens the entire key-value database into a single level,
// removing all unused slots and merging all keys.
func (api *DebugAPI) ChaindbCompact() error {
	cstart := time.Now()
	for b := 0; b <= 255; b++ {
		var (
			start = []byte{byte(b)}
			end   = []byte{byte(b + 1)}
		)
		if b == 255 {
			end = nil
		}
		log.Info("Compacting database", "range", fmt.Sprintf("%#X-%#X", start, end), "elapsed", common.PrettyDuration(time.Since(cstart)))
		if err := api.b.ChainDb().Compact(start, end); err != nil {
			log.Error("Database compaction failed", "err", err)
			return err
		}
	}
	return nil
}

// SetHead rewinds the head of the blockchain to a previous block.
func (api *DebugAPI) SetHead(number hexutil.Uint64) {
	api.b.SetHead(uint64(number))
}

func (api *DebugAPI) ChainConfig() *params.ChainConfig {
	return api.b.ChainConfig()
}

// NetAPI offers network related RPC methods
type NetAPI struct {
	net            *p2p.Server
	networkVersion uint64
}

// NewNetAPI creates a new net API instance.
func NewNetAPI(net *p2p.Server, networkVersion uint64) *NetAPI {
	return &NetAPI{net, networkVersion}
}

// Listening returns an indication if the node is listening for network connections.
func (api *NetAPI) Listening() bool {
	return true // always listening
}

// PeerCount returns the number of connected peers
func (api *NetAPI) PeerCount() hexutil.Uint {
	return hexutil.Uint(api.net.PeerCount())
}

// Version returns the current ethereum protocol version.
func (api *NetAPI) Version() string {
	return fmt.Sprintf("%d", api.networkVersion)
}

// checkTxFee is an internal function used to check whether the fee of
// the given transaction is _reasonable_(under the cap).
func checkTxFee(gasPrice *big.Int, gas uint64, cap float64) error {
	// Short circuit if there is no cap for transaction fee at all.
	if cap == 0 {
		return nil
	}
	feeEth := new(big.Float).Quo(new(big.Float).SetInt(new(big.Int).Mul(gasPrice, new(big.Int).SetUint64(gas))), new(big.Float).SetInt(big.NewInt(params.Ether)))
	feeFloat, _ := feeEth.Float64()
	if feeFloat > cap {
		return fmt.Errorf("tx fee (%.2f ether) exceeds the configured cap (%.2f ether)", feeFloat, cap)
	}
	return nil
}

// CheckTxFee exports a helper function used to check whether the fee is reasonable
func CheckTxFee(gasPrice *big.Int, gas uint64, cap float64) error {
	return checkTxFee(gasPrice, gas, cap)
}<|MERGE_RESOLUTION|>--- conflicted
+++ resolved
@@ -1463,31 +1463,19 @@
 }
 
 // GetTransactionByBlockNumberAndIndex returns the transaction for the given block number and index.
-<<<<<<< HEAD
-func (api *TransactionAPI) GetTransactionByBlockNumberAndIndex(ctx context.Context, blockNr rpc.BlockNumber, index hexutil.Uint) *RPCTransaction {
-	if block, _ := api.b.BlockByNumber(ctx, blockNr); block != nil {
-		return newRPCTransactionFromBlockIndex(ctx, block, uint64(index), api.b.ChainConfig(), api.b)
-=======
 func (api *TransactionAPI) GetTransactionByBlockNumberAndIndex(ctx context.Context, blockNr rpc.BlockNumber, index hexutil.Uint) (*RPCTransaction, error) {
 	block, err := api.b.BlockByNumber(ctx, blockNr)
 	if block != nil {
-		return newRPCTransactionFromBlockIndex(block, uint64(index), api.b.ChainConfig()), nil
->>>>>>> 2bf8a789
+		return newRPCTransactionFromBlockIndex(ctx, block, uint64(index), api.b.ChainConfig(), api.b), nil
 	}
 	return nil, err
 }
 
 // GetTransactionByBlockHashAndIndex returns the transaction for the given block hash and index.
-<<<<<<< HEAD
-func (api *TransactionAPI) GetTransactionByBlockHashAndIndex(ctx context.Context, blockHash common.Hash, index hexutil.Uint) *RPCTransaction {
-	if block, _ := api.b.BlockByHash(ctx, blockHash); block != nil {
-		return newRPCTransactionFromBlockIndex(ctx, block, uint64(index), api.b.ChainConfig(), api.b)
-=======
 func (api *TransactionAPI) GetTransactionByBlockHashAndIndex(ctx context.Context, blockHash common.Hash, index hexutil.Uint) (*RPCTransaction, error) {
 	block, err := api.b.BlockByHash(ctx, blockHash)
 	if block != nil {
-		return newRPCTransactionFromBlockIndex(block, uint64(index), api.b.ChainConfig()), nil
->>>>>>> 2bf8a789
+		return newRPCTransactionFromBlockIndex(ctx, block, uint64(index), api.b.ChainConfig(), api.b), nil
 	}
 	return nil, err
 }
