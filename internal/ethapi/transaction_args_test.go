// Copyright 2022 The go-ethereum Authors
// This file is part of the go-ethereum library.
//
// The go-ethereum library is free software: you can redistribute it and/or modify
// it under the terms of the GNU Lesser General Public License as published by
// the Free Software Foundation, either version 3 of the License, or
// (at your option) any later version.
//
// The go-ethereum library is distributed in the hope that it will be useful,
// but WITHOUT ANY WARRANTY; without even the implied warranty of
// MERCHANTABILITY or FITNESS FOR A PARTICULAR PURPOSE. See the
// GNU Lesser General Public License for more details.
//
// You should have received a copy of the GNU Lesser General Public License
// along with the go-ethereum library. If not, see <http://www.gnu.org/licenses/>.

package ethapi

import (
	"context"
	"errors"
	"math/big"
	"reflect"
	"testing"
	"time"

	"github.com/ethereum/go-ethereum"
	"github.com/ethereum/go-ethereum/accounts"
	"github.com/ethereum/go-ethereum/common"
	"github.com/ethereum/go-ethereum/common/hexutil"
	"github.com/ethereum/go-ethereum/consensus"
	"github.com/ethereum/go-ethereum/core"
	"github.com/ethereum/go-ethereum/core/filtermaps"
	"github.com/ethereum/go-ethereum/core/state"
	"github.com/ethereum/go-ethereum/core/types"
	"github.com/ethereum/go-ethereum/core/vm"
	"github.com/ethereum/go-ethereum/ethdb"
	"github.com/ethereum/go-ethereum/event"
	"github.com/ethereum/go-ethereum/params"
	"github.com/ethereum/go-ethereum/rpc"
)

// TestSetFeeDefaults tests the logic for filling in default fee values works as expected.
func TestSetFeeDefaults(t *testing.T) {
	t.Parallel()

	type test struct {
		name string
		fork string // options: legacy, london, cancun
		in   *TransactionArgs
		want *TransactionArgs
		err  error
	}

	var (
		b        = newBackendMock()
		zero     = (*hexutil.Big)(big.NewInt(0))
		fortytwo = (*hexutil.Big)(big.NewInt(42))
		maxFee   = (*hexutil.Big)(new(big.Int).Add(new(big.Int).Mul(b.current.BaseFee, big.NewInt(2)), fortytwo.ToInt()))
		al       = &types.AccessList{types.AccessTuple{Address: common.Address{0xaa}, StorageKeys: []common.Hash{{0x01}}}}
	)

	tests := []test{
		// Legacy txs
		{
			"legacy tx pre-London",
			"legacy",
			&TransactionArgs{},
			&TransactionArgs{GasPrice: fortytwo},
			nil,
		},
		{
			"legacy tx pre-London with zero price",
			"legacy",
			&TransactionArgs{GasPrice: zero},
			&TransactionArgs{GasPrice: zero},
			nil,
		},
		{
			"legacy tx post-London, explicit gas price",
			"london",
			&TransactionArgs{GasPrice: fortytwo},
			&TransactionArgs{GasPrice: fortytwo},
			nil,
		},
		{
			"legacy tx post-London with zero price",
			"london",
			&TransactionArgs{GasPrice: zero},
			nil,
			errors.New("gasPrice must be non-zero after london fork"),
		},

		// Access list txs
		{
			"access list tx pre-London",
			"legacy",
			&TransactionArgs{AccessList: al},
			&TransactionArgs{AccessList: al, GasPrice: fortytwo},
			nil,
		},
		{
			"access list tx post-London, explicit gas price",
			"legacy",
			&TransactionArgs{AccessList: al, GasPrice: fortytwo},
			&TransactionArgs{AccessList: al, GasPrice: fortytwo},
			nil,
		},
		{
			"access list tx post-London",
			"london",
			&TransactionArgs{AccessList: al},
			&TransactionArgs{AccessList: al, MaxFeePerGas: maxFee, MaxPriorityFeePerGas: fortytwo},
			nil,
		},
		{
			"access list tx post-London, only max fee",
			"london",
			&TransactionArgs{AccessList: al, MaxFeePerGas: maxFee},
			&TransactionArgs{AccessList: al, MaxFeePerGas: maxFee, MaxPriorityFeePerGas: fortytwo},
			nil,
		},
		{
			"access list tx post-London, only priority fee",
			"london",
			&TransactionArgs{AccessList: al, MaxFeePerGas: maxFee},
			&TransactionArgs{AccessList: al, MaxFeePerGas: maxFee, MaxPriorityFeePerGas: fortytwo},
			nil,
		},

		// Dynamic fee txs
		{
			"dynamic tx post-London",
			"london",
			&TransactionArgs{},
			&TransactionArgs{MaxFeePerGas: maxFee, MaxPriorityFeePerGas: fortytwo},
			nil,
		},
		{
			"dynamic tx post-London, only max fee",
			"london",
			&TransactionArgs{MaxFeePerGas: maxFee},
			&TransactionArgs{MaxFeePerGas: maxFee, MaxPriorityFeePerGas: fortytwo},
			nil,
		},
		{
			"dynamic tx post-London, only priority fee",
			"london",
			&TransactionArgs{MaxFeePerGas: maxFee},
			&TransactionArgs{MaxFeePerGas: maxFee, MaxPriorityFeePerGas: fortytwo},
			nil,
		},
		{
			"dynamic fee tx pre-London, maxFee set",
			"legacy",
			&TransactionArgs{MaxFeePerGas: maxFee},
			nil,
			errors.New("maxFeePerGas and maxPriorityFeePerGas are not valid before London is active"),
		},
		{
			"dynamic fee tx pre-London, priorityFee set",
			"legacy",
			&TransactionArgs{MaxPriorityFeePerGas: fortytwo},
			nil,
			errors.New("maxFeePerGas and maxPriorityFeePerGas are not valid before London is active"),
		},
		{
			"dynamic fee tx, maxFee < priorityFee",
			"london",
			&TransactionArgs{MaxFeePerGas: maxFee, MaxPriorityFeePerGas: (*hexutil.Big)(big.NewInt(1000))},
			nil,
			errors.New("maxFeePerGas (0x3e) < maxPriorityFeePerGas (0x3e8)"),
		},
		{
			"dynamic fee tx, maxFee < priorityFee while setting default",
			"london",
			&TransactionArgs{MaxFeePerGas: (*hexutil.Big)(big.NewInt(7))},
			nil,
			errors.New("maxFeePerGas (0x7) < maxPriorityFeePerGas (0x2a)"),
		},
		{
			"dynamic fee tx post-London, explicit gas price",
			"london",
			&TransactionArgs{MaxFeePerGas: zero, MaxPriorityFeePerGas: zero},
			nil,
			errors.New("maxFeePerGas must be non-zero"),
		},

		// Misc
		{
			"set all fee parameters",
			"legacy",
			&TransactionArgs{GasPrice: fortytwo, MaxFeePerGas: maxFee, MaxPriorityFeePerGas: fortytwo},
			nil,
			errors.New("both gasPrice and (maxFeePerGas or maxPriorityFeePerGas) specified"),
		},
		{
			"set gas price and maxPriorityFee",
			"legacy",
			&TransactionArgs{GasPrice: fortytwo, MaxPriorityFeePerGas: fortytwo},
			nil,
			errors.New("both gasPrice and (maxFeePerGas or maxPriorityFeePerGas) specified"),
		},
		{
			"set gas price and maxFee",
			"london",
			&TransactionArgs{GasPrice: fortytwo, MaxFeePerGas: maxFee},
			nil,
			errors.New("both gasPrice and (maxFeePerGas or maxPriorityFeePerGas) specified"),
		},
		// EIP-4844
		{
			"set gas price and maxFee for blob transaction",
			"cancun",
			&TransactionArgs{GasPrice: fortytwo, MaxFeePerGas: maxFee, BlobHashes: []common.Hash{}},
			nil,
			errors.New("both gasPrice and (maxFeePerGas or maxPriorityFeePerGas) specified"),
		},
		{
			"fill maxFeePerBlobGas",
			"cancun",
			&TransactionArgs{BlobHashes: []common.Hash{}},
			&TransactionArgs{BlobHashes: []common.Hash{}, BlobFeeCap: (*hexutil.Big)(big.NewInt(4)), MaxFeePerGas: maxFee, MaxPriorityFeePerGas: fortytwo},
			nil,
		},
		{
			"fill maxFeePerBlobGas when dynamic fees are set",
			"cancun",
			&TransactionArgs{BlobHashes: []common.Hash{}, MaxFeePerGas: maxFee, MaxPriorityFeePerGas: fortytwo},
			&TransactionArgs{BlobHashes: []common.Hash{}, BlobFeeCap: (*hexutil.Big)(big.NewInt(4)), MaxFeePerGas: maxFee, MaxPriorityFeePerGas: fortytwo},
			nil,
		},
	}

	ctx := context.Background()
	for i, test := range tests {
		if err := b.setFork(test.fork); err != nil {
			t.Fatalf("failed to set fork: %v", err)
		}
		got := test.in
		err := got.setFeeDefaults(ctx, b, b.CurrentHeader())
		if err != nil {
			if test.err == nil {
				t.Fatalf("test %d (%s): unexpected error: %s", i, test.name, err)
			} else if err.Error() != test.err.Error() {
				t.Fatalf("test %d (%s): unexpected error: (got: %s, want: %s)", i, test.name, err, test.err)
			}
			// Matching error.
			continue
		} else if test.err != nil {
			t.Fatalf("test %d (%s): expected error: %s", i, test.name, test.err)
		}
		if !reflect.DeepEqual(got, test.want) {
			t.Fatalf("test %d (%s): did not fill defaults as expected: (got: %v, want: %v)", i, test.name, got, test.want)
		}
	}
}

type backendMock struct {
	current *types.Header
	config  *params.ChainConfig
}

func newBackendMock() *backendMock {
	var cancunTime uint64 = 600
	config := &params.ChainConfig{
		ChainID:             big.NewInt(42),
		HomesteadBlock:      big.NewInt(0),
		DAOForkBlock:        nil,
		DAOForkSupport:      true,
		EIP150Block:         big.NewInt(0),
		EIP155Block:         big.NewInt(0),
		EIP158Block:         big.NewInt(0),
		ByzantiumBlock:      big.NewInt(0),
		ConstantinopleBlock: big.NewInt(0),
		PetersburgBlock:     big.NewInt(0),
		IstanbulBlock:       big.NewInt(0),
		MuirGlacierBlock:    big.NewInt(0),
		BerlinBlock:         big.NewInt(0),
		LondonBlock:         big.NewInt(1000),
		CancunTime:          &cancunTime,
		BlobScheduleConfig:  params.DefaultBlobSchedule,
	}
	return &backendMock{
		current: &types.Header{
			Difficulty: big.NewInt(10000000000),
			Number:     big.NewInt(1100),
			GasLimit:   8_000_000,
			GasUsed:    8_000_000,
			Time:       555,
			Extra:      make([]byte, 32),
			BaseFee:    big.NewInt(10),
		},
		config: config,
	}
}

func (b *backendMock) setFork(fork string) error {
	if fork == "legacy" {
		b.current.Number = big.NewInt(900)
		b.current.Time = 555
	} else if fork == "london" {
		b.current.Number = big.NewInt(1100)
		b.current.Time = 555
	} else if fork == "cancun" {
		b.current.Number = big.NewInt(1100)
		b.current.Time = 700
		// Blob base fee will be 2
		excess := uint64(2314058)
		b.current.ExcessBlobGas = &excess
	} else {
		return errors.New("invalid fork")
	}
	return nil
}

func (b *backendMock) SuggestGasTipCap(ctx context.Context) (*big.Int, error) {
	return big.NewInt(42), nil
}
func (b *backendMock) BlobBaseFee(ctx context.Context) *big.Int { return big.NewInt(42) }

func (b *backendMock) CurrentHeader() *types.Header     { return b.current }
func (b *backendMock) ChainConfig() *params.ChainConfig { return b.config }

// Other methods needed to implement Backend interface.
func (b *backendMock) SyncProgress() ethereum.SyncProgress { return ethereum.SyncProgress{} }
func (b *backendMock) FeeHistory(ctx context.Context, blockCount uint64, lastBlock rpc.BlockNumber, rewardPercentiles []float64) (*big.Int, [][]*big.Int, []*big.Int, []float64, []*big.Int, []float64, error) {
	return nil, nil, nil, nil, nil, nil, nil
}
func (b *backendMock) ChainDb() ethdb.Database           { return nil }
func (b *backendMock) AccountManager() *accounts.Manager { return nil }
func (b *backendMock) ExtRPCEnabled() bool               { return false }
func (b *backendMock) RPCGasCap() uint64                 { return 0 }
func (b *backendMock) RPCEVMTimeout() time.Duration      { return time.Second }
func (b *backendMock) RPCTxFeeCap() float64              { return 0 }
func (b *backendMock) UnprotectedAllowed() bool          { return false }
func (b *backendMock) SetHead(number uint64)             {}
func (b *backendMock) HeaderByNumber(ctx context.Context, number rpc.BlockNumber) (*types.Header, error) {
	return nil, nil
}
func (b *backendMock) HeaderByHash(ctx context.Context, hash common.Hash) (*types.Header, error) {
	return nil, nil
}
func (b *backendMock) HeaderByNumberOrHash(ctx context.Context, blockNrOrHash rpc.BlockNumberOrHash) (*types.Header, error) {
	return nil, nil
}
func (b *backendMock) CurrentBlock() *types.Header { return nil }
func (b *backendMock) BlockByNumber(ctx context.Context, number rpc.BlockNumber) (*types.Block, error) {
	return nil, nil
}
func (b *backendMock) BlockByHash(ctx context.Context, hash common.Hash) (*types.Block, error) {
	return nil, nil
}
func (b *backendMock) BlockByNumberOrHash(ctx context.Context, blockNrOrHash rpc.BlockNumberOrHash) (*types.Block, error) {
	return nil, nil
}
func (b *backendMock) GetBody(ctx context.Context, hash common.Hash, number rpc.BlockNumber) (*types.Body, error) {
	return nil, nil
}
func (b *backendMock) StateAndHeaderByNumber(ctx context.Context, number rpc.BlockNumber) (*state.StateDB, *types.Header, error) {
	return nil, nil, nil
}
func (b *backendMock) StateAndHeaderByNumberOrHash(ctx context.Context, blockNrOrHash rpc.BlockNumberOrHash) (*state.StateDB, *types.Header, error) {
	return nil, nil, nil
}
func (b *backendMock) Pending() (*types.Block, types.Receipts, *state.StateDB) { return nil, nil, nil }
func (b *backendMock) GetReceipts(ctx context.Context, hash common.Hash) (types.Receipts, error) {
	return nil, nil
}
func (b *backendMock) GetLogs(ctx context.Context, blockHash common.Hash, number uint64) ([][]*types.Log, error) {
	return nil, nil
}
func (b *backendMock) GetEVM(ctx context.Context, state *state.StateDB, header *types.Header, vmConfig *vm.Config, blockCtx *vm.BlockContext) *vm.EVM {
	return nil
}
func (b *backendMock) SubscribeChainEvent(ch chan<- core.ChainEvent) event.Subscription { return nil }
func (b *backendMock) SubscribeChainHeadEvent(ch chan<- core.ChainHeadEvent) event.Subscription {
	return nil
}
func (b *backendMock) SendTx(ctx context.Context, signedTx *types.Transaction) error { return nil }
func (b *backendMock) GetTransaction(ctx context.Context, txHash common.Hash) (bool, *types.Transaction, common.Hash, uint64, uint64, error) {
	return false, nil, [32]byte{}, 0, 0, nil
}
func (b *backendMock) GetPoolTransactions() (types.Transactions, error)         { return nil, nil }
func (b *backendMock) GetPoolTransaction(txHash common.Hash) *types.Transaction { return nil }
func (b *backendMock) GetPoolNonce(ctx context.Context, addr common.Address) (uint64, error) {
	return 0, nil
}
func (b *backendMock) Stats() (pending int, queued int) { return 0, 0 }
func (b *backendMock) TxPoolContent() (map[common.Address][]*types.Transaction, map[common.Address][]*types.Transaction) {
	return nil, nil
}
func (b *backendMock) TxPoolContentFrom(addr common.Address) ([]*types.Transaction, []*types.Transaction) {
	return nil, nil
}
func (b *backendMock) SubscribeNewTxsEvent(chan<- core.NewTxsEvent) event.Subscription { return nil }
func (b *backendMock) SubscribeLogsEvent(ch chan<- []*types.Log) event.Subscription    { return nil }
func (b *backendMock) SubscribeRemovedLogsEvent(ch chan<- core.RemovedLogsEvent) event.Subscription {
	return nil
}

<<<<<<< HEAD
func (b *backendMock) Engine() consensus.Engine          { return nil }
func (b *backendMock) HistoricalRPCService() *rpc.Client { return nil }
func (b *backendMock) Genesis() *types.Block             { return nil }
=======
func (b *backendMock) Engine() consensus.Engine { return nil }

func (b *backendMock) NewMatcherBackend() filtermaps.MatcherBackend { return nil }
>>>>>>> 82fc77a8
<|MERGE_RESOLUTION|>--- conflicted
+++ resolved
@@ -399,12 +399,10 @@
 	return nil
 }
 
-<<<<<<< HEAD
-func (b *backendMock) Engine() consensus.Engine          { return nil }
+func (b *backendMock) Engine() consensus.Engine { return nil }
+
+func (b *backendMock) NewMatcherBackend() filtermaps.MatcherBackend { return nil }
+
+// OP-Stack additions
 func (b *backendMock) HistoricalRPCService() *rpc.Client { return nil }
-func (b *backendMock) Genesis() *types.Block             { return nil }
-=======
-func (b *backendMock) Engine() consensus.Engine { return nil }
-
-func (b *backendMock) NewMatcherBackend() filtermaps.MatcherBackend { return nil }
->>>>>>> 82fc77a8
+func (b *backendMock) Genesis() *types.Block             { return nil }