--- conflicted
+++ resolved
@@ -401,15 +401,11 @@
 
 func (b *backendMock) Engine() consensus.Engine { return nil }
 
-<<<<<<< HEAD
+func (b *backendMock) CurrentView() *filtermaps.ChainView           { return nil }
 func (b *backendMock) NewMatcherBackend() filtermaps.MatcherBackend { return nil }
+
+func (b *backendMock) HistoryPruningCutoff() uint64 { return 0 }
 
 // OP-Stack additions
 func (b *backendMock) HistoricalRPCService() *rpc.Client { return nil }
-func (b *backendMock) Genesis() *types.Block             { return nil }
-=======
-func (b *backendMock) CurrentView() *filtermaps.ChainView           { return nil }
-func (b *backendMock) NewMatcherBackend() filtermaps.MatcherBackend { return nil }
-
-func (b *backendMock) HistoryPruningCutoff() uint64 { return 0 }
->>>>>>> 2bf8a789
+func (b *backendMock) Genesis() *types.Block             { return nil }