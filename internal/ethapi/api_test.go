--- conflicted
+++ resolved
@@ -784,18 +784,17 @@
 	panic("implement me")
 }
 
-<<<<<<< HEAD
+func (b testBackend) HistoryPruningCutoff() uint64 {
+	bn, _ := b.chain.HistoryPruningCutoff()
+	return bn
+}
+
 // OP-Stack additions
 func (b testBackend) HistoricalRPCService() *rpc.Client {
 	panic("implement me")
 }
 func (b testBackend) Genesis() *types.Block {
 	panic("implement me")
-=======
-func (b testBackend) HistoryPruningCutoff() uint64 {
-	bn, _ := b.chain.HistoryPruningCutoff()
-	return bn
->>>>>>> 2bf8a789
 }
 
 func TestEstimateGas(t *testing.T) {
