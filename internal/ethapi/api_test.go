--- conflicted
+++ resolved
@@ -3357,24 +3357,6 @@
 		}
 		genBlocks = 10
 		signer    = types.HomesteadSigner{}
-<<<<<<< HEAD
-		tx        = types.NewTx(&types.LegacyTx{
-			Nonce:    11,
-			GasPrice: big.NewInt(11111),
-			Gas:      1111,
-			To:       &acc2Addr,
-			Value:    big.NewInt(111),
-			Data:     []byte{0x11, 0x11, 0x11},
-		})
-		withdrawal = &types.Withdrawal{
-			Index:     0,
-			Validator: 1,
-			Address:   common.Address{0x12, 0x34},
-			Amount:    10,
-		}
-		pending = types.NewBlock(&types.Header{Number: big.NewInt(11), Time: 42}, &types.Body{Transactions: types.Transactions{tx}, Withdrawals: types.Withdrawals{withdrawal}}, nil, blocktest.NewHasher(), types.DefaultBlockConfig)
-=======
->>>>>>> d818a9af
 	)
 	backend := newTestBackend(t, genBlocks, genesis, ethash.NewFaker(), func(i int, b *core.BlockGen) {
 		// Transfer from account[0] to account[1]
