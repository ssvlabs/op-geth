--- conflicted
+++ resolved
@@ -776,7 +776,8 @@
 func (b testBackend) NewMatcherBackend() filtermaps.MatcherBackend {
 	panic("implement me")
 }
-<<<<<<< HEAD
+
+// OP-Stack additions
 func (b testBackend) HistoricalRPCService() *rpc.Client {
 	panic("implement me")
 }
@@ -784,8 +785,6 @@
 	panic("implement me")
 }
 
-=======
->>>>>>> 82fc77a8
 func TestEstimateGas(t *testing.T) {
 	t.Parallel()
 	// Initialize test accounts
