--- conflicted
+++ resolved
@@ -85,12 +85,9 @@
 
 	ChainConfig() *params.ChainConfig
 	Engine() consensus.Engine
-<<<<<<< HEAD
+	HistoryPruningCutoff() uint64
 	HistoricalRPCService() *rpc.Client
 	Genesis() *types.Block
-=======
-	HistoryPruningCutoff() uint64
->>>>>>> 2bf8a789
 
 	// This is copied from filters.Backend
 	// eth/filters needs to be initialized from this backend type, so methods needed by
