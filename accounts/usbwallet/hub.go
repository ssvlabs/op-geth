--- conflicted
+++ resolved
@@ -19,7 +19,6 @@
 import (
 	"errors"
 	"runtime"
-	"slices"
 	"sync"
 	"sync/atomic"
 	"time"
@@ -49,7 +48,7 @@
 	scheme     string                  // Protocol scheme prefixing account and wallet URLs.
 	vendorID   uint16                  // USB vendor identifier used for device discovery
 	productIDs []uint16                // USB product identifiers used for device discovery
-	usageIDs   []uint16                // USB usage page identifier used for macOS device discovery
+	usageID    uint16                  // USB usage page identifier used for macOS device discovery
 	endpointID int                     // USB endpoint identifier used for non-macOS device discovery
 	makeDriver func(log.Logger) driver // Factory method to construct a vendor specific driver
 
@@ -82,21 +81,6 @@
 		0x0004, /* Ledger Nano X */
 		0x0005, /* Ledger Nano S Plus */
 		0x0006, /* Ledger Nano FTS */
-<<<<<<< HEAD
-
-		0x0015, /* HID + U2F + WebUSB Ledger Blue */
-		0x1015, /* HID + U2F + WebUSB Ledger Nano S */
-		0x4015, /* HID + U2F + WebUSB Ledger Nano X */
-		0x5015, /* HID + U2F + WebUSB Ledger Nano S Plus */
-		0x6015, /* HID + U2F + WebUSB Ledger Nano FTS */
-
-		0x0011, /* HID + WebUSB Ledger Blue */
-		0x1011, /* HID + WebUSB Ledger Nano S */
-		0x4011, /* HID + WebUSB Ledger Nano X */
-		0x5011, /* HID + WebUSB Ledger Nano S Plus */
-		0x6011, /* HID + WebUSB Ledger Nano FTS */
-	}, []uint16{0xffa0, 0}, 2, newLedgerDriver)
-=======
 		0x0007, /* Ledger Flex */
 
 		0x0000, /* WebUSB Ledger Blue */
@@ -106,22 +90,21 @@
 		0x6000, /* WebUSB Ledger Nano FTS */
 		0x7000, /* WebUSB Ledger Flex */
 	}, 0xffa0, 0, newLedgerDriver)
->>>>>>> f0e8a3e9
 }
 
 // NewTrezorHubWithHID creates a new hardware wallet manager for Trezor devices.
 func NewTrezorHubWithHID() (*Hub, error) {
-	return newHub(TrezorScheme, 0x534c, []uint16{0x0001 /* Trezor HID */}, []uint16{0xff00}, 0, newTrezorDriver)
+	return newHub(TrezorScheme, 0x534c, []uint16{0x0001 /* Trezor HID */}, 0xff00, 0, newTrezorDriver)
 }
 
 // NewTrezorHubWithWebUSB creates a new hardware wallet manager for Trezor devices with
 // firmware version > 1.8.0
 func NewTrezorHubWithWebUSB() (*Hub, error) {
-	return newHub(TrezorScheme, 0x1209, []uint16{0x53c1 /* Trezor WebUSB */}, []uint16{0xffff} /* No usage id on webusb, don't match unset (0) */, 0, newTrezorDriver)
+	return newHub(TrezorScheme, 0x1209, []uint16{0x53c1 /* Trezor WebUSB */}, 0xffff /* No usage id on webusb, don't match unset (0) */, 0, newTrezorDriver)
 }
 
 // newHub creates a new hardware wallet manager for generic USB devices.
-func newHub(scheme string, vendorID uint16, productIDs []uint16, usageIDs []uint16, endpointID int, makeDriver func(log.Logger) driver) (*Hub, error) {
+func newHub(scheme string, vendorID uint16, productIDs []uint16, usageID uint16, endpointID int, makeDriver func(log.Logger) driver) (*Hub, error) {
 	if !hid.Supported() {
 		return nil, errors.New("unsupported platform")
 	}
@@ -129,7 +112,7 @@
 		scheme:     scheme,
 		vendorID:   vendorID,
 		productIDs: productIDs,
-		usageIDs:   usageIDs,
+		usageID:    usageID,
 		endpointID: endpointID,
 		makeDriver: makeDriver,
 		quit:       make(chan chan error),
@@ -202,13 +185,7 @@
 			// uses `MMII`, encoding a model (MM) and an interface bitfield (II)
 			mmOnly := info.ProductID & 0xff00
 			// Windows and Macos use UsageID matching, Linux uses Interface matching
-<<<<<<< HEAD
-			if info.ProductID == id &&
-				info.Path != "" &&
-				(slices.Contains(hub.usageIDs, info.UsagePage) || info.Interface == hub.endpointID) {
-=======
 			if (info.ProductID == id || mmOnly == id) && (info.UsagePage == hub.usageID || info.Interface == hub.endpointID) {
->>>>>>> f0e8a3e9
 				devices = append(devices, info)
 				break
 			}
