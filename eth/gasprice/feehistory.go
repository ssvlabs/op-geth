// Copyright 2021 The go-ethereum Authors
// This file is part of the go-ethereum library.
//
// The go-ethereum library is free software: you can redistribute it and/or modify
// it under the terms of the GNU Lesser General Public License as published by
// the Free Software Foundation, either version 3 of the License, or
// (at your option) any later version.
//
// The go-ethereum library is distributed in the hope that it will be useful,
// but WITHOUT ANY WARRANTY; without even the implied warranty of
// MERCHANTABILITY or FITNESS FOR A PARTICULAR PURPOSE. See the
// GNU Lesser General Public License for more details.
//
// You should have received a copy of the GNU Lesser General Public License
// along with the go-ethereum library. If not, see <http://www.gnu.org/licenses/>.

package gasprice

import (
	"context"
	"encoding/binary"
	"errors"
	"fmt"
	"math"
	"math/big"
	"slices"
	"sync/atomic"

	"github.com/ethereum/go-ethereum/common"
	"github.com/ethereum/go-ethereum/consensus/misc/eip1559"
	"github.com/ethereum/go-ethereum/consensus/misc/eip4844"
	"github.com/ethereum/go-ethereum/core/types"
	"github.com/ethereum/go-ethereum/log"
	"github.com/ethereum/go-ethereum/rpc"
)

var (
	errInvalidPercentile = errors.New("invalid reward percentile")
	errRequestBeyondHead = errors.New("request beyond head block")
)

const (
	// maxBlockFetchers is the max number of goroutines to spin up to pull blocks
	// for the fee history calculation (mostly relevant for LES).
	maxBlockFetchers = 4
	// maxQueryLimit is the max number of requested percentiles.
	maxQueryLimit = 100
)

// blockFees represents a single block for processing
type blockFees struct {
	// set by the caller
	blockNumber uint64
	header      *types.Header
	block       *types.Block // only set if reward percentiles are requested
	receipts    types.Receipts
	// filled by processBlock
	results processedFees
	err     error
}

type cacheKey struct {
	number      uint64
	percentiles string
}

// processedFees contains the results of a processed block.
type processedFees struct {
	reward                       []*big.Int
	baseFee, nextBaseFee         *big.Int
	gasUsedRatio                 float64
	blobGasUsedRatio             float64
	blobBaseFee, nextBlobBaseFee *big.Int
}

// txGasAndReward is sorted in ascending order based on reward
type txGasAndReward struct {
	gasUsed uint64
	reward  *big.Int
}

// processBlock takes a blockFees structure with the blockNumber, the header and optionally
// the block field filled in, retrieves the block from the backend if not present yet and
// fills in the rest of the fields.
func (oracle *Oracle) processBlock(bf *blockFees, percentiles []float64) {
	config := oracle.backend.ChainConfig()

	// Fill in base fee and next base fee.
	if bf.results.baseFee = bf.header.BaseFee; bf.results.baseFee == nil {
		bf.results.baseFee = new(big.Int)
	}
	if config.IsLondon(big.NewInt(int64(bf.blockNumber + 1))) {
		bf.results.nextBaseFee = eip1559.CalcBaseFee(config, bf.header, bf.header.Time+1)
	} else {
		bf.results.nextBaseFee = new(big.Int)
	}
	// Fill in blob base fee and next blob base fee.
	if excessBlobGas := bf.header.ExcessBlobGas; excessBlobGas != nil {
		bf.results.blobBaseFee = eip4844.CalcBlobFee(config, bf.header)
		excess := eip4844.CalcExcessBlobGas(config, bf.header, bf.header.Time)
		next := &types.Header{Number: bf.header.Number, Time: bf.header.Time, ExcessBlobGas: &excess}
		bf.results.nextBlobBaseFee = eip4844.CalcBlobFee(config, next)
	} else {
		bf.results.blobBaseFee = new(big.Int)
		bf.results.nextBlobBaseFee = new(big.Int)
	}
	// Compute gas used ratio for normal and blob gas.
	bf.results.gasUsedRatio = float64(bf.header.GasUsed) / float64(bf.header.GasLimit)
	if blobGasUsed := bf.header.BlobGasUsed; blobGasUsed != nil {
<<<<<<< HEAD
		maxBlobs := eip4844.MaxBlobsPerBlock(config, bf.header.Time)
		if maxBlobs != 0 {
			bf.results.blobGasUsedRatio = float64(*blobGasUsed) / float64(maxBlobs)
		} else { // avoid NaN values, these cannot be JSON-encoded in the fee-history RPC
			bf.results.blobGasUsedRatio = 0
		}
=======
		maxBlobGas := eip4844.MaxBlobGasPerBlock(config, bf.header.Time)
		bf.results.blobGasUsedRatio = float64(*blobGasUsed) / float64(maxBlobGas)
>>>>>>> 82fc77a8
	}

	if len(percentiles) == 0 {
		// rewards were not requested, return null
		return
	}
	if bf.block == nil || (bf.receipts == nil && len(bf.block.Transactions()) != 0) {
		log.Error("Block or receipts are missing while reward percentiles are requested")
		return
	}

	bf.results.reward = make([]*big.Int, len(percentiles))
	if len(bf.block.Transactions()) == 0 {
		// return an all zero row if there are no transactions to gather data from
		for i := range bf.results.reward {
			bf.results.reward[i] = new(big.Int)
		}
		return
	}

	sorter := make([]txGasAndReward, len(bf.block.Transactions()))
	for i, tx := range bf.block.Transactions() {
		reward, _ := tx.EffectiveGasTip(bf.block.BaseFee())
		sorter[i] = txGasAndReward{gasUsed: bf.receipts[i].GasUsed, reward: reward}
	}
	slices.SortStableFunc(sorter, func(a, b txGasAndReward) int {
		return a.reward.Cmp(b.reward)
	})

	var txIndex int
	sumGasUsed := sorter[0].gasUsed

	for i, p := range percentiles {
		thresholdGasUsed := uint64(float64(bf.block.GasUsed()) * p / 100)
		for sumGasUsed < thresholdGasUsed && txIndex < len(bf.block.Transactions())-1 {
			txIndex++
			sumGasUsed += sorter[txIndex].gasUsed
		}
		bf.results.reward[i] = sorter[txIndex].reward
	}
}

// resolveBlockRange resolves the specified block range to absolute block numbers while also
// enforcing backend specific limitations. The pending block and corresponding receipts are
// also returned if requested and available.
// Note: an error is only returned if retrieving the head header has failed. If there are no
// retrievable blocks in the specified range then zero block count is returned with no error.
func (oracle *Oracle) resolveBlockRange(ctx context.Context, reqEnd rpc.BlockNumber, blocks uint64) (*types.Block, []*types.Receipt, uint64, uint64, error) {
	var (
		headBlock       *types.Header
		pendingBlock    *types.Block
		pendingReceipts types.Receipts
		err             error
	)

	// Get the chain's current head.
	if headBlock, err = oracle.backend.HeaderByNumber(ctx, rpc.LatestBlockNumber); err != nil {
		return nil, nil, 0, 0, err
	}
	head := rpc.BlockNumber(headBlock.Number.Uint64())

	// Fail if request block is beyond the chain's current head.
	if head < reqEnd {
		return nil, nil, 0, 0, fmt.Errorf("%w: requested %d, head %d", errRequestBeyondHead, reqEnd, head)
	}

	// Resolve block tag.
	if reqEnd < 0 {
		var (
			resolved *types.Header
			err      error
		)
		switch reqEnd {
		case rpc.PendingBlockNumber:
			if pendingBlock, pendingReceipts, _ = oracle.backend.Pending(); pendingBlock != nil {
				resolved = pendingBlock.Header()
			} else {
				// Pending block not supported by backend, process only until latest block.
				resolved = headBlock

				// Update total blocks to return to account for this.
				blocks--
			}
		case rpc.LatestBlockNumber:
			// Retrieved above.
			resolved = headBlock
		case rpc.SafeBlockNumber:
			resolved, err = oracle.backend.HeaderByNumber(ctx, rpc.SafeBlockNumber)
		case rpc.FinalizedBlockNumber:
			resolved, err = oracle.backend.HeaderByNumber(ctx, rpc.FinalizedBlockNumber)
		case rpc.EarliestBlockNumber:
			resolved, err = oracle.backend.HeaderByNumber(ctx, rpc.EarliestBlockNumber)
		}
		if resolved == nil || err != nil {
			return nil, nil, 0, 0, err
		}
		// Absolute number resolved.
		reqEnd = rpc.BlockNumber(resolved.Number.Uint64())
	}

	// If there are no blocks to return, short circuit.
	if blocks == 0 {
		return nil, nil, 0, 0, nil
	}
	// Ensure not trying to retrieve before genesis.
	if uint64(reqEnd+1) < blocks {
		blocks = uint64(reqEnd + 1)
	}
	return pendingBlock, pendingReceipts, uint64(reqEnd), blocks, nil
}

// FeeHistory returns data relevant for fee estimation based on the specified range of blocks.
// The range can be specified either with absolute block numbers or ending with the latest
// or pending block. Backends may or may not support gathering data from the pending block
// or blocks older than a certain age (specified in maxHistory). The first block of the
// actually processed range is returned to avoid ambiguity when parts of the requested range
// are not available or when the head has changed during processing this request.
// Five arrays are returned based on the processed blocks:
//   - reward: the requested percentiles of effective priority fees per gas of transactions in each
//     block, sorted in ascending order and weighted by gas used.
//   - baseFee: base fee per gas in the given block
//   - gasUsedRatio: gasUsed/gasLimit in the given block
//   - blobBaseFee: the blob base fee per gas in the given block
//   - blobGasUsedRatio: blobGasUsed/blobGasLimit in the given block
//
// Note: baseFee and blobBaseFee both include the next block after the newest of the returned range,
// because this value can be derived from the newest block.
func (oracle *Oracle) FeeHistory(ctx context.Context, blocks uint64, unresolvedLastBlock rpc.BlockNumber, rewardPercentiles []float64) (*big.Int, [][]*big.Int, []*big.Int, []float64, []*big.Int, []float64, error) {
	if blocks < 1 {
		return common.Big0, nil, nil, nil, nil, nil, nil // returning with no data and no error means there are no retrievable blocks
	}
	maxFeeHistory := oracle.maxHeaderHistory
	if len(rewardPercentiles) != 0 {
		maxFeeHistory = oracle.maxBlockHistory
	}
	if len(rewardPercentiles) > maxQueryLimit {
		return common.Big0, nil, nil, nil, nil, nil, fmt.Errorf("%w: over the query limit %d", errInvalidPercentile, maxQueryLimit)
	}
	if blocks > maxFeeHistory {
		log.Warn("Sanitizing fee history length", "requested", blocks, "truncated", maxFeeHistory)
		blocks = maxFeeHistory
	}
	for i, p := range rewardPercentiles {
		if p < 0 || p > 100 {
			return common.Big0, nil, nil, nil, nil, nil, fmt.Errorf("%w: %f", errInvalidPercentile, p)
		}
		if i > 0 && p <= rewardPercentiles[i-1] {
			return common.Big0, nil, nil, nil, nil, nil, fmt.Errorf("%w: #%d:%f >= #%d:%f", errInvalidPercentile, i-1, rewardPercentiles[i-1], i, p)
		}
	}
	var (
		pendingBlock    *types.Block
		pendingReceipts []*types.Receipt
		err             error
	)
	pendingBlock, pendingReceipts, lastBlock, blocks, err := oracle.resolveBlockRange(ctx, unresolvedLastBlock, blocks)
	if err != nil || blocks == 0 {
		return common.Big0, nil, nil, nil, nil, nil, err
	}
	oldestBlock := lastBlock + 1 - blocks

	var next atomic.Uint64
	next.Store(oldestBlock)
	results := make(chan *blockFees, blocks)

	percentileKey := make([]byte, 8*len(rewardPercentiles))
	for i, p := range rewardPercentiles {
		binary.LittleEndian.PutUint64(percentileKey[i*8:(i+1)*8], math.Float64bits(p))
	}
	for i := 0; i < maxBlockFetchers && i < int(blocks); i++ {
		go func() {
			for {
				// Retrieve the next block number to fetch with this goroutine
				blockNumber := next.Add(1) - 1
				if blockNumber > lastBlock {
					return
				}

				fees := &blockFees{blockNumber: blockNumber}
				if pendingBlock != nil && blockNumber >= pendingBlock.NumberU64() {
					fees.block, fees.receipts = pendingBlock, pendingReceipts
					fees.header = fees.block.Header()
					oracle.processBlock(fees, rewardPercentiles)
					results <- fees
				} else {
					cacheKey := cacheKey{number: blockNumber, percentiles: string(percentileKey)}

					if p, ok := oracle.historyCache.Get(cacheKey); ok {
						fees.results = p
						results <- fees
					} else {
						if len(rewardPercentiles) != 0 {
							fees.block, fees.err = oracle.backend.BlockByNumber(ctx, rpc.BlockNumber(blockNumber))
							if fees.block != nil && fees.err == nil {
								fees.receipts, fees.err = oracle.backend.GetReceipts(ctx, fees.block.Hash())
								fees.header = fees.block.Header()
							}
						} else {
							fees.header, fees.err = oracle.backend.HeaderByNumber(ctx, rpc.BlockNumber(blockNumber))
						}
						if fees.header != nil && fees.err == nil {
							oracle.processBlock(fees, rewardPercentiles)
							if fees.err == nil {
								oracle.historyCache.Add(cacheKey, fees.results)
							}
						}
						// send to results even if empty to guarantee that blocks items are sent in total
						results <- fees
					}
				}
			}
		}()
	}
	var (
		reward           = make([][]*big.Int, blocks)
		baseFee          = make([]*big.Int, blocks+1)
		gasUsedRatio     = make([]float64, blocks)
		blobGasUsedRatio = make([]float64, blocks)
		blobBaseFee      = make([]*big.Int, blocks+1)
		firstMissing     = blocks
	)
	for ; blocks > 0; blocks-- {
		fees := <-results
		if fees.err != nil {
			return common.Big0, nil, nil, nil, nil, nil, fees.err
		}
		i := fees.blockNumber - oldestBlock
		if fees.results.baseFee != nil {
			reward[i], baseFee[i], baseFee[i+1], gasUsedRatio[i] = fees.results.reward, fees.results.baseFee, fees.results.nextBaseFee, fees.results.gasUsedRatio
			blobGasUsedRatio[i], blobBaseFee[i], blobBaseFee[i+1] = fees.results.blobGasUsedRatio, fees.results.blobBaseFee, fees.results.nextBlobBaseFee
		} else {
			// getting no block and no error means we are requesting into the future (might happen because of a reorg)
			if i < firstMissing {
				firstMissing = i
			}
		}
	}
	if firstMissing == 0 {
		return common.Big0, nil, nil, nil, nil, nil, nil
	}
	if len(rewardPercentiles) != 0 {
		reward = reward[:firstMissing]
	} else {
		reward = nil
	}
	baseFee, gasUsedRatio = baseFee[:firstMissing+1], gasUsedRatio[:firstMissing]
	blobBaseFee, blobGasUsedRatio = blobBaseFee[:firstMissing+1], blobGasUsedRatio[:firstMissing]
	return new(big.Int).SetUint64(oldestBlock), reward, baseFee, gasUsedRatio, blobBaseFee, blobGasUsedRatio, nil
}<|MERGE_RESOLUTION|>--- conflicted
+++ resolved
@@ -107,17 +107,12 @@
 	// Compute gas used ratio for normal and blob gas.
 	bf.results.gasUsedRatio = float64(bf.header.GasUsed) / float64(bf.header.GasLimit)
 	if blobGasUsed := bf.header.BlobGasUsed; blobGasUsed != nil {
-<<<<<<< HEAD
-		maxBlobs := eip4844.MaxBlobsPerBlock(config, bf.header.Time)
-		if maxBlobs != 0 {
-			bf.results.blobGasUsedRatio = float64(*blobGasUsed) / float64(maxBlobs)
+		maxBlobGas := eip4844.MaxBlobGasPerBlock(config, bf.header.Time)
+		if maxBlobGas != 0 {
+			bf.results.blobGasUsedRatio = float64(*blobGasUsed) / float64(maxBlobGas)
 		} else { // avoid NaN values, these cannot be JSON-encoded in the fee-history RPC
 			bf.results.blobGasUsedRatio = 0
 		}
-=======
-		maxBlobGas := eip4844.MaxBlobGasPerBlock(config, bf.header.Time)
-		bf.results.blobGasUsedRatio = float64(*blobGasUsed) / float64(maxBlobGas)
->>>>>>> 82fc77a8
 	}
 
 	if len(percentiles) == 0 {
