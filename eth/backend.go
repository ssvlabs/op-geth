// Copyright 2014 The go-ethereum Authors
// This file is part of the go-ethereum library.
//
// The go-ethereum library is free software: you can redistribute it and/or modify
// it under the terms of the GNU Lesser General Public License as published by
// the Free Software Foundation, either version 3 of the License, or
// (at your option) any later version.
//
// The go-ethereum library is distributed in the hope that it will be useful,
// but WITHOUT ANY WARRANTY; without even the implied warranty of
// MERCHANTABILITY or FITNESS FOR A PARTICULAR PURPOSE. See the
// GNU Lesser General Public License for more details.
//
// You should have received a copy of the GNU Lesser General Public License
// along with the go-ethereum library. If not, see <http://www.gnu.org/licenses/>.

// Package eth implements the Ethereum protocol.
package eth

import (
	"context"
	"encoding/json"
	"fmt"
	"math/big"
	"runtime"
	"sync"
	"time"

	"github.com/ethereum/go-ethereum/accounts"
	"github.com/ethereum/go-ethereum/common"
	"github.com/ethereum/go-ethereum/common/hexutil"
	"github.com/ethereum/go-ethereum/consensus"
	"github.com/ethereum/go-ethereum/core"
	"github.com/ethereum/go-ethereum/core/filtermaps"
	"github.com/ethereum/go-ethereum/core/rawdb"
	"github.com/ethereum/go-ethereum/core/state/pruner"
	"github.com/ethereum/go-ethereum/core/txpool"
	"github.com/ethereum/go-ethereum/core/txpool/blobpool"
	"github.com/ethereum/go-ethereum/core/txpool/legacypool"
	"github.com/ethereum/go-ethereum/core/txpool/locals"
	"github.com/ethereum/go-ethereum/core/types"
	"github.com/ethereum/go-ethereum/core/vm"
	"github.com/ethereum/go-ethereum/eth/downloader"
	"github.com/ethereum/go-ethereum/eth/ethconfig"
	"github.com/ethereum/go-ethereum/eth/gasprice"
	"github.com/ethereum/go-ethereum/eth/interop"
	"github.com/ethereum/go-ethereum/eth/protocols/eth"
	"github.com/ethereum/go-ethereum/eth/protocols/snap"
	"github.com/ethereum/go-ethereum/eth/tracers"
	"github.com/ethereum/go-ethereum/ethdb"
	"github.com/ethereum/go-ethereum/event"
	"github.com/ethereum/go-ethereum/internal/ethapi"
	"github.com/ethereum/go-ethereum/internal/sequencerapi"
	"github.com/ethereum/go-ethereum/internal/shutdowncheck"
	"github.com/ethereum/go-ethereum/internal/version"
	"github.com/ethereum/go-ethereum/log"
	"github.com/ethereum/go-ethereum/miner"
	"github.com/ethereum/go-ethereum/node"
	"github.com/ethereum/go-ethereum/p2p"
	"github.com/ethereum/go-ethereum/p2p/dnsdisc"
	"github.com/ethereum/go-ethereum/p2p/enode"
	"github.com/ethereum/go-ethereum/params"
	"github.com/ethereum/go-ethereum/rlp"
	"github.com/ethereum/go-ethereum/rpc"
	gethversion "github.com/ethereum/go-ethereum/version"
	"golang.org/x/time/rate"
)

// Config contains the configuration options of the ETH protocol.
// Deprecated: use ethconfig.Config instead.
type Config = ethconfig.Config

// Ethereum implements the Ethereum full node service.
type Ethereum struct {
	// core protocol objects
	config         *ethconfig.Config
	txPool         *txpool.TxPool
	localTxTracker *locals.TxTracker
	blockchain     *core.BlockChain

	handler *handler
	discmix *enode.FairMix

	seqRPCService        *rpc.Client
	historicalRPCService *rpc.Client

	interopRPC *interop.InteropClient

	// DB interfaces
	chainDb ethdb.Database // Block chain database

	eventMux       *event.TypeMux
	engine         consensus.Engine
	accountManager *accounts.Manager

	filterMaps      *filtermaps.FilterMaps
	closeFilterMaps chan chan struct{}

	APIBackend *EthAPIBackend

	miner    *miner.Miner
	gasPrice *big.Int

	networkID     uint64
	netRPCService *ethapi.NetAPI

	p2pServer *p2p.Server

	lock sync.RWMutex // Protects the variadic fields (e.g. gas price and etherbase)

	shutdownTracker *shutdowncheck.ShutdownTracker // Tracks if and when the node has shutdown ungracefully

	nodeCloser func() error
}

// New creates a new Ethereum object (including the initialisation of the common Ethereum object),
// whose lifecycle will be managed by the provided node.
func New(stack *node.Node, config *ethconfig.Config) (*Ethereum, error) {
	// Ensure configuration values are compatible and sane
	if !config.SyncMode.IsValid() {
		return nil, fmt.Errorf("invalid sync mode %d", config.SyncMode)
	}
	if !config.HistoryMode.IsValid() {
		return nil, fmt.Errorf("invalid history mode %d", config.HistoryMode)
	}
	if config.Miner.GasPrice == nil || config.Miner.GasPrice.Sign() <= 0 {
		log.Warn("Sanitizing invalid miner gas price", "provided", config.Miner.GasPrice, "updated", ethconfig.Defaults.Miner.GasPrice)
		config.Miner.GasPrice = new(big.Int).Set(ethconfig.Defaults.Miner.GasPrice)
	}
	if config.NoPruning && config.TrieDirtyCache > 0 {
		if config.SnapshotCache > 0 {
			config.TrieCleanCache += config.TrieDirtyCache * 3 / 5
			config.SnapshotCache += config.TrieDirtyCache * 2 / 5
		} else {
			config.TrieCleanCache += config.TrieDirtyCache
		}
		config.TrieDirtyCache = 0
	}
	log.Info("Allocated trie memory caches", "clean", common.StorageSize(config.TrieCleanCache)*1024*1024, "dirty", common.StorageSize(config.TrieDirtyCache)*1024*1024)

	chainDb, err := stack.OpenDatabaseWithFreezer("chaindata", config.DatabaseCache, config.DatabaseHandles, config.DatabaseFreezer, "eth/db/chaindata/", false)
	if err != nil {
		return nil, err
	}
	scheme, err := rawdb.ParseStateScheme(config.StateScheme, chainDb)
	if err != nil {
		return nil, err
	}
	// Try to recover offline state pruning only in hash-based.
	if scheme == rawdb.HashScheme {
		if err := pruner.RecoverPruning(stack.ResolvePath(""), chainDb); err != nil {
			log.Error("Failed to recover state", "error", err)
		}
	}

	// Here we determine genesis hash and active ChainConfig.
	// We need these to figure out the consensus parameters and to set up history pruning.
	chainConfig, genesisHash, err := core.LoadChainConfig(chainDb, config.Genesis)
	if err != nil {
		return nil, err
	}
	engine, err := ethconfig.CreateConsensusEngine(chainConfig, chainDb)
	if err != nil {
		return nil, err
	}

	// Validate history pruning configuration.
	var historyPruningCutoff uint64
	if config.HistoryMode == ethconfig.PostMergeHistory {
		prunecfg, ok := ethconfig.HistoryPrunePoints[genesisHash]
		if !ok {
			return nil, fmt.Errorf("no history pruning point is defined for genesis %x", genesisHash)
		}
		historyPruningCutoff = prunecfg.BlockNumber
	}

	// Set networkID to chainID by default.
	networkID := config.NetworkId
	if networkID == 0 {
		networkID = chainConfig.ChainID.Uint64()
	}

	// Assemble the Ethereum object.
	eth := &Ethereum{
<<<<<<< HEAD
		config:            config,
		chainDb:           chainDb,
		eventMux:          stack.EventMux(),
		accountManager:    stack.AccountManager(),
		engine:            engine,
		closeBloomHandler: make(chan struct{}),
		networkID:         networkID,
		gasPrice:          config.Miner.GasPrice,
		bloomRequests:     make(chan chan *bloombits.Retrieval),
		bloomIndexer:      core.NewBloomIndexer(chainDb, params.BloomBitsBlocks, params.BloomConfirms),
		p2pServer:         stack.Server(),
		discmix:           enode.NewFairMix(0),
		shutdownTracker:   shutdowncheck.NewShutdownTracker(chainDb),
		nodeCloser:        stack.Close,
=======
		config:          config,
		chainDb:         chainDb,
		eventMux:        stack.EventMux(),
		accountManager:  stack.AccountManager(),
		engine:          engine,
		networkID:       networkID,
		gasPrice:        config.Miner.GasPrice,
		p2pServer:       stack.Server(),
		discmix:         enode.NewFairMix(0),
		shutdownTracker: shutdowncheck.NewShutdownTracker(chainDb),
>>>>>>> 82fc77a8
	}
	bcVersion := rawdb.ReadDatabaseVersion(chainDb)
	dbVer := "<nil>"
	if bcVersion != nil {
		dbVer = fmt.Sprintf("%d", *bcVersion)
	}

	if !config.SkipBcVersionCheck {
		if bcVersion != nil && *bcVersion > core.BlockChainVersion {
			return nil, fmt.Errorf("database version is v%d, Geth %s only supports v%d", *bcVersion, version.WithMeta, core.BlockChainVersion)
		} else if bcVersion == nil || *bcVersion < core.BlockChainVersion {
			if bcVersion != nil { // only print warning on upgrade, not on init
				log.Warn("Upgrade blockchain database version", "from", dbVer, "to", core.BlockChainVersion)
			}
			rawdb.WriteDatabaseVersion(chainDb, core.BlockChainVersion)
		}
	}
	var (
		vmConfig = vm.Config{
			EnablePreimageRecording: config.EnablePreimageRecording,
		}
		cacheConfig = &core.CacheConfig{
			TrieCleanLimit:       config.TrieCleanCache,
			TrieCleanNoPrefetch:  config.NoPrefetch,
			TrieDirtyLimit:       config.TrieDirtyCache,
			TrieDirtyDisabled:    config.NoPruning,
			TrieTimeLimit:        config.TrieTimeout,
			SnapshotLimit:        config.SnapshotCache,
			Preimages:            config.Preimages,
			StateHistory:         config.StateHistory,
			StateScheme:          scheme,
			HistoryPruningCutoff: historyPruningCutoff,
		}
	)
	if config.VMTrace != "" {
		traceConfig := json.RawMessage("{}")
		if config.VMTraceJsonConfig != "" {
			traceConfig = json.RawMessage(config.VMTraceJsonConfig)
		}
		t, err := tracers.LiveDirectory.New(config.VMTrace, traceConfig)
		if err != nil {
			return nil, fmt.Errorf("failed to create tracer %s: %v", config.VMTrace, err)
		}
		vmConfig.Tracer = t
	}
	// Override the chain config with provided settings.
	var overrides core.ChainOverrides
	if config.OverridePrague != nil {
		overrides.OverridePrague = config.OverridePrague
	}
	if config.OverrideVerkle != nil {
		overrides.OverrideVerkle = config.OverrideVerkle
	}
	if config.OverrideOptimismCanyon != nil {
		overrides.OverrideOptimismCanyon = config.OverrideOptimismCanyon
	}
	if config.OverrideOptimismEcotone != nil {
		overrides.OverrideOptimismEcotone = config.OverrideOptimismEcotone
	}
	if config.OverrideOptimismFjord != nil {
		overrides.OverrideOptimismFjord = config.OverrideOptimismFjord
	}
	if config.OverrideOptimismGranite != nil {
		overrides.OverrideOptimismGranite = config.OverrideOptimismGranite
	}
	if config.OverrideOptimismHolocene != nil {
		overrides.OverrideOptimismHolocene = config.OverrideOptimismHolocene
	}
	if config.OverrideOptimismIsthmus != nil {
		overrides.OverrideOptimismIsthmus = config.OverrideOptimismIsthmus
	}
	if config.OverrideOptimismJovian != nil {
		overrides.OverrideOptimismJovian = config.OverrideOptimismJovian
	}
	if config.OverrideOptimismInterop != nil {
		overrides.OverrideOptimismInterop = config.OverrideOptimismInterop
	}
	overrides.ApplySuperchainUpgrades = config.ApplySuperchainUpgrades

	eth.blockchain, err = core.NewBlockChain(chainDb, cacheConfig, config.Genesis, &overrides, eth.engine, vmConfig, &config.TransactionHistory)
	if err != nil {
		return nil, err
	}
<<<<<<< HEAD
	if chainConfig := eth.blockchain.Config(); chainConfig.Optimism != nil { // config.Genesis.Config.ChainID cannot be used because it's based on CLI flags only, thus default to mainnet L1
		config.NetworkId = chainConfig.ChainID.Uint64() // optimism defaults eth network ID to chain ID
		eth.networkID = config.NetworkId
	}
	log.Info("Initialising Ethereum protocol", "network", config.NetworkId, "dbversion", dbVer)

	eth.bloomIndexer.Start(eth.blockchain)
=======
	fmConfig := filtermaps.Config{
		History:        config.LogHistory,
		Disabled:       config.LogNoHistory,
		ExportFileName: config.LogExportCheckpoints,
		HashScheme:     scheme == rawdb.HashScheme,
	}
	chainView := eth.newChainView(eth.blockchain.CurrentBlock())
	historyCutoff := eth.blockchain.HistoryPruningCutoff()
	var finalBlock uint64
	if fb := eth.blockchain.CurrentFinalBlock(); fb != nil {
		finalBlock = fb.Number.Uint64()
	}
	eth.filterMaps = filtermaps.NewFilterMaps(chainDb, chainView, historyCutoff, finalBlock, filtermaps.DefaultParams, fmConfig)
	eth.closeFilterMaps = make(chan chan struct{})
>>>>>>> 82fc77a8

	if config.BlobPool.Datadir != "" {
		config.BlobPool.Datadir = stack.ResolvePath(config.BlobPool.Datadir)
	}

	if config.TxPool.Journal != "" {
		config.TxPool.Journal = stack.ResolvePath(config.TxPool.Journal)
	}
	legacyPool := legacypool.New(config.TxPool, eth.blockchain)

	txPools := []txpool.SubPool{legacyPool}
	if !eth.BlockChain().Config().IsOptimism() {
		blobPool := blobpool.New(config.BlobPool, eth.blockchain)
		txPools = append(txPools, blobPool)
	}
	// if interop is enabled, establish an Interop Filter connected to this Ethereum instance's
	// simulated logs and message safety check functions
	poolFilters := []txpool.IngressFilter{}
	if config.InteropMessageRPC != "" && config.InteropMempoolFiltering {
		poolFilters = append(poolFilters, txpool.NewInteropFilter(eth))
	}
	eth.txPool, err = txpool.New(config.TxPool.PriceLimit, eth.blockchain, txPools, poolFilters)
	if err != nil {
		return nil, err
	}

	// OP-Stack addition: to periodically journal the txpool, if noLocals and
	// journalRemotes are enabled, we spin up the alternative PoolJournaler,
	// instead of the TxTracker.
	rejournal := config.TxPool.Rejournal
	if rejournal < time.Second {
		log.Warn("Sanitizing invalid txpool journal time", "provided", rejournal, "updated", time.Second)
		rejournal = time.Second
	}
	if !config.TxPool.NoLocals {
		eth.localTxTracker = locals.New(config.TxPool.Journal, rejournal, eth.blockchain.Config(), eth.txPool)
		stack.RegisterLifecycle(eth.localTxTracker)
	} else if config.TxPool.JournalRemote {
		pj := locals.NewPoolJournaler(config.TxPool.Journal, rejournal, eth.txPool)
		stack.RegisterLifecycle(pj)
	}
	// Permit the downloader to use the trie cache allowance during fast sync
	cacheLimit := cacheConfig.TrieCleanLimit + cacheConfig.TrieDirtyLimit + cacheConfig.SnapshotLimit
	if eth.handler, err = newHandler(&handlerConfig{
		NodeID:         eth.p2pServer.Self().ID(),
		Database:       chainDb,
		Chain:          eth.blockchain,
		TxPool:         eth.txPool,
		Network:        networkID,
		Sync:           config.SyncMode,
		BloomCache:     uint64(cacheLimit),
		EventMux:       eth.eventMux,
		RequiredBlocks: config.RequiredBlocks,
		NoTxGossip:     config.RollupDisableTxPoolGossip,
	}); err != nil {
		return nil, err
	}

	eth.miner = miner.New(eth, config.Miner, eth.engine)
	eth.miner.SetExtra(makeExtraData(config.Miner.ExtraData))
	eth.miner.SetPrioAddresses(config.TxPool.Locals)

	eth.APIBackend = &EthAPIBackend{stack.Config().ExtRPCEnabled(), stack.Config().AllowUnprotectedTxs, config.RollupDisableTxPoolAdmission, eth, nil}
	if eth.APIBackend.allowUnprotectedTxs {
		log.Info("Unprotected transactions allowed")
	}
	eth.APIBackend.gpo = gasprice.NewOracle(eth.APIBackend, config.GPO, config.Miner.GasPrice)

	if config.RollupSequencerHTTP != "" {
		ctx, cancel := context.WithTimeout(context.Background(), 5*time.Second)
		client, err := rpc.DialContext(ctx, config.RollupSequencerHTTP)
		cancel()
		if err != nil {
			return nil, err
		}
		eth.seqRPCService = client
	}

	if config.RollupHistoricalRPC != "" {
		ctx, cancel := context.WithTimeout(context.Background(), config.RollupHistoricalRPCTimeout)
		client, err := rpc.DialContext(ctx, config.RollupHistoricalRPC)
		cancel()
		if err != nil {
			return nil, err
		}
		eth.historicalRPCService = client
	}

	if config.InteropMessageRPC != "" {
		eth.interopRPC = interop.NewInteropClient(config.InteropMessageRPC)
	}

	// Start the RPC service
	eth.netRPCService = ethapi.NewNetAPI(eth.p2pServer, networkID)

	// Register the backend on the node
	stack.RegisterAPIs(eth.APIs())
	stack.RegisterProtocols(eth.Protocols())
	stack.RegisterLifecycle(eth)

	// Successful startup; push a marker and check previous unclean shutdowns.
	eth.shutdownTracker.MarkStartup()

	return eth, nil
}

func makeExtraData(extra []byte) []byte {
	if len(extra) == 0 {
		// create default extradata
		extra, _ = rlp.EncodeToBytes([]interface{}{
			uint(gethversion.Major<<16 | gethversion.Minor<<8 | gethversion.Patch),
			"geth",
			runtime.Version(),
			runtime.GOOS,
		})
	}
	if uint64(len(extra)) > params.MaximumExtraDataSize {
		log.Warn("Miner extra data exceed limit", "extra", hexutil.Bytes(extra), "limit", params.MaximumExtraDataSize)
		extra = nil
	}
	return extra
}

// APIs return the collection of RPC services the ethereum package offers.
// NOTE, some of these services probably need to be moved to somewhere else.
func (s *Ethereum) APIs() []rpc.API {
	apis := ethapi.GetAPIs(s.APIBackend)

	// Append any APIs exposed explicitly by the consensus engine
	apis = append(apis, s.engine.APIs(s.BlockChain())...)

	// Append any Sequencer APIs as enabled
	if s.config.RollupSequencerTxConditionalEnabled {
		log.Info("Enabling eth_sendRawTransactionConditional endpoint support")
		costRateLimit := rate.Limit(s.config.RollupSequencerTxConditionalCostRateLimit)
		apis = append(apis, sequencerapi.GetSendRawTxConditionalAPI(s.APIBackend, s.seqRPCService, costRateLimit))
	}

	// Append all the local APIs and return
	return append(apis, []rpc.API{
		{
			Namespace: "miner",
			Service:   NewMinerAPI(s),
		}, {
			Namespace: "eth",
			Service:   downloader.NewDownloaderAPI(s.handler.downloader, s.blockchain, s.eventMux),
		}, {
			Namespace: "admin",
			Service:   NewAdminAPI(s),
		}, {
			Namespace: "debug",
			Service:   NewDebugAPI(s),
		}, {
			Namespace: "net",
			Service:   s.netRPCService,
		},
	}...)
}

func (s *Ethereum) ResetWithGenesisBlock(gb *types.Block) {
	s.blockchain.ResetWithGenesisBlock(gb)
}

func (s *Ethereum) Miner() *miner.Miner { return s.miner }

func (s *Ethereum) AccountManager() *accounts.Manager  { return s.accountManager }
func (s *Ethereum) BlockChain() *core.BlockChain       { return s.blockchain }
func (s *Ethereum) TxPool() *txpool.TxPool             { return s.txPool }
func (s *Ethereum) Engine() consensus.Engine           { return s.engine }
func (s *Ethereum) ChainDb() ethdb.Database            { return s.chainDb }
func (s *Ethereum) IsListening() bool                  { return true } // Always listening
func (s *Ethereum) Downloader() *downloader.Downloader { return s.handler.downloader }
func (s *Ethereum) Synced() bool                       { return s.handler.synced.Load() }
func (s *Ethereum) SetSynced()                         { s.handler.enableSyncedFeatures() }
func (s *Ethereum) ArchiveMode() bool                  { return s.config.NoPruning }

// Protocols returns all the currently configured
// network protocols to start.
func (s *Ethereum) Protocols() []p2p.Protocol {
	protos := eth.MakeProtocols((*ethHandler)(s.handler), s.networkID, s.discmix)
	if s.config.SnapshotCache > 0 {
		protos = append(protos, snap.MakeProtocols((*snapHandler)(s.handler))...)
	}
	return protos
}

// Start implements node.Lifecycle, starting all internal goroutines needed by the
// Ethereum protocol implementation.
func (s *Ethereum) Start() error {
	if err := s.setupDiscovery(); err != nil {
		return err
	}

	// Regularly update shutdown marker
	s.shutdownTracker.Start()

	// Start the networking layer
	s.handler.Start(s.p2pServer.MaxPeers)

	// start log indexer
	s.filterMaps.Start()
	go s.updateFilterMapsHeads()
	return nil
}

func (s *Ethereum) newChainView(head *types.Header) *filtermaps.ChainView {
	if head == nil {
		return nil
	}
	return filtermaps.NewChainView(s.blockchain, head.Number.Uint64(), head.Hash())
}

func (s *Ethereum) updateFilterMapsHeads() {
	headEventCh := make(chan core.ChainEvent, 10)
	blockProcCh := make(chan bool, 10)
	sub := s.blockchain.SubscribeChainEvent(headEventCh)
	sub2 := s.blockchain.SubscribeBlockProcessingEvent(blockProcCh)
	defer func() {
		sub.Unsubscribe()
		sub2.Unsubscribe()
		for {
			select {
			case <-headEventCh:
			case <-blockProcCh:
			default:
				return
			}
		}
	}()

	var head *types.Header
	setHead := func(newHead *types.Header) {
		if newHead == nil {
			return
		}
		if head == nil || newHead.Hash() != head.Hash() {
			head = newHead
			chainView := s.newChainView(head)
			historyCutoff := s.blockchain.HistoryPruningCutoff()
			var finalBlock uint64
			if fb := s.blockchain.CurrentFinalBlock(); fb != nil {
				finalBlock = fb.Number.Uint64()
			}
			s.filterMaps.SetTarget(chainView, historyCutoff, finalBlock)
		}
	}
	setHead(s.blockchain.CurrentBlock())

	for {
		select {
		case ev := <-headEventCh:
			setHead(ev.Header)
		case blockProc := <-blockProcCh:
			s.filterMaps.SetBlockProcessing(blockProc)
		case <-time.After(time.Second * 10):
			setHead(s.blockchain.CurrentBlock())
		case ch := <-s.closeFilterMaps:
			close(ch)
			return
		}
	}
}

func (s *Ethereum) setupDiscovery() error {
	eth.StartENRUpdater(s.blockchain, s.p2pServer.LocalNode())

	// Add eth nodes from DNS.
	dnsclient := dnsdisc.NewClient(dnsdisc.Config{})
	if len(s.config.EthDiscoveryURLs) > 0 {
		iter, err := dnsclient.NewIterator(s.config.EthDiscoveryURLs...)
		if err != nil {
			return err
		}
		s.discmix.AddSource(iter)
	}

	// Add snap nodes from DNS.
	if len(s.config.SnapDiscoveryURLs) > 0 {
		iter, err := dnsclient.NewIterator(s.config.SnapDiscoveryURLs...)
		if err != nil {
			return err
		}
		s.discmix.AddSource(iter)
	}

	// Add DHT nodes from discv5.
	if s.p2pServer.DiscoveryV5() != nil {
		filter := eth.NewNodeFilter(s.blockchain)
		iter := enode.Filter(s.p2pServer.DiscoveryV5().RandomNodes(), filter)
		s.discmix.AddSource(iter)
	}

	return nil
}

// Stop implements node.Lifecycle, terminating all internal goroutines used by the
// Ethereum protocol.
func (s *Ethereum) Stop() error {
	// Stop all the peer-related stuff first.
	s.discmix.Close()
	s.handler.Stop()

	// Then stop everything else.
	ch := make(chan struct{})
	s.closeFilterMaps <- ch
	<-ch
	s.filterMaps.Stop()
	s.txPool.Close()
	s.blockchain.Stop()
	s.engine.Close()
	if s.seqRPCService != nil {
		s.seqRPCService.Close()
	}
	if s.historicalRPCService != nil {
		s.historicalRPCService.Close()
	}
	if s.interopRPC != nil {
		s.interopRPC.Close()
	}
	if s.miner != nil {
		s.miner.Close()
	}

	// Clean shutdown marker as the last thing before closing db
	s.shutdownTracker.Stop()

	s.chainDb.Close()
	s.eventMux.Stop()

	return nil
}

// SyncMode retrieves the current sync mode, either explicitly set, or derived
// from the chain status.
func (s *Ethereum) SyncMode() ethconfig.SyncMode {
	// If we're in snap sync mode, return that directly
	if s.handler.snapSync.Load() {
		return ethconfig.SnapSync
	}
	// We are probably in full sync, but we might have rewound to before the
	// snap sync pivot, check if we should re-enable snap sync.
	head := s.blockchain.CurrentBlock()
	if pivot := rawdb.ReadLastPivotNumber(s.chainDb); pivot != nil {
		if head.Number.Uint64() < *pivot {
			return ethconfig.SnapSync
		}
	}
	// We are in a full sync, but the associated head state is missing. To complete
	// the head state, forcefully rerun the snap sync. Note it doesn't mean the
	// persistent state is corrupted, just mismatch with the head block.
	if !s.blockchain.HasState(head.Root) {
		log.Info("Reenabled snap sync as chain is stateless")
		return ethconfig.SnapSync
	}
	// Nope, we're really full syncing
	return ethconfig.FullSync
}

// HandleRequiredProtocolVersion handles the protocol version signal. This implements opt-in halting,
// the protocol version data is already logged and metered when signaled through the Engine API.
func (s *Ethereum) HandleRequiredProtocolVersion(required params.ProtocolVersion) error {
	var needLevel int
	switch s.config.RollupHaltOnIncompatibleProtocolVersion {
	case "major":
		needLevel = 3
	case "minor":
		needLevel = 2
	case "patch":
		needLevel = 1
	default:
		return nil // do not consider halting if not configured to
	}
	haveLevel := 0
	switch params.OPStackSupport.Compare(required) {
	case params.OutdatedMajor:
		haveLevel = 3
	case params.OutdatedMinor:
		haveLevel = 2
	case params.OutdatedPatch:
		haveLevel = 1
	}
	if haveLevel >= needLevel { // halt if we opted in to do so at this granularity
		log.Error("Opted to halt, unprepared for protocol change", "required", required, "local", params.OPStackSupport)
		return s.nodeCloser()
	}
	return nil
}<|MERGE_RESOLUTION|>--- conflicted
+++ resolved
@@ -182,22 +182,6 @@
 
 	// Assemble the Ethereum object.
 	eth := &Ethereum{
-<<<<<<< HEAD
-		config:            config,
-		chainDb:           chainDb,
-		eventMux:          stack.EventMux(),
-		accountManager:    stack.AccountManager(),
-		engine:            engine,
-		closeBloomHandler: make(chan struct{}),
-		networkID:         networkID,
-		gasPrice:          config.Miner.GasPrice,
-		bloomRequests:     make(chan chan *bloombits.Retrieval),
-		bloomIndexer:      core.NewBloomIndexer(chainDb, params.BloomBitsBlocks, params.BloomConfirms),
-		p2pServer:         stack.Server(),
-		discmix:           enode.NewFairMix(0),
-		shutdownTracker:   shutdowncheck.NewShutdownTracker(chainDb),
-		nodeCloser:        stack.Close,
-=======
 		config:          config,
 		chainDb:         chainDb,
 		eventMux:        stack.EventMux(),
@@ -208,7 +192,9 @@
 		p2pServer:       stack.Server(),
 		discmix:         enode.NewFairMix(0),
 		shutdownTracker: shutdowncheck.NewShutdownTracker(chainDb),
->>>>>>> 82fc77a8
+
+		// OP-Stack addition
+		nodeCloser: stack.Close,
 	}
 	bcVersion := rawdb.ReadDatabaseVersion(chainDb)
 	dbVer := "<nil>"
@@ -292,15 +278,13 @@
 	if err != nil {
 		return nil, err
 	}
-<<<<<<< HEAD
+
 	if chainConfig := eth.blockchain.Config(); chainConfig.Optimism != nil { // config.Genesis.Config.ChainID cannot be used because it's based on CLI flags only, thus default to mainnet L1
 		config.NetworkId = chainConfig.ChainID.Uint64() // optimism defaults eth network ID to chain ID
 		eth.networkID = config.NetworkId
 	}
 	log.Info("Initialising Ethereum protocol", "network", config.NetworkId, "dbversion", dbVer)
 
-	eth.bloomIndexer.Start(eth.blockchain)
-=======
 	fmConfig := filtermaps.Config{
 		History:        config.LogHistory,
 		Disabled:       config.LogNoHistory,
@@ -315,7 +299,6 @@
 	}
 	eth.filterMaps = filtermaps.NewFilterMaps(chainDb, chainView, historyCutoff, finalBlock, filtermaps.DefaultParams, fmConfig)
 	eth.closeFilterMaps = make(chan chan struct{})
->>>>>>> 82fc77a8
 
 	if config.BlobPool.Datadir != "" {
 		config.BlobPool.Datadir = stack.ResolvePath(config.BlobPool.Datadir)
