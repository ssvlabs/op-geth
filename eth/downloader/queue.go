// Copyright 2015 The go-ethereum Authors
// This file is part of the go-ethereum library.
//
// The go-ethereum library is free software: you can redistribute it and/or modify
// it under the terms of the GNU Lesser General Public License as published by
// the Free Software Foundation, either version 3 of the License, or
// (at your option) any later version.
//
// The go-ethereum library is distributed in the hope that it will be useful,
// but WITHOUT ANY WARRANTY; without even the implied warranty of
// MERCHANTABILITY or FITNESS FOR A PARTICULAR PURPOSE. See the
// GNU Lesser General Public License for more details.
//
// You should have received a copy of the GNU Lesser General Public License
// along with the go-ethereum library. If not, see <http://www.gnu.org/licenses/>.

// Contains the block download scheduler to collect download tasks and schedule
// them in an ordered, and throttled way.

package downloader

import (
	"errors"
	"fmt"
	"sync"
	"sync/atomic"
	"time"

	"github.com/ethereum/go-ethereum/common"
	"github.com/ethereum/go-ethereum/common/prque"
	"github.com/ethereum/go-ethereum/core/types"
	"github.com/ethereum/go-ethereum/crypto/kzg4844"
	"github.com/ethereum/go-ethereum/eth/ethconfig"
	"github.com/ethereum/go-ethereum/log"
	"github.com/ethereum/go-ethereum/metrics"
	"github.com/ethereum/go-ethereum/params"
)

const (
	bodyType    = uint(0)
	receiptType = uint(1)
)

var (
	blockCacheMaxItems     = 8192              // Maximum number of blocks to cache before throttling the download
	blockCacheInitialItems = 2048              // Initial number of blocks to start fetching, before we know the sizes of the blocks
	blockCacheMemory       = 256 * 1024 * 1024 // Maximum amount of memory to use for block caching
	blockCacheSizeWeight   = 0.1               // Multiplier to approximate the average block size based on past ones
)

var (
	errNoFetchesPending = errors.New("no fetches pending")
	errStaleDelivery    = errors.New("stale delivery")
)

// fetchRequest is a currently running data retrieval operation.
type fetchRequest struct {
	Peer    *peerConnection // Peer to which the request was sent
	From    uint64          // Requested chain element index (used for skeleton fills only)
	Headers []*types.Header // Requested headers, sorted by request order
	Time    time.Time       // Time when the request was made
}

// fetchResult is a struct collecting partial results from data fetchers until
// all outstanding pieces complete and the result as a whole can be processed.
type fetchResult struct {
	pending atomic.Int32 // Flag telling what deliveries are outstanding

	Header       *types.Header
	Uncles       []*types.Header
	Transactions types.Transactions
	Receipts     types.Receipts
	Withdrawals  types.Withdrawals
}

func newFetchResult(header *types.Header, fastSync bool) *fetchResult {
	item := &fetchResult{
		Header: header,
	}
	if !header.EmptyBody() {
		item.pending.Store(item.pending.Load() | (1 << bodyType))
	} else if header.WithdrawalsHash != nil {
		item.Withdrawals = make(types.Withdrawals, 0)
	}
	if fastSync && !header.EmptyReceipts() {
		item.pending.Store(item.pending.Load() | (1 << receiptType))
	}
	return item
}

// body returns a representation of the fetch result as a types.Body object.
func (f *fetchResult) body() types.Body {
	return types.Body{
		Transactions: f.Transactions,
		Uncles:       f.Uncles,
		Withdrawals:  f.Withdrawals,
	}
}

// SetBodyDone flags the body as finished.
func (f *fetchResult) SetBodyDone() {
	if v := f.pending.Load(); (v & (1 << bodyType)) != 0 {
		f.pending.Add(-1)
	}
}

// AllDone checks if item is done.
func (f *fetchResult) AllDone() bool {
	return f.pending.Load() == 0
}

// SetReceiptsDone flags the receipts as finished.
func (f *fetchResult) SetReceiptsDone() {
	if v := f.pending.Load(); (v & (1 << receiptType)) != 0 {
		f.pending.Add(-2)
	}
}

// Done checks if the given type is done already
func (f *fetchResult) Done(kind uint) bool {
	v := f.pending.Load()
	return v&(1<<kind) == 0
}

type OPStackChainConfig interface {
	IsOptimismIsthmus(time uint64) bool
}

// queue represents hashes that are either need fetching or are being fetched
type queue struct {
	mode SyncMode // Synchronisation mode to decide on the block parts to schedule for fetching

	// Headers are "special", they download in batches, supported by a skeleton chain
	headerHead      common.Hash                    // Hash of the last queued header to verify order
	headerTaskPool  map[uint64]*types.Header       // Pending header retrieval tasks, mapping starting indexes to skeleton headers
	headerTaskQueue *prque.Prque[int64, uint64]    // Priority queue of the skeleton indexes to fetch the filling headers for
	headerPeerMiss  map[string]map[uint64]struct{} // Set of per-peer header batches known to be unavailable
	headerPendPool  map[string]*fetchRequest       // Currently pending header retrieval operations
	headerResults   []*types.Header                // Result cache accumulating the completed headers
	headerHashes    []common.Hash                  // Result cache accumulating the completed header hashes
	headerProced    int                            // Number of headers already processed from the results
	headerOffset    uint64                         // Number of the first header in the result cache
	headerContCh    chan bool                      // Channel to notify when header download finishes

	// All data retrievals below are based on an already assembles header chain
	blockTaskPool  map[common.Hash]*types.Header      // Pending block (body) retrieval tasks, mapping hashes to headers
	blockTaskQueue *prque.Prque[int64, *types.Header] // Priority queue of the headers to fetch the blocks (bodies) for
	blockPendPool  map[string]*fetchRequest           // Currently pending block (body) retrieval operations
	blockWakeCh    chan bool                          // Channel to notify the block fetcher of new tasks

	receiptTaskPool  map[common.Hash]*types.Header      // Pending receipt retrieval tasks, mapping hashes to headers
	receiptTaskQueue *prque.Prque[int64, *types.Header] // Priority queue of the headers to fetch the receipts for
	receiptPendPool  map[string]*fetchRequest           // Currently pending receipt retrieval operations
	receiptWakeCh    chan bool                          // Channel to notify when receipt fetcher of new tasks

	resultCache *resultStore       // Downloaded but not yet delivered fetch results
	resultSize  common.StorageSize // Approximate size of a block (exponential moving average)

	lock   *sync.RWMutex
	active *sync.Cond
	closed bool

	logTime time.Time // Time instance when status was last reported

	// opConfig is used for OP-Stack chain configuration checks.
	// This may be nil if not an OP-Stack chain.
	opConfig OPStackChainConfig
}

// newQueue creates a new download queue for scheduling block retrieval.
// The opConfig argument may be nil, if not an OP-Stack chain.
func newQueue(opConfig OPStackChainConfig, blockCacheLimit int, thresholdInitialSize int) *queue {
	lock := new(sync.RWMutex)
	q := &queue{
		headerContCh:     make(chan bool, 1),
		blockTaskQueue:   prque.New[int64, *types.Header](nil),
		blockWakeCh:      make(chan bool, 1),
		receiptTaskQueue: prque.New[int64, *types.Header](nil),
		receiptWakeCh:    make(chan bool, 1),
		active:           sync.NewCond(lock),
		lock:             lock,
		opConfig:         opConfig,
	}
	q.Reset(blockCacheLimit, thresholdInitialSize)
	return q
}

// Reset clears out the queue contents.
func (q *queue) Reset(blockCacheLimit int, thresholdInitialSize int) {
	q.lock.Lock()
	defer q.lock.Unlock()

	q.closed = false
	q.mode = ethconfig.FullSync

	q.headerHead = common.Hash{}
	q.headerPendPool = make(map[string]*fetchRequest)

	q.blockTaskPool = make(map[common.Hash]*types.Header)
	q.blockTaskQueue.Reset()
	q.blockPendPool = make(map[string]*fetchRequest)

	q.receiptTaskPool = make(map[common.Hash]*types.Header)
	q.receiptTaskQueue.Reset()
	q.receiptPendPool = make(map[string]*fetchRequest)

	q.resultCache = newResultStore(blockCacheLimit)
	q.resultCache.SetThrottleThreshold(uint64(thresholdInitialSize))
}

// Close marks the end of the sync, unblocking Results.
// It may be called even if the queue is already closed.
func (q *queue) Close() {
	q.lock.Lock()
	q.closed = true
	q.active.Signal()
	q.lock.Unlock()
}

// PendingHeaders retrieves the number of header requests pending for retrieval.
func (q *queue) PendingHeaders() int {
	q.lock.Lock()
	defer q.lock.Unlock()

	return q.headerTaskQueue.Size()
}

// PendingBodies retrieves the number of block body requests pending for retrieval.
func (q *queue) PendingBodies() int {
	q.lock.Lock()
	defer q.lock.Unlock()

	return q.blockTaskQueue.Size()
}

// PendingReceipts retrieves the number of block receipts pending for retrieval.
func (q *queue) PendingReceipts() int {
	q.lock.Lock()
	defer q.lock.Unlock()

	return q.receiptTaskQueue.Size()
}

// InFlightBlocks retrieves whether there are block fetch requests currently in
// flight.
func (q *queue) InFlightBlocks() bool {
	q.lock.Lock()
	defer q.lock.Unlock()

	return len(q.blockPendPool) > 0
}

// InFlightReceipts retrieves whether there are receipt fetch requests currently
// in flight.
func (q *queue) InFlightReceipts() bool {
	q.lock.Lock()
	defer q.lock.Unlock()

	return len(q.receiptPendPool) > 0
}

// Idle returns if the queue is fully idle or has some data still inside.
func (q *queue) Idle() bool {
	q.lock.Lock()
	defer q.lock.Unlock()

	queued := q.blockTaskQueue.Size() + q.receiptTaskQueue.Size()
	pending := len(q.blockPendPool) + len(q.receiptPendPool)

	return (queued + pending) == 0
}

// ScheduleSkeleton adds a batch of header retrieval tasks to the queue to fill
// up an already retrieved header skeleton.
func (q *queue) ScheduleSkeleton(from uint64, skeleton []*types.Header) {
	q.lock.Lock()
	defer q.lock.Unlock()

	// No skeleton retrieval can be in progress, fail hard if so (huge implementation bug)
	if q.headerResults != nil {
		panic("skeleton assembly already in progress")
	}
	// Schedule all the header retrieval tasks for the skeleton assembly
	q.headerTaskPool = make(map[uint64]*types.Header)
	q.headerTaskQueue = prque.New[int64, uint64](nil)
	q.headerPeerMiss = make(map[string]map[uint64]struct{}) // Reset availability to correct invalid chains
	q.headerResults = make([]*types.Header, len(skeleton)*MaxHeaderFetch)
	q.headerHashes = make([]common.Hash, len(skeleton)*MaxHeaderFetch)
	q.headerProced = 0
	q.headerOffset = from
	q.headerContCh = make(chan bool, 1)

	for i, header := range skeleton {
		index := from + uint64(i*MaxHeaderFetch)

		q.headerTaskPool[index] = header
		q.headerTaskQueue.Push(index, -int64(index))
	}
}

// RetrieveHeaders retrieves the header chain assemble based on the scheduled
// skeleton.
func (q *queue) RetrieveHeaders() ([]*types.Header, []common.Hash, int) {
	q.lock.Lock()
	defer q.lock.Unlock()

	headers, hashes, proced := q.headerResults, q.headerHashes, q.headerProced
	q.headerResults, q.headerHashes, q.headerProced = nil, nil, 0

	return headers, hashes, proced
}

// Schedule adds a set of headers for the download queue for scheduling, returning
// the new headers encountered.
func (q *queue) Schedule(headers []*types.Header, hashes []common.Hash, from uint64) []*types.Header {
	q.lock.Lock()
	defer q.lock.Unlock()

	// Insert all the headers prioritised by the contained block number
	inserts := make([]*types.Header, 0, len(headers))
	for i, header := range headers {
		// Make sure chain order is honoured and preserved throughout
		hash := hashes[i]
		if header.Number == nil || header.Number.Uint64() != from {
			log.Warn("Header broke chain ordering", "number", header.Number, "hash", hash, "expected", from)
			break
		}
		if q.headerHead != (common.Hash{}) && q.headerHead != header.ParentHash {
			log.Warn("Header broke chain ancestry", "number", header.Number, "hash", hash)
			break
		}
		// Make sure no duplicate requests are executed
		// We cannot skip this, even if the block is empty, since this is
		// what triggers the fetchResult creation.
		if _, ok := q.blockTaskPool[hash]; ok {
			log.Warn("Header already scheduled for block fetch", "number", header.Number, "hash", hash)
		} else {
			q.blockTaskPool[hash] = header
			q.blockTaskQueue.Push(header, -int64(header.Number.Uint64()))
		}
		// Queue for receipt retrieval
		if q.mode == ethconfig.SnapSync && !header.EmptyReceipts() {
			if _, ok := q.receiptTaskPool[hash]; ok {
				log.Warn("Header already scheduled for receipt fetch", "number", header.Number, "hash", hash)
			} else {
				q.receiptTaskPool[hash] = header
				q.receiptTaskQueue.Push(header, -int64(header.Number.Uint64()))
			}
		}
		inserts = append(inserts, header)
		q.headerHead = hash
		from++
	}
	return inserts
}

// Results retrieves and permanently removes a batch of fetch results from
// the cache. the result slice will be empty if the queue has been closed.
// Results can be called concurrently with Deliver and Schedule,
// but assumes that there are not two simultaneous callers to Results
func (q *queue) Results(block bool) []*fetchResult {
	// Abort early if there are no items and non-blocking requested
	if !block && !q.resultCache.HasCompletedItems() {
		return nil
	}
	closed := false
	for !closed && !q.resultCache.HasCompletedItems() {
		// In order to wait on 'active', we need to obtain the lock.
		// That may take a while, if someone is delivering at the same
		// time, so after obtaining the lock, we check again if there
		// are any results to fetch.
		// Also, in-between we ask for the lock and the lock is obtained,
		// someone can have closed the queue. In that case, we should
		// return the available results and stop blocking
		q.lock.Lock()
		if q.resultCache.HasCompletedItems() || q.closed {
			q.lock.Unlock()
			break
		}
		// No items available, and not closed
		q.active.Wait()
		closed = q.closed
		q.lock.Unlock()
	}
	// Regardless if closed or not, we can still deliver whatever we have
	results := q.resultCache.GetCompleted(maxResultsProcess)
	for _, result := range results {
		// Recalculate the result item weights to prevent memory exhaustion
		size := result.Header.Size()
		for _, uncle := range result.Uncles {
			size += uncle.Size()
		}
		for _, receipt := range result.Receipts {
			size += receipt.Size()
		}
		for _, tx := range result.Transactions {
			size += common.StorageSize(tx.Size())
		}
		size += common.StorageSize(result.Withdrawals.Size())
		q.resultSize = common.StorageSize(blockCacheSizeWeight)*size +
			(1-common.StorageSize(blockCacheSizeWeight))*q.resultSize
	}
	// Using the newly calibrated resultsize, figure out the new throttle limit
	// on the result cache
	throttleThreshold := uint64((common.StorageSize(blockCacheMemory) + q.resultSize - 1) / q.resultSize)
	throttleThreshold = q.resultCache.SetThrottleThreshold(throttleThreshold)

	// With results removed from the cache, wake throttled fetchers
	for _, ch := range []chan bool{q.blockWakeCh, q.receiptWakeCh} {
		select {
		case ch <- true:
		default:
		}
	}
	// Log some info at certain times
	if time.Since(q.logTime) >= 60*time.Second {
		q.logTime = time.Now()

		info := q.Stats()
		info = append(info, "throttle", throttleThreshold)
		log.Debug("Downloader queue stats", info...)
	}
	return results
}

func (q *queue) Stats() []interface{} {
	q.lock.RLock()
	defer q.lock.RUnlock()

	return q.stats()
}

func (q *queue) stats() []interface{} {
	return []interface{}{
		"receiptTasks", q.receiptTaskQueue.Size(),
		"blockTasks", q.blockTaskQueue.Size(),
		"itemSize", q.resultSize,
	}
}

// ReserveHeaders reserves a set of headers for the given peer, skipping any
// previously failed batches.
func (q *queue) ReserveHeaders(p *peerConnection, count int) *fetchRequest {
	q.lock.Lock()
	defer q.lock.Unlock()

	// Short circuit if the peer's already downloading something (sanity check to
	// not corrupt state)
	if _, ok := q.headerPendPool[p.id]; ok {
		return nil
	}
	// Retrieve a batch of hashes, skipping previously failed ones
	send, skip := uint64(0), []uint64{}
	for send == 0 && !q.headerTaskQueue.Empty() {
		from, _ := q.headerTaskQueue.Pop()
		if q.headerPeerMiss[p.id] != nil {
			if _, ok := q.headerPeerMiss[p.id][from]; ok {
				skip = append(skip, from)
				continue
			}
		}
		send = from
	}
	// Merge all the skipped batches back
	for _, from := range skip {
		q.headerTaskQueue.Push(from, -int64(from))
	}
	// Assemble and return the block download request
	if send == 0 {
		return nil
	}
	request := &fetchRequest{
		Peer: p,
		From: send,
		Time: time.Now(),
	}
	q.headerPendPool[p.id] = request
	return request
}

// ReserveBodies reserves a set of body fetches for the given peer, skipping any
// previously failed downloads. Beside the next batch of needed fetches, it also
// returns a flag whether empty blocks were queued requiring processing.
func (q *queue) ReserveBodies(p *peerConnection, count int) (*fetchRequest, bool, bool) {
	q.lock.Lock()
	defer q.lock.Unlock()

	return q.reserveHeaders(p, count, q.blockTaskPool, q.blockTaskQueue, q.blockPendPool, bodyType)
}

// ReserveReceipts reserves a set of receipt fetches for the given peer, skipping
// any previously failed downloads. Beside the next batch of needed fetches, it
// also returns a flag whether empty receipts were queued requiring importing.
func (q *queue) ReserveReceipts(p *peerConnection, count int) (*fetchRequest, bool, bool) {
	q.lock.Lock()
	defer q.lock.Unlock()

	return q.reserveHeaders(p, count, q.receiptTaskPool, q.receiptTaskQueue, q.receiptPendPool, receiptType)
}

// reserveHeaders reserves a set of data download operations for a given peer,
// skipping any previously failed ones. This method is a generic version used
// by the individual special reservation functions.
//
// Note, this method expects the queue lock to be already held for writing. The
// reason the lock is not obtained in here is because the parameters already need
// to access the queue, so they already need a lock anyway.
//
// Returns:
//
//	item     - the fetchRequest
//	progress - whether any progress was made
//	throttle - if the caller should throttle for a while
func (q *queue) reserveHeaders(p *peerConnection, count int, taskPool map[common.Hash]*types.Header, taskQueue *prque.Prque[int64, *types.Header],
	pendPool map[string]*fetchRequest, kind uint) (*fetchRequest, bool, bool) {
	// Short circuit if the pool has been depleted, or if the peer's already
	// downloading something (sanity check not to corrupt state)
	if taskQueue.Empty() {
		return nil, false, true
	}
	if _, ok := pendPool[p.id]; ok {
		return nil, false, false
	}
	// Retrieve a batch of tasks, skipping previously failed ones
	send := make([]*types.Header, 0, count)
	skip := make([]*types.Header, 0)
	progress := false
	throttled := false
	for proc := 0; len(send) < count && !taskQueue.Empty(); proc++ {
		// the task queue will pop items in order, so the highest prio block
		// is also the lowest block number.
		header, _ := taskQueue.Peek()

		// we can ask the resultcache if this header is within the
		// "prioritized" segment of blocks. If it is not, we need to throttle

		stale, throttle, item, err := q.resultCache.AddFetch(header, q.mode == ethconfig.SnapSync)
		if stale {
			// Don't put back in the task queue, this item has already been
			// delivered upstream
			taskQueue.PopItem()
			progress = true
			delete(taskPool, header.Hash())
			proc = proc - 1
			log.Error("Fetch reservation already delivered", "number", header.Number.Uint64())
			continue
		}
		if throttle {
			// There are no resultslots available. Leave it in the task queue
			// However, if there are any left as 'skipped', we should not tell
			// the caller to throttle, since we still want some other
			// peer to fetch those for us
			throttled = len(skip) == 0
			break
		}
		if err != nil {
			// this most definitely should _not_ happen
			log.Warn("Failed to reserve headers", "err", err)
			// There are no resultslots available. Leave it in the task queue
			break
		}
		if item.Done(kind) {
			// If it's a noop, we can skip this task
			delete(taskPool, header.Hash())
			taskQueue.PopItem()
			proc = proc - 1
			progress = true
			continue
		}
		// Remove it from the task queue
		taskQueue.PopItem()
		// Otherwise unless the peer is known not to have the data, add to the retrieve list
		if p.Lacks(header.Hash()) {
			skip = append(skip, header)
		} else {
			send = append(send, header)
		}
	}
	// Merge all the skipped headers back
	for _, header := range skip {
		taskQueue.Push(header, -int64(header.Number.Uint64()))
	}
	if q.resultCache.HasCompletedItems() {
		// Wake Results, resultCache was modified
		q.active.Signal()
	}
	// Assemble and return the block download request
	if len(send) == 0 {
		return nil, progress, throttled
	}
	request := &fetchRequest{
		Peer:    p,
		Headers: send,
		Time:    time.Now(),
	}
	pendPool[p.id] = request
	return request, progress, throttled
}

// Revoke cancels all pending requests belonging to a given peer. This method is
// meant to be called during a peer drop to quickly reassign owned data fetches
// to remaining nodes.
func (q *queue) Revoke(peerID string) {
	q.lock.Lock()
	defer q.lock.Unlock()

	if request, ok := q.headerPendPool[peerID]; ok {
		q.headerTaskQueue.Push(request.From, -int64(request.From))
		delete(q.headerPendPool, peerID)
	}
	if request, ok := q.blockPendPool[peerID]; ok {
		for _, header := range request.Headers {
			q.blockTaskQueue.Push(header, -int64(header.Number.Uint64()))
		}
		delete(q.blockPendPool, peerID)
	}
	if request, ok := q.receiptPendPool[peerID]; ok {
		for _, header := range request.Headers {
			q.receiptTaskQueue.Push(header, -int64(header.Number.Uint64()))
		}
		delete(q.receiptPendPool, peerID)
	}
}

// ExpireHeaders cancels a request that timed out and moves the pending fetch
// task back into the queue for rescheduling.
func (q *queue) ExpireHeaders(peer string) int {
	q.lock.Lock()
	defer q.lock.Unlock()

	headerTimeoutMeter.Mark(1)
	return q.expire(peer, q.headerPendPool, q.headerTaskQueue)
}

// ExpireBodies checks for in flight block body requests that exceeded a timeout
// allowance, canceling them and returning the responsible peers for penalisation.
func (q *queue) ExpireBodies(peer string) int {
	q.lock.Lock()
	defer q.lock.Unlock()

	bodyTimeoutMeter.Mark(1)
	return q.expire(peer, q.blockPendPool, q.blockTaskQueue)
}

// ExpireReceipts checks for in flight receipt requests that exceeded a timeout
// allowance, canceling them and returning the responsible peers for penalisation.
func (q *queue) ExpireReceipts(peer string) int {
	q.lock.Lock()
	defer q.lock.Unlock()

	receiptTimeoutMeter.Mark(1)
	return q.expire(peer, q.receiptPendPool, q.receiptTaskQueue)
}

// expire is the generic check that moves a specific expired task from a pending
// pool back into a task pool. The syntax on the passed taskQueue is a bit weird
// as we would need a generic expire method to handle both types, but that is not
// supported at the moment at least (Go 1.19).
//
// Note, this method expects the queue lock to be already held. The reason the
// lock is not obtained in here is that the parameters already need to access
// the queue, so they already need a lock anyway.
func (q *queue) expire(peer string, pendPool map[string]*fetchRequest, taskQueue interface{}) int {
	// Retrieve the request being expired and log an error if it's non-existent,
	// as there's no order of events that should lead to such expirations.
	req := pendPool[peer]
	if req == nil {
		log.Error("Expired request does not exist", "peer", peer)
		return 0
	}
	delete(pendPool, peer)

	// Return any non-satisfied requests to the pool
	if req.From > 0 {
		taskQueue.(*prque.Prque[int64, uint64]).Push(req.From, -int64(req.From))
	}
	for _, header := range req.Headers {
		taskQueue.(*prque.Prque[int64, *types.Header]).Push(header, -int64(header.Number.Uint64()))
	}
	return len(req.Headers)
}

// DeliverHeaders injects a header retrieval response into the header results
// cache. This method either accepts all headers it received, or none of them
// if they do not map correctly to the skeleton.
//
// If the headers are accepted, the method makes an attempt to deliver the set
// of ready headers to the processor to keep the pipeline full. However, it will
// not block to prevent stalling other pending deliveries.
func (q *queue) DeliverHeaders(id string, headers []*types.Header, hashes []common.Hash, headerProcCh chan *headerTask) (int, error) {
	q.lock.Lock()
	defer q.lock.Unlock()

	var logger log.Logger
	if len(id) < 16 {
		// Tests use short IDs, don't choke on them
		logger = log.New("peer", id)
	} else {
		logger = log.New("peer", id[:16])
	}
	// Short circuit if the data was never requested
	request := q.headerPendPool[id]
	if request == nil {
		headerDropMeter.Mark(int64(len(headers)))
		return 0, errNoFetchesPending
	}
	delete(q.headerPendPool, id)

	headerReqTimer.UpdateSince(request.Time)
	headerInMeter.Mark(int64(len(headers)))

	// Ensure headers can be mapped onto the skeleton chain
	target := q.headerTaskPool[request.From].Hash()

	accepted := len(headers) == MaxHeaderFetch
	if accepted {
		if headers[0].Number.Uint64() != request.From {
			logger.Trace("First header broke chain ordering", "number", headers[0].Number, "hash", hashes[0], "expected", request.From)
			accepted = false
		} else if hashes[len(headers)-1] != target {
			logger.Trace("Last header broke skeleton structure ", "number", headers[len(headers)-1].Number, "hash", hashes[len(headers)-1], "expected", target)
			accepted = false
		}
	}
	if accepted {
		parentHash := hashes[0]
		for i, header := range headers[1:] {
			hash := hashes[i+1]
			if want := request.From + 1 + uint64(i); header.Number.Uint64() != want {
				logger.Warn("Header broke chain ordering", "number", header.Number, "hash", hash, "expected", want)
				accepted = false
				break
			}
			if parentHash != header.ParentHash {
				logger.Warn("Header broke chain ancestry", "number", header.Number, "hash", hash)
				accepted = false
				break
			}
			// Set-up parent hash for next round
			parentHash = hash
		}
	}
	// If the batch of headers wasn't accepted, mark as unavailable
	if !accepted {
		logger.Trace("Skeleton filling not accepted", "from", request.From)
		headerDropMeter.Mark(int64(len(headers)))

		miss := q.headerPeerMiss[id]
		if miss == nil {
			q.headerPeerMiss[id] = make(map[uint64]struct{})
			miss = q.headerPeerMiss[id]
		}
		miss[request.From] = struct{}{}

		q.headerTaskQueue.Push(request.From, -int64(request.From))
		return 0, errors.New("delivery not accepted")
	}
	// Clean up a successful fetch and try to deliver any sub-results
	copy(q.headerResults[request.From-q.headerOffset:], headers)
	copy(q.headerHashes[request.From-q.headerOffset:], hashes)

	delete(q.headerTaskPool, request.From)

	ready := 0
	for q.headerProced+ready < len(q.headerResults) && q.headerResults[q.headerProced+ready] != nil {
		ready += MaxHeaderFetch
	}
	if ready > 0 {
		// Headers are ready for delivery, gather them and push forward (non blocking)
		processHeaders := make([]*types.Header, ready)
		copy(processHeaders, q.headerResults[q.headerProced:q.headerProced+ready])

		processHashes := make([]common.Hash, ready)
		copy(processHashes, q.headerHashes[q.headerProced:q.headerProced+ready])

		select {
		case headerProcCh <- &headerTask{
			headers: processHeaders,
			hashes:  processHashes,
		}:
			logger.Trace("Pre-scheduled new headers", "count", len(processHeaders), "from", processHeaders[0].Number)
			q.headerProced += len(processHeaders)
		default:
		}
	}
	// Check for termination and return
	if len(q.headerTaskPool) == 0 {
		q.headerContCh <- false
	}
	return len(headers), nil
}

// DeliverBodies injects a block body retrieval response into the results queue.
// The method returns the number of blocks bodies accepted from the delivery and
// also wakes any threads waiting for data delivery.
func (q *queue) DeliverBodies(id string, txLists [][]*types.Transaction, txListHashes []common.Hash,
	uncleLists [][]*types.Header, uncleListHashes []common.Hash,
	withdrawalLists [][]*types.Withdrawal, withdrawalListHashes []common.Hash,
) (int, error) {
	q.lock.Lock()
	defer q.lock.Unlock()

	validate := func(index int, header *types.Header) error {
		if txListHashes[index] != header.TxHash {
			return errInvalidBody
		}
		if uncleListHashes[index] != header.UncleHash {
			return errInvalidBody
		}
		if header.WithdrawalsHash == nil {
			// nil hash means that withdrawals should not be present in body
			if withdrawalLists[index] != nil {
				return errInvalidBody
			}
		} else { // non-nil hash: body must have withdrawals
			if withdrawalLists[index] == nil {
				return errInvalidBody
			}
<<<<<<< HEAD
			if q.opConfig != nil && q.opConfig.IsOptimismIsthmus(header.Time) {
				// If Isthmus, we expect an empty list of withdrawal operations,
				// but the WithdrawalsHash in the header is used for the withdrawals state storage-root.
				if withdrawalListHashes[index] != types.EmptyWithdrawalsHash {
					return errInvalidBody
				}
			} else if withdrawalListHashes[index] != *header.WithdrawalsHash {
=======
			if withdrawalListHashes[index] != *header.WithdrawalsHash {
>>>>>>> f0e8a3e9
				return errInvalidBody
			}
		}
		// Blocks must have a number of blobs corresponding to the header gas usage,
		// and zero before the Cancun hardfork.
		var blobs int
		for _, tx := range txLists[index] {
			// Count the number of blobs to validate against the header's blobGasUsed
			blobs += len(tx.BlobHashes())

			// Validate the data blobs individually too
			if tx.Type() == types.BlobTxType {
				if len(tx.BlobHashes()) == 0 {
					return errInvalidBody
				}
				for _, hash := range tx.BlobHashes() {
					if !kzg4844.IsValidVersionedHash(hash[:]) {
						return errInvalidBody
					}
				}
				if tx.BlobTxSidecar() != nil {
					return errInvalidBody
				}
			}
		}
		if header.BlobGasUsed != nil {
			if want := *header.BlobGasUsed / params.BlobTxBlobGasPerBlob; uint64(blobs) != want { // div because the header is surely good vs the body might be bloated
				return errInvalidBody
			}
		} else {
			if blobs != 0 {
				return errInvalidBody
			}
		}
		return nil
	}

	reconstruct := func(index int, result *fetchResult) {
		result.Transactions = txLists[index]
		result.Uncles = uncleLists[index]
		result.Withdrawals = withdrawalLists[index]
		result.SetBodyDone()
	}
	return q.deliver(id, q.blockTaskPool, q.blockTaskQueue, q.blockPendPool,
		bodyReqTimer, bodyInMeter, bodyDropMeter, len(txLists), validate, reconstruct)
}

// DeliverReceipts injects a receipt retrieval response into the results queue.
// The method returns the number of transaction receipts accepted from the delivery
// and also wakes any threads waiting for data delivery.
func (q *queue) DeliverReceipts(id string, receiptList [][]*types.Receipt, receiptListHashes []common.Hash) (int, error) {
	q.lock.Lock()
	defer q.lock.Unlock()

	validate := func(index int, header *types.Header) error {
		if receiptListHashes[index] != header.ReceiptHash {
			return errInvalidReceipt
		}
		return nil
	}
	reconstruct := func(index int, result *fetchResult) {
		result.Receipts = receiptList[index]
		result.SetReceiptsDone()
	}
	return q.deliver(id, q.receiptTaskPool, q.receiptTaskQueue, q.receiptPendPool,
		receiptReqTimer, receiptInMeter, receiptDropMeter, len(receiptList), validate, reconstruct)
}

// deliver injects a data retrieval response into the results queue.
//
// Note, this method expects the queue lock to be already held for writing. The
// reason this lock is not obtained in here is because the parameters already need
// to access the queue, so they already need a lock anyway.
func (q *queue) deliver(id string, taskPool map[common.Hash]*types.Header,
	taskQueue *prque.Prque[int64, *types.Header], pendPool map[string]*fetchRequest,
	reqTimer *metrics.Timer, resInMeter, resDropMeter *metrics.Meter,
	results int, validate func(index int, header *types.Header) error,
	reconstruct func(index int, result *fetchResult)) (int, error) {
	// Short circuit if the data was never requested
	request := pendPool[id]
	if request == nil {
		resDropMeter.Mark(int64(results))
		return 0, errNoFetchesPending
	}
	delete(pendPool, id)

	reqTimer.UpdateSince(request.Time)
	resInMeter.Mark(int64(results))

	// If no data items were retrieved, mark them as unavailable for the origin peer
	if results == 0 {
		for _, header := range request.Headers {
			request.Peer.MarkLacking(header.Hash())
		}
	}
	// Assemble each of the results with their headers and retrieved data parts
	var (
		accepted int
		failure  error
		i        int
		hashes   []common.Hash
	)
	for _, header := range request.Headers {
		// Short circuit assembly if no more fetch results are found
		if i >= results {
			break
		}
		// Validate the fields
		if err := validate(i, header); err != nil {
			failure = err
			break
		}
		hashes = append(hashes, header.Hash())
		i++
	}

	for _, header := range request.Headers[:i] {
		if res, stale, err := q.resultCache.GetDeliverySlot(header.Number.Uint64()); err == nil && !stale {
			reconstruct(accepted, res)
		} else {
			// else: between here and above, some other peer filled this result,
			// or it was indeed a no-op. This should not happen, but if it does it's
			// not something to panic about
			log.Error("Delivery stale", "stale", stale, "number", header.Number.Uint64(), "err", err)
			failure = errStaleDelivery
		}
		// Clean up a successful fetch
		delete(taskPool, hashes[accepted])
		accepted++
	}
	resDropMeter.Mark(int64(results - accepted))

	// Return all failed or missing fetches to the queue
	for _, header := range request.Headers[accepted:] {
		taskQueue.Push(header, -int64(header.Number.Uint64()))
	}
	// Wake up Results
	if accepted > 0 {
		q.active.Signal()
	}
	if failure == nil {
		return accepted, nil
	}
	// If none of the data was good, it's a stale delivery
	if accepted > 0 {
		return accepted, fmt.Errorf("partial failure: %v", failure)
	}
	return accepted, fmt.Errorf("%w: %v", failure, errStaleDelivery)
}

// Prepare configures the result cache to allow accepting and caching inbound
// fetch results.
func (q *queue) Prepare(offset uint64, mode SyncMode) {
	q.lock.Lock()
	defer q.lock.Unlock()

	// Prepare the queue for sync results
	q.resultCache.Prepare(offset)
	q.mode = mode
}<|MERGE_RESOLUTION|>--- conflicted
+++ resolved
@@ -816,7 +816,6 @@
 			if withdrawalLists[index] == nil {
 				return errInvalidBody
 			}
-<<<<<<< HEAD
 			if q.opConfig != nil && q.opConfig.IsOptimismIsthmus(header.Time) {
 				// If Isthmus, we expect an empty list of withdrawal operations,
 				// but the WithdrawalsHash in the header is used for the withdrawals state storage-root.
@@ -824,9 +823,6 @@
 					return errInvalidBody
 				}
 			} else if withdrawalListHashes[index] != *header.WithdrawalsHash {
-=======
-			if withdrawalListHashes[index] != *header.WithdrawalsHash {
->>>>>>> f0e8a3e9
 				return errInvalidBody
 			}
 		}
