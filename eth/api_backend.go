--- conflicted
+++ resolved
@@ -1058,11 +1058,7 @@
 }
 
 // buildSequencerOnlyList assembles only the sequencer-managed transactions in the
-<<<<<<< HEAD
-// correct internal order: putInbox(), then original txs, then clear().
-=======
 // correct internal order: putInbox(), then the original user txs.
->>>>>>> 4a1e8ab2
 // Normal mempool transactions are not part of this list.
 func (b *EthAPIBackend) buildSequencerOnlyList() types.Transactions {
 	var orderedTxs types.Transactions
@@ -1072,9 +1068,6 @@
 	}
 	for _, tx := range b.GetPendingOriginalTxs() {
 		orderedTxs = append(orderedTxs, tx)
-	}
-	if clearTx := b.GetPendingClearTx(); clearTx != nil {
-		orderedTxs = append(orderedTxs, clearTx)
 	}
 
 	log.Info("[SSV] Built sequencer-only tx list",
@@ -1101,12 +1094,6 @@
 	originalTxs := b.GetPendingOriginalTxs()
 	if len(originalTxs) > 0 {
 		orderedTxs = append(orderedTxs, originalTxs...)
-	}
-
-	clearCount := 0
-	if clearTx := b.GetPendingClearTx(); clearTx != nil {
-		orderedTxs = append(orderedTxs, clearTx)
-		clearCount = 1
 	}
 
 	filteredNormalTxs := b.filterOutSequencerTransactions(normalTxs)
