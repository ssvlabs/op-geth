--- conflicted
+++ resolved
@@ -277,10 +277,15 @@
 }
 
 func (b *EthAPIBackend) SendTx(ctx context.Context, signedTx *types.Transaction) error {
-<<<<<<< HEAD
 	if b.ChainConfig().IsOptimism() && signedTx.Type() == types.BlobTxType {
 		return types.ErrTxTypeNotSupported
 	}
+
+	if locals := b.eth.localTxTracker; locals != nil {
+		locals.Track(signedTx)
+	}
+
+	// OP-Stack: forward to remote sequencer RPC
 	if b.eth.seqRPCService != nil {
 		data, err := signedTx.MarshalBinary()
 		if err != nil {
@@ -301,13 +306,8 @@
 	if b.disableTxPool {
 		return nil
 	}
-	return b.eth.txPool.Add([]*types.Transaction{signedTx}, true, false)[0]
-=======
-	if locals := b.eth.localTxTracker; locals != nil {
-		locals.Track(signedTx)
-	}
+
 	return b.eth.txPool.Add([]*types.Transaction{signedTx}, false)[0]
->>>>>>> 756cca7c
 }
 
 func (b *EthAPIBackend) GetPoolTransactions() (types.Transactions, error) {
