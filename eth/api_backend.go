--- conflicted
+++ resolved
@@ -1772,9 +1772,6 @@
 		if err != nil {
 			return false, fmt.Errorf("failed to get nonce: %w", err)
 		}
-<<<<<<< HEAD
-		log.Info("[SSV] Using coordinator address for putInbox nonce", "coordinatorAddr", b.coordinatorAddr.Hex(), "nonce", nonce)
-=======
 		log.Info(
 			"[SSV] Using coordinator address for putInbox nonce",
 			"coordinatorAddr",
@@ -1782,7 +1779,6 @@
 			"nonce",
 			nonce,
 		)
->>>>>>> 29c44a07
 
 		// Create putInbox transactions
 		nextNonce := nonce
