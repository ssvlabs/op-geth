// Code generated by github.com/fjl/gencodec. DO NOT EDIT.

package ethconfig

import (
	"time"

	"github.com/ethereum/go-ethereum/common"
	"github.com/ethereum/go-ethereum/core"
	"github.com/ethereum/go-ethereum/core/txpool/blobpool"
	"github.com/ethereum/go-ethereum/core/txpool/legacypool"
	"github.com/ethereum/go-ethereum/eth/downloader"
	"github.com/ethereum/go-ethereum/eth/gasprice"
	"github.com/ethereum/go-ethereum/miner"
)

// MarshalTOML marshals as TOML.
func (c Config) MarshalTOML() (interface{}, error) {
	type Config struct {
<<<<<<< HEAD
		Genesis                                 *core.Genesis `toml:",omitempty"`
		NetworkId                               uint64
		SyncMode                                downloader.SyncMode
		EthDiscoveryURLs                        []string
		SnapDiscoveryURLs                       []string
		NoPruning                               bool
		NoPrefetch                              bool
		TxLookupLimit                           uint64                 `toml:",omitempty"`
		TransactionHistory                      uint64                 `toml:",omitempty"`
		StateHistory                            uint64                 `toml:",omitempty"`
		StateScheme                             string                 `toml:",omitempty"`
		RequiredBlocks                          map[uint64]common.Hash `toml:"-"`
		LightServ                               int                    `toml:",omitempty"`
		LightIngress                            int                    `toml:",omitempty"`
		LightEgress                             int                    `toml:",omitempty"`
		LightPeers                              int                    `toml:",omitempty"`
		LightNoPrune                            bool                   `toml:",omitempty"`
		LightNoSyncServe                        bool                   `toml:",omitempty"`
		SkipBcVersionCheck                      bool                   `toml:"-"`
		DatabaseHandles                         int                    `toml:"-"`
		DatabaseCache                           int
		DatabaseFreezer                         string
		TrieCleanCache                          int
		TrieDirtyCache                          int
		TrieTimeout                             time.Duration
		SnapshotCache                           int
		Preimages                               bool
		FilterLogCacheSize                      int
		Miner                                   miner.Config
		TxPool                                  legacypool.Config
		BlobPool                                blobpool.Config
		GPO                                     gasprice.Config
		EnablePreimageRecording                 bool
		EnableWitnessCollection                 bool `toml:"-"`
		VMTrace                                 string
		VMTraceJsonConfig                       string
		DocRoot                                 string `toml:"-"`
		RPCGasCap                               uint64
		RPCEVMTimeout                           time.Duration
		RPCTxFeeCap                             float64
		OverrideCancun                          *uint64 `toml:",omitempty"`
		OverrideVerkle                          *uint64 `toml:",omitempty"`
		OverrideOptimismCanyon                  *uint64 `toml:",omitempty"`
		OverrideOptimismEcotone                 *uint64 `toml:",omitempty"`
		OverrideOptimismFjord                   *uint64 `toml:",omitempty"`
		OverrideOptimismGranite                 *uint64 `toml:",omitempty"`
		OverrideOptimismHolocene                *uint64 `toml:",omitempty"`
		OverrideOptimismInterop                 *uint64 `toml:",omitempty"`
		ApplySuperchainUpgrades                 bool    `toml:",omitempty"`
		RollupSequencerHTTP                     string
		RollupHistoricalRPC                     string
		RollupHistoricalRPCTimeout              time.Duration
		RollupDisableTxPoolGossip               bool
		RollupDisableTxPoolAdmission            bool
		RollupHaltOnIncompatibleProtocolVersion string
=======
		Genesis                 *core.Genesis `toml:",omitempty"`
		NetworkId               uint64
		SyncMode                downloader.SyncMode
		EthDiscoveryURLs        []string
		SnapDiscoveryURLs       []string
		NoPruning               bool
		NoPrefetch              bool
		TxLookupLimit           uint64                 `toml:",omitempty"`
		TransactionHistory      uint64                 `toml:",omitempty"`
		StateHistory            uint64                 `toml:",omitempty"`
		StateScheme             string                 `toml:",omitempty"`
		RequiredBlocks          map[uint64]common.Hash `toml:"-"`
		SkipBcVersionCheck      bool                   `toml:"-"`
		DatabaseHandles         int                    `toml:"-"`
		DatabaseCache           int
		DatabaseFreezer         string
		TrieCleanCache          int
		TrieDirtyCache          int
		TrieTimeout             time.Duration
		SnapshotCache           int
		Preimages               bool
		FilterLogCacheSize      int
		Miner                   miner.Config
		TxPool                  legacypool.Config
		BlobPool                blobpool.Config
		GPO                     gasprice.Config
		EnablePreimageRecording bool
		VMTrace                 string
		VMTraceJsonConfig       string
		DocRoot                 string `toml:"-"`
		RPCGasCap               uint64
		RPCEVMTimeout           time.Duration
		RPCTxFeeCap             float64
		OverrideCancun          *uint64 `toml:",omitempty"`
		OverrideVerkle          *uint64 `toml:",omitempty"`
>>>>>>> 1015a42d
	}
	var enc Config
	enc.Genesis = c.Genesis
	enc.NetworkId = c.NetworkId
	enc.SyncMode = c.SyncMode
	enc.EthDiscoveryURLs = c.EthDiscoveryURLs
	enc.SnapDiscoveryURLs = c.SnapDiscoveryURLs
	enc.NoPruning = c.NoPruning
	enc.NoPrefetch = c.NoPrefetch
	enc.TxLookupLimit = c.TxLookupLimit
	enc.TransactionHistory = c.TransactionHistory
	enc.StateHistory = c.StateHistory
	enc.StateScheme = c.StateScheme
	enc.RequiredBlocks = c.RequiredBlocks
	enc.SkipBcVersionCheck = c.SkipBcVersionCheck
	enc.DatabaseHandles = c.DatabaseHandles
	enc.DatabaseCache = c.DatabaseCache
	enc.DatabaseFreezer = c.DatabaseFreezer
	enc.TrieCleanCache = c.TrieCleanCache
	enc.TrieDirtyCache = c.TrieDirtyCache
	enc.TrieTimeout = c.TrieTimeout
	enc.SnapshotCache = c.SnapshotCache
	enc.Preimages = c.Preimages
	enc.FilterLogCacheSize = c.FilterLogCacheSize
	enc.Miner = c.Miner
	enc.TxPool = c.TxPool
	enc.BlobPool = c.BlobPool
	enc.GPO = c.GPO
	enc.EnablePreimageRecording = c.EnablePreimageRecording
	enc.VMTrace = c.VMTrace
	enc.VMTraceJsonConfig = c.VMTraceJsonConfig
	enc.DocRoot = c.DocRoot
	enc.RPCGasCap = c.RPCGasCap
	enc.RPCEVMTimeout = c.RPCEVMTimeout
	enc.RPCTxFeeCap = c.RPCTxFeeCap
	enc.OverrideCancun = c.OverrideCancun
	enc.OverrideVerkle = c.OverrideVerkle
	enc.OverrideOptimismCanyon = c.OverrideOptimismCanyon
	enc.OverrideOptimismEcotone = c.OverrideOptimismEcotone
	enc.OverrideOptimismFjord = c.OverrideOptimismFjord
	enc.OverrideOptimismGranite = c.OverrideOptimismGranite
	enc.OverrideOptimismHolocene = c.OverrideOptimismHolocene
	enc.OverrideOptimismInterop = c.OverrideOptimismInterop
	enc.ApplySuperchainUpgrades = c.ApplySuperchainUpgrades
	enc.RollupSequencerHTTP = c.RollupSequencerHTTP
	enc.RollupHistoricalRPC = c.RollupHistoricalRPC
	enc.RollupHistoricalRPCTimeout = c.RollupHistoricalRPCTimeout
	enc.RollupDisableTxPoolGossip = c.RollupDisableTxPoolGossip
	enc.RollupDisableTxPoolAdmission = c.RollupDisableTxPoolAdmission
	enc.RollupHaltOnIncompatibleProtocolVersion = c.RollupHaltOnIncompatibleProtocolVersion
	return &enc, nil
}

// UnmarshalTOML unmarshals from TOML.
func (c *Config) UnmarshalTOML(unmarshal func(interface{}) error) error {
	type Config struct {
<<<<<<< HEAD
		Genesis                                 *core.Genesis `toml:",omitempty"`
		NetworkId                               *uint64
		SyncMode                                *downloader.SyncMode
		EthDiscoveryURLs                        []string
		SnapDiscoveryURLs                       []string
		NoPruning                               *bool
		NoPrefetch                              *bool
		TxLookupLimit                           *uint64                `toml:",omitempty"`
		TransactionHistory                      *uint64                `toml:",omitempty"`
		StateHistory                            *uint64                `toml:",omitempty"`
		StateScheme                             *string                `toml:",omitempty"`
		RequiredBlocks                          map[uint64]common.Hash `toml:"-"`
		LightServ                               *int                   `toml:",omitempty"`
		LightIngress                            *int                   `toml:",omitempty"`
		LightEgress                             *int                   `toml:",omitempty"`
		LightPeers                              *int                   `toml:",omitempty"`
		LightNoPrune                            *bool                  `toml:",omitempty"`
		LightNoSyncServe                        *bool                  `toml:",omitempty"`
		SkipBcVersionCheck                      *bool                  `toml:"-"`
		DatabaseHandles                         *int                   `toml:"-"`
		DatabaseCache                           *int
		DatabaseFreezer                         *string
		TrieCleanCache                          *int
		TrieDirtyCache                          *int
		TrieTimeout                             *time.Duration
		SnapshotCache                           *int
		Preimages                               *bool
		FilterLogCacheSize                      *int
		Miner                                   *miner.Config
		TxPool                                  *legacypool.Config
		BlobPool                                *blobpool.Config
		GPO                                     *gasprice.Config
		EnablePreimageRecording                 *bool
		EnableWitnessCollection                 *bool `toml:"-"`
		VMTrace                                 *string
		VMTraceJsonConfig                       *string
		DocRoot                                 *string `toml:"-"`
		RPCGasCap                               *uint64
		RPCEVMTimeout                           *time.Duration
		RPCTxFeeCap                             *float64
		OverrideCancun                          *uint64 `toml:",omitempty"`
		OverrideVerkle                          *uint64 `toml:",omitempty"`
		OverrideOptimismCanyon                  *uint64 `toml:",omitempty"`
		OverrideOptimismEcotone                 *uint64 `toml:",omitempty"`
		OverrideOptimismFjord                   *uint64 `toml:",omitempty"`
		OverrideOptimismGranite                 *uint64 `toml:",omitempty"`
		OverrideOptimismHolocene                *uint64 `toml:",omitempty"`
		OverrideOptimismInterop                 *uint64 `toml:",omitempty"`
		ApplySuperchainUpgrades                 *bool   `toml:",omitempty"`
		RollupSequencerHTTP                     *string
		RollupHistoricalRPC                     *string
		RollupHistoricalRPCTimeout              *time.Duration
		RollupDisableTxPoolGossip               *bool
		RollupDisableTxPoolAdmission            *bool
		RollupHaltOnIncompatibleProtocolVersion *string
=======
		Genesis                 *core.Genesis `toml:",omitempty"`
		NetworkId               *uint64
		SyncMode                *downloader.SyncMode
		EthDiscoveryURLs        []string
		SnapDiscoveryURLs       []string
		NoPruning               *bool
		NoPrefetch              *bool
		TxLookupLimit           *uint64                `toml:",omitempty"`
		TransactionHistory      *uint64                `toml:",omitempty"`
		StateHistory            *uint64                `toml:",omitempty"`
		StateScheme             *string                `toml:",omitempty"`
		RequiredBlocks          map[uint64]common.Hash `toml:"-"`
		SkipBcVersionCheck      *bool                  `toml:"-"`
		DatabaseHandles         *int                   `toml:"-"`
		DatabaseCache           *int
		DatabaseFreezer         *string
		TrieCleanCache          *int
		TrieDirtyCache          *int
		TrieTimeout             *time.Duration
		SnapshotCache           *int
		Preimages               *bool
		FilterLogCacheSize      *int
		Miner                   *miner.Config
		TxPool                  *legacypool.Config
		BlobPool                *blobpool.Config
		GPO                     *gasprice.Config
		EnablePreimageRecording *bool
		VMTrace                 *string
		VMTraceJsonConfig       *string
		DocRoot                 *string `toml:"-"`
		RPCGasCap               *uint64
		RPCEVMTimeout           *time.Duration
		RPCTxFeeCap             *float64
		OverrideCancun          *uint64 `toml:",omitempty"`
		OverrideVerkle          *uint64 `toml:",omitempty"`
>>>>>>> 1015a42d
	}
	var dec Config
	if err := unmarshal(&dec); err != nil {
		return err
	}
	if dec.Genesis != nil {
		c.Genesis = dec.Genesis
	}
	if dec.NetworkId != nil {
		c.NetworkId = *dec.NetworkId
	}
	if dec.SyncMode != nil {
		c.SyncMode = *dec.SyncMode
	}
	if dec.EthDiscoveryURLs != nil {
		c.EthDiscoveryURLs = dec.EthDiscoveryURLs
	}
	if dec.SnapDiscoveryURLs != nil {
		c.SnapDiscoveryURLs = dec.SnapDiscoveryURLs
	}
	if dec.NoPruning != nil {
		c.NoPruning = *dec.NoPruning
	}
	if dec.NoPrefetch != nil {
		c.NoPrefetch = *dec.NoPrefetch
	}
	if dec.TxLookupLimit != nil {
		c.TxLookupLimit = *dec.TxLookupLimit
	}
	if dec.TransactionHistory != nil {
		c.TransactionHistory = *dec.TransactionHistory
	}
	if dec.StateHistory != nil {
		c.StateHistory = *dec.StateHistory
	}
	if dec.StateScheme != nil {
		c.StateScheme = *dec.StateScheme
	}
	if dec.RequiredBlocks != nil {
		c.RequiredBlocks = dec.RequiredBlocks
	}
	if dec.SkipBcVersionCheck != nil {
		c.SkipBcVersionCheck = *dec.SkipBcVersionCheck
	}
	if dec.DatabaseHandles != nil {
		c.DatabaseHandles = *dec.DatabaseHandles
	}
	if dec.DatabaseCache != nil {
		c.DatabaseCache = *dec.DatabaseCache
	}
	if dec.DatabaseFreezer != nil {
		c.DatabaseFreezer = *dec.DatabaseFreezer
	}
	if dec.TrieCleanCache != nil {
		c.TrieCleanCache = *dec.TrieCleanCache
	}
	if dec.TrieDirtyCache != nil {
		c.TrieDirtyCache = *dec.TrieDirtyCache
	}
	if dec.TrieTimeout != nil {
		c.TrieTimeout = *dec.TrieTimeout
	}
	if dec.SnapshotCache != nil {
		c.SnapshotCache = *dec.SnapshotCache
	}
	if dec.Preimages != nil {
		c.Preimages = *dec.Preimages
	}
	if dec.FilterLogCacheSize != nil {
		c.FilterLogCacheSize = *dec.FilterLogCacheSize
	}
	if dec.Miner != nil {
		c.Miner = *dec.Miner
	}
	if dec.TxPool != nil {
		c.TxPool = *dec.TxPool
	}
	if dec.BlobPool != nil {
		c.BlobPool = *dec.BlobPool
	}
	if dec.GPO != nil {
		c.GPO = *dec.GPO
	}
	if dec.EnablePreimageRecording != nil {
		c.EnablePreimageRecording = *dec.EnablePreimageRecording
	}
	if dec.VMTrace != nil {
		c.VMTrace = *dec.VMTrace
	}
	if dec.VMTraceJsonConfig != nil {
		c.VMTraceJsonConfig = *dec.VMTraceJsonConfig
	}
	if dec.DocRoot != nil {
		c.DocRoot = *dec.DocRoot
	}
	if dec.RPCGasCap != nil {
		c.RPCGasCap = *dec.RPCGasCap
	}
	if dec.RPCEVMTimeout != nil {
		c.RPCEVMTimeout = *dec.RPCEVMTimeout
	}
	if dec.RPCTxFeeCap != nil {
		c.RPCTxFeeCap = *dec.RPCTxFeeCap
	}
	if dec.OverrideCancun != nil {
		c.OverrideCancun = dec.OverrideCancun
	}
	if dec.OverrideVerkle != nil {
		c.OverrideVerkle = dec.OverrideVerkle
	}
	if dec.OverrideOptimismCanyon != nil {
		c.OverrideOptimismCanyon = dec.OverrideOptimismCanyon
	}
	if dec.OverrideOptimismEcotone != nil {
		c.OverrideOptimismEcotone = dec.OverrideOptimismEcotone
	}
	if dec.OverrideOptimismFjord != nil {
		c.OverrideOptimismFjord = dec.OverrideOptimismFjord
	}
	if dec.OverrideOptimismGranite != nil {
		c.OverrideOptimismGranite = dec.OverrideOptimismGranite
	}
	if dec.OverrideOptimismHolocene != nil {
		c.OverrideOptimismHolocene = dec.OverrideOptimismHolocene
	}
	if dec.OverrideOptimismInterop != nil {
		c.OverrideOptimismInterop = dec.OverrideOptimismInterop
	}
	if dec.ApplySuperchainUpgrades != nil {
		c.ApplySuperchainUpgrades = *dec.ApplySuperchainUpgrades
	}
	if dec.RollupSequencerHTTP != nil {
		c.RollupSequencerHTTP = *dec.RollupSequencerHTTP
	}
	if dec.RollupHistoricalRPC != nil {
		c.RollupHistoricalRPC = *dec.RollupHistoricalRPC
	}
	if dec.RollupHistoricalRPCTimeout != nil {
		c.RollupHistoricalRPCTimeout = *dec.RollupHistoricalRPCTimeout
	}
	if dec.RollupDisableTxPoolGossip != nil {
		c.RollupDisableTxPoolGossip = *dec.RollupDisableTxPoolGossip
	}
	if dec.RollupDisableTxPoolAdmission != nil {
		c.RollupDisableTxPoolAdmission = *dec.RollupDisableTxPoolAdmission
	}
	if dec.RollupHaltOnIncompatibleProtocolVersion != nil {
		c.RollupHaltOnIncompatibleProtocolVersion = *dec.RollupHaltOnIncompatibleProtocolVersion
	}
	return nil
}<|MERGE_RESOLUTION|>--- conflicted
+++ resolved
@@ -17,99 +17,56 @@
 // MarshalTOML marshals as TOML.
 func (c Config) MarshalTOML() (interface{}, error) {
 	type Config struct {
-<<<<<<< HEAD
-		Genesis                                 *core.Genesis `toml:",omitempty"`
-		NetworkId                               uint64
-		SyncMode                                downloader.SyncMode
-		EthDiscoveryURLs                        []string
-		SnapDiscoveryURLs                       []string
-		NoPruning                               bool
-		NoPrefetch                              bool
-		TxLookupLimit                           uint64                 `toml:",omitempty"`
-		TransactionHistory                      uint64                 `toml:",omitempty"`
-		StateHistory                            uint64                 `toml:",omitempty"`
-		StateScheme                             string                 `toml:",omitempty"`
-		RequiredBlocks                          map[uint64]common.Hash `toml:"-"`
-		LightServ                               int                    `toml:",omitempty"`
-		LightIngress                            int                    `toml:",omitempty"`
-		LightEgress                             int                    `toml:",omitempty"`
-		LightPeers                              int                    `toml:",omitempty"`
-		LightNoPrune                            bool                   `toml:",omitempty"`
-		LightNoSyncServe                        bool                   `toml:",omitempty"`
-		SkipBcVersionCheck                      bool                   `toml:"-"`
-		DatabaseHandles                         int                    `toml:"-"`
-		DatabaseCache                           int
-		DatabaseFreezer                         string
-		TrieCleanCache                          int
-		TrieDirtyCache                          int
-		TrieTimeout                             time.Duration
-		SnapshotCache                           int
-		Preimages                               bool
-		FilterLogCacheSize                      int
-		Miner                                   miner.Config
-		TxPool                                  legacypool.Config
-		BlobPool                                blobpool.Config
-		GPO                                     gasprice.Config
-		EnablePreimageRecording                 bool
-		EnableWitnessCollection                 bool `toml:"-"`
-		VMTrace                                 string
-		VMTraceJsonConfig                       string
-		DocRoot                                 string `toml:"-"`
-		RPCGasCap                               uint64
-		RPCEVMTimeout                           time.Duration
-		RPCTxFeeCap                             float64
-		OverrideCancun                          *uint64 `toml:",omitempty"`
-		OverrideVerkle                          *uint64 `toml:",omitempty"`
-		OverrideOptimismCanyon                  *uint64 `toml:",omitempty"`
-		OverrideOptimismEcotone                 *uint64 `toml:",omitempty"`
-		OverrideOptimismFjord                   *uint64 `toml:",omitempty"`
-		OverrideOptimismGranite                 *uint64 `toml:",omitempty"`
-		OverrideOptimismHolocene                *uint64 `toml:",omitempty"`
-		OverrideOptimismInterop                 *uint64 `toml:",omitempty"`
-		ApplySuperchainUpgrades                 bool    `toml:",omitempty"`
-		RollupSequencerHTTP                     string
-		RollupHistoricalRPC                     string
-		RollupHistoricalRPCTimeout              time.Duration
-		RollupDisableTxPoolGossip               bool
-		RollupDisableTxPoolAdmission            bool
-		RollupHaltOnIncompatibleProtocolVersion string
-=======
-		Genesis                 *core.Genesis `toml:",omitempty"`
-		NetworkId               uint64
-		SyncMode                downloader.SyncMode
-		EthDiscoveryURLs        []string
-		SnapDiscoveryURLs       []string
-		NoPruning               bool
-		NoPrefetch              bool
-		TxLookupLimit           uint64                 `toml:",omitempty"`
-		TransactionHistory      uint64                 `toml:",omitempty"`
-		StateHistory            uint64                 `toml:",omitempty"`
-		StateScheme             string                 `toml:",omitempty"`
-		RequiredBlocks          map[uint64]common.Hash `toml:"-"`
-		SkipBcVersionCheck      bool                   `toml:"-"`
-		DatabaseHandles         int                    `toml:"-"`
-		DatabaseCache           int
-		DatabaseFreezer         string
-		TrieCleanCache          int
-		TrieDirtyCache          int
-		TrieTimeout             time.Duration
-		SnapshotCache           int
-		Preimages               bool
-		FilterLogCacheSize      int
-		Miner                   miner.Config
-		TxPool                  legacypool.Config
-		BlobPool                blobpool.Config
-		GPO                     gasprice.Config
-		EnablePreimageRecording bool
-		VMTrace                 string
-		VMTraceJsonConfig       string
-		DocRoot                 string `toml:"-"`
-		RPCGasCap               uint64
-		RPCEVMTimeout           time.Duration
-		RPCTxFeeCap             float64
-		OverrideCancun          *uint64 `toml:",omitempty"`
-		OverrideVerkle          *uint64 `toml:",omitempty"`
->>>>>>> 1015a42d
+		Genesis                                   *core.Genesis `toml:",omitempty"`
+		NetworkId                                 uint64
+		SyncMode                                  downloader.SyncMode
+		EthDiscoveryURLs                          []string
+		SnapDiscoveryURLs                         []string
+		NoPruning                                 bool
+		NoPrefetch                                bool
+		TxLookupLimit                             uint64                 `toml:",omitempty"`
+		TransactionHistory                        uint64                 `toml:",omitempty"`
+		StateHistory                              uint64                 `toml:",omitempty"`
+		StateScheme                               string                 `toml:",omitempty"`
+		RequiredBlocks                            map[uint64]common.Hash `toml:"-"`
+		SkipBcVersionCheck                        bool                   `toml:"-"`
+		DatabaseHandles                           int                    `toml:"-"`
+		DatabaseCache                             int
+		DatabaseFreezer                           string
+		TrieCleanCache                            int
+		TrieDirtyCache                            int
+		TrieTimeout                               time.Duration
+		SnapshotCache                             int
+		Preimages                                 bool
+		FilterLogCacheSize                        int
+		Miner                                     miner.Config
+		TxPool                                    legacypool.Config
+		BlobPool                                  blobpool.Config
+		GPO                                       gasprice.Config
+		EnablePreimageRecording                   bool
+		VMTrace                                   string
+		VMTraceJsonConfig                         string
+		DocRoot                                   string `toml:"-"`
+		RPCGasCap                                 uint64
+		RPCEVMTimeout                             time.Duration
+		RPCTxFeeCap                               float64
+		OverrideCancun                            *uint64 `toml:",omitempty"`
+		OverrideVerkle                            *uint64 `toml:",omitempty"`
+		OverrideOptimismCanyon                    *uint64 `toml:",omitempty"`
+		OverrideOptimismEcotone                   *uint64 `toml:",omitempty"`
+		OverrideOptimismFjord                     *uint64 `toml:",omitempty"`
+		OverrideOptimismGranite                   *uint64 `toml:",omitempty"`
+		OverrideOptimismHolocene                  *uint64 `toml:",omitempty"`
+		OverrideOptimismInterop                   *uint64 `toml:",omitempty"`
+		ApplySuperchainUpgrades                   bool    `toml:",omitempty"`
+		RollupSequencerHTTP                       string
+		RollupSequencerTxConditionalEnabled       bool
+		RollupSequencerTxConditionalCostRateLimit int
+		RollupHistoricalRPC                       string
+		RollupHistoricalRPCTimeout                time.Duration
+		RollupDisableTxPoolGossip                 bool
+		RollupDisableTxPoolAdmission              bool
+		RollupHaltOnIncompatibleProtocolVersion   string
 	}
 	var enc Config
 	enc.Genesis = c.Genesis
@@ -155,6 +112,8 @@
 	enc.OverrideOptimismInterop = c.OverrideOptimismInterop
 	enc.ApplySuperchainUpgrades = c.ApplySuperchainUpgrades
 	enc.RollupSequencerHTTP = c.RollupSequencerHTTP
+	enc.RollupSequencerTxConditionalEnabled = c.RollupSequencerTxConditionalEnabled
+	enc.RollupSequencerTxConditionalCostRateLimit = c.RollupSequencerTxConditionalCostRateLimit
 	enc.RollupHistoricalRPC = c.RollupHistoricalRPC
 	enc.RollupHistoricalRPCTimeout = c.RollupHistoricalRPCTimeout
 	enc.RollupDisableTxPoolGossip = c.RollupDisableTxPoolGossip
@@ -166,99 +125,56 @@
 // UnmarshalTOML unmarshals from TOML.
 func (c *Config) UnmarshalTOML(unmarshal func(interface{}) error) error {
 	type Config struct {
-<<<<<<< HEAD
-		Genesis                                 *core.Genesis `toml:",omitempty"`
-		NetworkId                               *uint64
-		SyncMode                                *downloader.SyncMode
-		EthDiscoveryURLs                        []string
-		SnapDiscoveryURLs                       []string
-		NoPruning                               *bool
-		NoPrefetch                              *bool
-		TxLookupLimit                           *uint64                `toml:",omitempty"`
-		TransactionHistory                      *uint64                `toml:",omitempty"`
-		StateHistory                            *uint64                `toml:",omitempty"`
-		StateScheme                             *string                `toml:",omitempty"`
-		RequiredBlocks                          map[uint64]common.Hash `toml:"-"`
-		LightServ                               *int                   `toml:",omitempty"`
-		LightIngress                            *int                   `toml:",omitempty"`
-		LightEgress                             *int                   `toml:",omitempty"`
-		LightPeers                              *int                   `toml:",omitempty"`
-		LightNoPrune                            *bool                  `toml:",omitempty"`
-		LightNoSyncServe                        *bool                  `toml:",omitempty"`
-		SkipBcVersionCheck                      *bool                  `toml:"-"`
-		DatabaseHandles                         *int                   `toml:"-"`
-		DatabaseCache                           *int
-		DatabaseFreezer                         *string
-		TrieCleanCache                          *int
-		TrieDirtyCache                          *int
-		TrieTimeout                             *time.Duration
-		SnapshotCache                           *int
-		Preimages                               *bool
-		FilterLogCacheSize                      *int
-		Miner                                   *miner.Config
-		TxPool                                  *legacypool.Config
-		BlobPool                                *blobpool.Config
-		GPO                                     *gasprice.Config
-		EnablePreimageRecording                 *bool
-		EnableWitnessCollection                 *bool `toml:"-"`
-		VMTrace                                 *string
-		VMTraceJsonConfig                       *string
-		DocRoot                                 *string `toml:"-"`
-		RPCGasCap                               *uint64
-		RPCEVMTimeout                           *time.Duration
-		RPCTxFeeCap                             *float64
-		OverrideCancun                          *uint64 `toml:",omitempty"`
-		OverrideVerkle                          *uint64 `toml:",omitempty"`
-		OverrideOptimismCanyon                  *uint64 `toml:",omitempty"`
-		OverrideOptimismEcotone                 *uint64 `toml:",omitempty"`
-		OverrideOptimismFjord                   *uint64 `toml:",omitempty"`
-		OverrideOptimismGranite                 *uint64 `toml:",omitempty"`
-		OverrideOptimismHolocene                *uint64 `toml:",omitempty"`
-		OverrideOptimismInterop                 *uint64 `toml:",omitempty"`
-		ApplySuperchainUpgrades                 *bool   `toml:",omitempty"`
-		RollupSequencerHTTP                     *string
-		RollupHistoricalRPC                     *string
-		RollupHistoricalRPCTimeout              *time.Duration
-		RollupDisableTxPoolGossip               *bool
-		RollupDisableTxPoolAdmission            *bool
-		RollupHaltOnIncompatibleProtocolVersion *string
-=======
-		Genesis                 *core.Genesis `toml:",omitempty"`
-		NetworkId               *uint64
-		SyncMode                *downloader.SyncMode
-		EthDiscoveryURLs        []string
-		SnapDiscoveryURLs       []string
-		NoPruning               *bool
-		NoPrefetch              *bool
-		TxLookupLimit           *uint64                `toml:",omitempty"`
-		TransactionHistory      *uint64                `toml:",omitempty"`
-		StateHistory            *uint64                `toml:",omitempty"`
-		StateScheme             *string                `toml:",omitempty"`
-		RequiredBlocks          map[uint64]common.Hash `toml:"-"`
-		SkipBcVersionCheck      *bool                  `toml:"-"`
-		DatabaseHandles         *int                   `toml:"-"`
-		DatabaseCache           *int
-		DatabaseFreezer         *string
-		TrieCleanCache          *int
-		TrieDirtyCache          *int
-		TrieTimeout             *time.Duration
-		SnapshotCache           *int
-		Preimages               *bool
-		FilterLogCacheSize      *int
-		Miner                   *miner.Config
-		TxPool                  *legacypool.Config
-		BlobPool                *blobpool.Config
-		GPO                     *gasprice.Config
-		EnablePreimageRecording *bool
-		VMTrace                 *string
-		VMTraceJsonConfig       *string
-		DocRoot                 *string `toml:"-"`
-		RPCGasCap               *uint64
-		RPCEVMTimeout           *time.Duration
-		RPCTxFeeCap             *float64
-		OverrideCancun          *uint64 `toml:",omitempty"`
-		OverrideVerkle          *uint64 `toml:",omitempty"`
->>>>>>> 1015a42d
+		Genesis                                   *core.Genesis `toml:",omitempty"`
+		NetworkId                                 *uint64
+		SyncMode                                  *downloader.SyncMode
+		EthDiscoveryURLs                          []string
+		SnapDiscoveryURLs                         []string
+		NoPruning                                 *bool
+		NoPrefetch                                *bool
+		TxLookupLimit                             *uint64                `toml:",omitempty"`
+		TransactionHistory                        *uint64                `toml:",omitempty"`
+		StateHistory                              *uint64                `toml:",omitempty"`
+		StateScheme                               *string                `toml:",omitempty"`
+		RequiredBlocks                            map[uint64]common.Hash `toml:"-"`
+		SkipBcVersionCheck                        *bool                  `toml:"-"`
+		DatabaseHandles                           *int                   `toml:"-"`
+		DatabaseCache                             *int
+		DatabaseFreezer                           *string
+		TrieCleanCache                            *int
+		TrieDirtyCache                            *int
+		TrieTimeout                               *time.Duration
+		SnapshotCache                             *int
+		Preimages                                 *bool
+		FilterLogCacheSize                        *int
+		Miner                                     *miner.Config
+		TxPool                                    *legacypool.Config
+		BlobPool                                  *blobpool.Config
+		GPO                                       *gasprice.Config
+		EnablePreimageRecording                   *bool
+		VMTrace                                   *string
+		VMTraceJsonConfig                         *string
+		DocRoot                                   *string `toml:"-"`
+		RPCGasCap                                 *uint64
+		RPCEVMTimeout                             *time.Duration
+		RPCTxFeeCap                               *float64
+		OverrideCancun                            *uint64 `toml:",omitempty"`
+		OverrideVerkle                            *uint64 `toml:",omitempty"`
+		OverrideOptimismCanyon                    *uint64 `toml:",omitempty"`
+		OverrideOptimismEcotone                   *uint64 `toml:",omitempty"`
+		OverrideOptimismFjord                     *uint64 `toml:",omitempty"`
+		OverrideOptimismGranite                   *uint64 `toml:",omitempty"`
+		OverrideOptimismHolocene                  *uint64 `toml:",omitempty"`
+		OverrideOptimismInterop                   *uint64 `toml:",omitempty"`
+		ApplySuperchainUpgrades                   *bool   `toml:",omitempty"`
+		RollupSequencerHTTP                       *string
+		RollupSequencerTxConditionalEnabled       *bool
+		RollupSequencerTxConditionalCostRateLimit *int
+		RollupHistoricalRPC                       *string
+		RollupHistoricalRPCTimeout                *time.Duration
+		RollupDisableTxPoolGossip                 *bool
+		RollupDisableTxPoolAdmission              *bool
+		RollupHaltOnIncompatibleProtocolVersion   *string
 	}
 	var dec Config
 	if err := unmarshal(&dec); err != nil {
@@ -393,6 +309,12 @@
 	if dec.RollupSequencerHTTP != nil {
 		c.RollupSequencerHTTP = *dec.RollupSequencerHTTP
 	}
+	if dec.RollupSequencerTxConditionalEnabled != nil {
+		c.RollupSequencerTxConditionalEnabled = *dec.RollupSequencerTxConditionalEnabled
+	}
+	if dec.RollupSequencerTxConditionalCostRateLimit != nil {
+		c.RollupSequencerTxConditionalCostRateLimit = *dec.RollupSequencerTxConditionalCostRateLimit
+	}
 	if dec.RollupHistoricalRPC != nil {
 		c.RollupHistoricalRPC = *dec.RollupHistoricalRPC
 	}
