--- conflicted
+++ resolved
@@ -187,17 +187,12 @@
 // Clique is allowed for now to live standalone, but ethash is forbidden and can
 // only exist on already merged networks.
 func CreateConsensusEngine(config *params.ChainConfig, db ethdb.Database) (consensus.Engine, error) {
-<<<<<<< HEAD
 	if config.Optimism != nil {
 		return beacon.New(&beacon.OpLegacy{}), nil
 	}
 	if config.TerminalTotalDifficulty == nil {
-		return nil, fmt.Errorf("only PoS networks are supported, please transition old ones with Geth v1.13.x")
-=======
-	if config.TerminalTotalDifficulty == nil {
 		log.Error("Geth only supports PoS networks. Please transition legacy networks using Geth v1.13.x.")
 		return nil, fmt.Errorf("'terminalTotalDifficulty' is not set in genesis block")
->>>>>>> f0e8a3e9
 	}
 	// Wrap previously supported consensus engines into their post-merge counterpart
 	if config.Clique != nil {
