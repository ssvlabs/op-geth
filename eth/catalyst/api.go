// Copyright 2021 The go-ethereum Authors
// This file is part of the go-ethereum library.
//
// The go-ethereum library is free software: you can redistribute it and/or modify
// it under the terms of the GNU Lesser General Public License as published by
// the Free Software Foundation, either version 3 of the License, or
// (at your option) any later version.
//
// The go-ethereum library is distributed in the hope that it will be useful,
// but WITHOUT ANY WARRANTY; without even the implied warranty of
// MERCHANTABILITY or FITNESS FOR A PARTICULAR PURPOSE. See the
// GNU Lesser General Public License for more details.
//
// You should have received a copy of the GNU Lesser General Public License
// along with the go-ethereum library. If not, see <http://www.gnu.org/licenses/>.

// Package catalyst implements the temporary eth1/eth2 RPC integration.
package catalyst

import (
<<<<<<< HEAD
	"crypto/sha256"
=======
	"bytes"
>>>>>>> 085b529e
	"errors"
	"fmt"
	"strconv"
	"sync"
	"sync/atomic"
	"time"

	"github.com/ethereum/go-ethereum/beacon/engine"
	"github.com/ethereum/go-ethereum/common"
	"github.com/ethereum/go-ethereum/common/hexutil"
	"github.com/ethereum/go-ethereum/core/rawdb"
	"github.com/ethereum/go-ethereum/core/types"
	"github.com/ethereum/go-ethereum/crypto/kzg4844"
	"github.com/ethereum/go-ethereum/eth"
	"github.com/ethereum/go-ethereum/eth/ethconfig"
	"github.com/ethereum/go-ethereum/internal/version"
	"github.com/ethereum/go-ethereum/log"
	"github.com/ethereum/go-ethereum/metrics"
	"github.com/ethereum/go-ethereum/miner"
	"github.com/ethereum/go-ethereum/node"
	"github.com/ethereum/go-ethereum/params"
	"github.com/ethereum/go-ethereum/params/forks"
	"github.com/ethereum/go-ethereum/rlp"
	"github.com/ethereum/go-ethereum/rpc"
)

// Register adds the engine API to the full node.
func Register(stack *node.Node, backend *eth.Ethereum) error {
	log.Warn("Engine API enabled", "protocol", "eth")
	stack.RegisterAPIs([]rpc.API{
		{
			Namespace:     "engine",
			Service:       NewConsensusAPI(backend),
			Authenticated: true,
		},
	})
	return nil
}

const (
	// invalidBlockHitEviction is the number of times an invalid block can be
	// referenced in forkchoice update or new payload before it is attempted
	// to be reprocessed again.
	invalidBlockHitEviction = 128

	// invalidTipsetsCap is the max number of recent block hashes tracked that
	// have lead to some bad ancestor block. It's just an OOM protection.
	invalidTipsetsCap = 512

	// beaconUpdateStartupTimeout is the time to wait for a beacon client to get
	// attached before starting to issue warnings.
	beaconUpdateStartupTimeout = 30 * time.Second

	// beaconUpdateConsensusTimeout is the max time allowed for a beacon client
	// to send a consensus update before it's considered offline and the user is
	// warned.
	beaconUpdateConsensusTimeout = 2 * time.Minute

	// beaconUpdateWarnFrequency is the frequency at which to warn the user that
	// the beacon client is offline.
	beaconUpdateWarnFrequency = 5 * time.Minute
)

// All methods provided over the engine endpoint.
var caps = []string{
	"engine_forkchoiceUpdatedV1",
	"engine_forkchoiceUpdatedV2",
	"engine_forkchoiceUpdatedV3",
	"engine_forkchoiceUpdatedWithWitnessV1",
	"engine_forkchoiceUpdatedWithWitnessV2",
	"engine_forkchoiceUpdatedWithWitnessV3",
	"engine_exchangeTransitionConfigurationV1",
	"engine_getPayloadV1",
	"engine_getPayloadV2",
	"engine_getPayloadV3",
	"engine_getPayloadV4",
	"engine_getPayloadV5",
	"engine_getBlobsV1",
	"engine_getBlobsV2",
	"engine_newPayloadV1",
	"engine_newPayloadV2",
	"engine_newPayloadV3",
	"engine_newPayloadV4",
	"engine_newPayloadWithWitnessV1",
	"engine_newPayloadWithWitnessV2",
	"engine_newPayloadWithWitnessV3",
	"engine_newPayloadWithWitnessV4",
	"engine_executeStatelessPayloadV1",
	"engine_executeStatelessPayloadV2",
	"engine_executeStatelessPayloadV3",
	"engine_executeStatelessPayloadV4",
	"engine_getPayloadBodiesByHashV1",
	"engine_getPayloadBodiesByHashV2",
	"engine_getPayloadBodiesByRangeV1",
	"engine_getPayloadBodiesByRangeV2",
	"engine_getClientVersionV1",
}

var (
	// Number of blobs requested via getBlobsV2
	getBlobsRequestedCounter = metrics.NewRegisteredCounter("engine/getblobs/requested", nil)
	// Number of blobs requested via getBlobsV2 that are present in the blobpool
	getBlobsAvailableCounter = metrics.NewRegisteredCounter("engine/getblobs/available", nil)
	// Number of times getBlobsV2 responded with “hit”
	getBlobsV2RequestHit = metrics.NewRegisteredCounter("engine/getblobs/hit", nil)
	// Number of times getBlobsV2 responded with “miss”
	getBlobsV2RequestMiss = metrics.NewRegisteredCounter("engine/getblobs/miss", nil)
)

type ConsensusAPI struct {
	eth *eth.Ethereum

	remoteBlocks *headerQueue  // Cache of remote payloads received
	localBlocks  *payloadQueue // Cache of local payloads generated

	// The forkchoice update and new payload method require us to return the
	// latest valid hash in an invalid chain. To support that return, we need
	// to track historical bad blocks as well as bad tipsets in case a chain
	// is constantly built on it.
	//
	// There are a few important caveats in this mechanism:
	//   - The bad block tracking is ephemeral, in-memory only. We must never
	//     persist any bad block information to disk as a bug in Geth could end
	//     up blocking a valid chain, even if a later Geth update would accept
	//     it.
	//   - Bad blocks will get forgotten after a certain threshold of import
	//     attempts and will be retried. The rationale is that if the network
	//     really-really-really tries to feed us a block, we should give it a
	//     new chance, perhaps us being racey instead of the block being legit
	//     bad (this happened in Geth at a point with import vs. pending race).
	//   - Tracking all the blocks built on top of the bad one could be a bit
	//     problematic, so we will only track the head chain segment of a bad
	//     chain to allow discarding progressing bad chains and side chains,
	//     without tracking too much bad data.
	invalidBlocksHits map[common.Hash]int           // Ephemeral cache to track invalid blocks and their hit count
	invalidTipsets    map[common.Hash]*types.Header // Ephemeral cache to track invalid tipsets and their bad ancestor
	invalidLock       sync.Mutex                    // Protects the invalid maps from concurrent access

	// Geth can appear to be stuck or do strange things if the beacon client is
	// offline or is sending us strange data. Stash some update stats away so
	// that we can warn the user and not have them open issues on our tracker.
	lastTransitionUpdate atomic.Int64
	lastForkchoiceUpdate atomic.Int64
	lastNewPayloadUpdate atomic.Int64

	forkchoiceLock sync.Mutex // Lock for the forkChoiceUpdated method
	newPayloadLock sync.Mutex // Lock for the NewPayload method
}

// NewConsensusAPI creates a new consensus api for the given backend.
// The underlying blockchain needs to have a valid terminal total difficulty set.
func NewConsensusAPI(eth *eth.Ethereum) *ConsensusAPI {
	api := newConsensusAPIWithoutHeartbeat(eth)
	go api.heartbeat()
	return api
}

// newConsensusAPIWithoutHeartbeat creates a new consensus api for the SimulatedBeacon Node.
func newConsensusAPIWithoutHeartbeat(eth *eth.Ethereum) *ConsensusAPI {
	if eth.BlockChain().Config().TerminalTotalDifficulty == nil {
		log.Warn("Engine API started but chain not configured for merge yet")
	}
	api := &ConsensusAPI{
		eth:               eth,
		remoteBlocks:      newHeaderQueue(),
		localBlocks:       newPayloadQueue(),
		invalidBlocksHits: make(map[common.Hash]int),
		invalidTipsets:    make(map[common.Hash]*types.Header),
	}
	eth.Downloader().SetBadBlockCallback(api.setInvalidAncestor)
	return api
}

// ForkchoiceUpdatedV1 has several responsibilities:
//
// We try to set our blockchain to the headBlock.
//
// If the method is called with an empty head block: we return success, which can be used
// to check if the engine API is enabled.
//
// If the total difficulty was not reached: we return INVALID.
//
// If the finalizedBlockHash is set: we check if we have the finalizedBlockHash in our db,
// if not we start a sync.
//
// If there are payloadAttributes: we try to assemble a block with the payloadAttributes
// and return its payloadID.
func (api *ConsensusAPI) ForkchoiceUpdatedV1(update engine.ForkchoiceStateV1, payloadAttributes *engine.PayloadAttributes) (engine.ForkChoiceResponse, error) {
	if payloadAttributes != nil {
		switch {
		case payloadAttributes.Withdrawals != nil || payloadAttributes.BeaconRoot != nil:
			return engine.STATUS_INVALID, paramsErr("withdrawals and beacon root not supported in V1")
		case !api.checkFork(payloadAttributes.Timestamp, forks.Paris, forks.Shanghai):
			return engine.STATUS_INVALID, paramsErr("fcuV1 called post-shanghai")
		}
	}
	return api.forkchoiceUpdated(update, payloadAttributes, engine.PayloadV1, false)
}

// ForkchoiceUpdatedV2 is equivalent to V1 with the addition of withdrawals in the payload
// attributes. It supports both PayloadAttributesV1 and PayloadAttributesV2.
func (api *ConsensusAPI) ForkchoiceUpdatedV2(update engine.ForkchoiceStateV1, params *engine.PayloadAttributes) (engine.ForkChoiceResponse, error) {
	if params != nil {
		switch {
		case params.BeaconRoot != nil:
			return engine.STATUS_INVALID, attributesErr("unexpected beacon root")
		case api.checkFork(params.Timestamp, forks.Paris) && params.Withdrawals != nil:
			return engine.STATUS_INVALID, attributesErr("withdrawals before shanghai")
		case api.checkFork(params.Timestamp, forks.Shanghai) && params.Withdrawals == nil:
			return engine.STATUS_INVALID, attributesErr("missing withdrawals")
		case !api.checkFork(params.Timestamp, forks.Paris, forks.Shanghai):
			return engine.STATUS_INVALID, unsupportedForkErr("fcuV2 must only be called with paris or shanghai payloads")
		}
	}
	return api.forkchoiceUpdated(update, params, engine.PayloadV2, false)
}

// ForkchoiceUpdatedV3 is equivalent to V2 with the addition of parent beacon block root
// in the payload attributes. It supports only PayloadAttributesV3.
func (api *ConsensusAPI) ForkchoiceUpdatedV3(update engine.ForkchoiceStateV1, params *engine.PayloadAttributes) (engine.ForkChoiceResponse, error) {
	if params != nil {
		switch {
		case params.Withdrawals == nil:
			return engine.STATUS_INVALID, attributesErr("missing withdrawals")
		case params.BeaconRoot == nil:
			return engine.STATUS_INVALID, attributesErr("missing beacon root")
		case !api.checkFork(params.Timestamp, forks.Cancun, forks.Prague, forks.Osaka):
			return engine.STATUS_INVALID, unsupportedForkErr("fcuV3 must only be called for cancun or prague payloads")
		}
	}
	// TODO(matt): the spec requires that fcu is applied when called on a valid
	// hash, even if params are wrong. To do this we need to split up
	// forkchoiceUpdate into a function that only updates the head and then a
	// function that kicks off block construction.
	return api.forkchoiceUpdated(update, params, engine.PayloadV3, false)
}

func (api *ConsensusAPI) forkchoiceUpdated(update engine.ForkchoiceStateV1, payloadAttributes *engine.PayloadAttributes, payloadVersion engine.PayloadVersion, payloadWitness bool) (engine.ForkChoiceResponse, error) {
	api.forkchoiceLock.Lock()
	defer api.forkchoiceLock.Unlock()

	log.Trace("Engine API request received", "method", "ForkchoiceUpdated", "head", update.HeadBlockHash, "finalized", update.FinalizedBlockHash, "safe", update.SafeBlockHash)
	if update.HeadBlockHash == (common.Hash{}) {
		log.Warn("Forkchoice requested update to zero hash")
		return engine.STATUS_INVALID, nil // TODO(karalabe): Why does someone send us this?
	}

	// OP-Stack diff payload attributes validation:
	if cfg := api.eth.BlockChain().Config(); cfg.IsOptimism() && payloadAttributes != nil {
		if err := checkOptimismPayloadAttributes(payloadAttributes, cfg); err != nil {
			return engine.STATUS_INVALID, engine.InvalidPayloadAttributes.With(err)
		}
	}

	// Stash away the last update to warn the user if the beacon client goes offline
	api.lastForkchoiceUpdate.Store(time.Now().Unix())

	// Check whether we have the block yet in our database or not. If not, we'll
	// need to either trigger a sync, or to reject this forkchoice update for a
	// reason.
	block := api.eth.BlockChain().GetBlockByHash(update.HeadBlockHash)
	if block == nil {
		// If this block was previously invalidated, keep rejecting it here too
		if res := api.checkInvalidAncestor(update.HeadBlockHash, update.HeadBlockHash); res != nil {
			return engine.ForkChoiceResponse{PayloadStatus: *res, PayloadID: nil}, nil
		}
		// If the head hash is unknown (was not given to us in a newPayload request),
		// we cannot resolve the header, so not much to do. This could be extended in
		// the future to resolve from the `eth` network, but it's an unexpected case
		// that should be fixed, not papered over.
		header := api.remoteBlocks.get(update.HeadBlockHash)
		if header == nil {
			log.Warn("Fetching the unknown forkchoice head from network", "hash", update.HeadBlockHash)
			retrievedHead, err := api.eth.Downloader().GetHeader(update.HeadBlockHash)
			if err != nil {
				log.Warn("Could not retrieve unknown head from peers")
				return engine.STATUS_SYNCING, nil
			}
			api.remoteBlocks.put(retrievedHead.Hash(), retrievedHead)
			header = retrievedHead
		}
		// If the finalized hash is known, we can direct the downloader to move
		// potentially more data to the freezer from the get go.
		finalized := api.remoteBlocks.get(update.FinalizedBlockHash)

		// Header advertised via a past newPayload request. Start syncing to it.
		context := []interface{}{"number", header.Number, "hash", header.Hash()}
		if update.FinalizedBlockHash != (common.Hash{}) {
			if finalized == nil {
				context = append(context, []interface{}{"finalized", "unknown"}...)
			} else {
				context = append(context, []interface{}{"finalized", finalized.Number}...)
			}
		}
		log.Info("Forkchoice requested sync to new head", context...)
		if err := api.eth.Downloader().BeaconSync(api.eth.SyncMode(), header, finalized); err != nil {
			return engine.STATUS_SYNCING, err
		}
		return engine.STATUS_SYNCING, nil
	}
	// Block is known locally, just sanity check that the beacon client does not
	// attempt to push us back to before the merge.
	if block.Difficulty().BitLen() > 0 && block.NumberU64() > 0 {
		ph := api.eth.BlockChain().GetHeader(block.ParentHash(), block.NumberU64()-1)
		if ph == nil {
			return engine.STATUS_INVALID, errors.New("parent unavailable for difficulty check")
		}
		if ph.Difficulty.Sign() == 0 && block.Difficulty().Sign() > 0 {
			log.Error("Parent block is already post-ttd", "number", block.NumberU64(), "hash", update.HeadBlockHash, "diff", block.Difficulty(), "age", common.PrettyAge(time.Unix(int64(block.Time()), 0)))
			return engine.ForkChoiceResponse{PayloadStatus: engine.INVALID_TERMINAL_BLOCK, PayloadID: nil}, nil
		}
	}
	valid := func(id *engine.PayloadID) engine.ForkChoiceResponse {
		return engine.ForkChoiceResponse{
			PayloadStatus: engine.PayloadStatusV1{
				Status:          engine.VALID,
				LatestValidHash: &update.HeadBlockHash,
			},
			PayloadID: id,
		}
	}
	if rawdb.ReadCanonicalHash(api.eth.ChainDb(), block.NumberU64()) != update.HeadBlockHash {
		// Block is not canonical, set head.
		if latestValid, err := api.eth.BlockChain().SetCanonical(block); err != nil {
			return engine.ForkChoiceResponse{PayloadStatus: engine.PayloadStatusV1{Status: engine.INVALID, LatestValidHash: &latestValid}}, err
		}
	} else if api.eth.BlockChain().CurrentBlock().Hash() == update.HeadBlockHash {
		// If the specified head matches with our local head, do nothing and keep
		// generating the payload. It's a special corner case that a few slots are
		// missing and we are requested to generate the payload in slot.
	} else if api.eth.BlockChain().Config().Optimism == nil { // minor Engine API divergence: allow proposers to reorg their own chain
		// If the head block is already in our canonical chain, the beacon client is
		// probably resyncing. Ignore the update.
		log.Info("Ignoring beacon update to old head", "number", block.NumberU64(), "hash", update.HeadBlockHash, "age", common.PrettyAge(time.Unix(int64(block.Time()), 0)), "have", api.eth.BlockChain().CurrentBlock().Number)
		return valid(nil), nil
	}
	api.eth.SetSynced()

	// If the beacon client also advertised a finalized block, mark the local
	// chain final and completely in PoS mode.
	if update.FinalizedBlockHash != (common.Hash{}) {
		// If the finalized block is not in our canonical tree, something is wrong
		finalBlock := api.eth.BlockChain().GetBlockByHash(update.FinalizedBlockHash)
		if finalBlock == nil {
			log.Warn("Final block not available in database", "hash", update.FinalizedBlockHash)
			return engine.STATUS_INVALID, engine.InvalidForkChoiceState.With(errors.New("final block not available in database"))
		} else if rawdb.ReadCanonicalHash(api.eth.ChainDb(), finalBlock.NumberU64()) != update.FinalizedBlockHash {
			log.Warn("Final block not in canonical chain", "number", finalBlock.NumberU64(), "hash", update.FinalizedBlockHash)
			return engine.STATUS_INVALID, engine.InvalidForkChoiceState.With(errors.New("final block not in canonical chain"))
		}
		// Set the finalized block
		api.eth.BlockChain().SetFinalized(finalBlock.Header())
	}
	// Check if the safe block hash is in our canonical tree, if not something is wrong
	if update.SafeBlockHash != (common.Hash{}) {
		safeBlock := api.eth.BlockChain().GetBlockByHash(update.SafeBlockHash)
		if safeBlock == nil {
			log.Warn("Safe block not available in database")
			return engine.STATUS_INVALID, engine.InvalidForkChoiceState.With(errors.New("safe block not available in database"))
		}
		if rawdb.ReadCanonicalHash(api.eth.ChainDb(), safeBlock.NumberU64()) != update.SafeBlockHash {
			log.Warn("Safe block not in canonical chain")
			return engine.STATUS_INVALID, engine.InvalidForkChoiceState.With(errors.New("safe block not in canonical chain"))
		}
		// Set the safe block
		api.eth.BlockChain().SetSafe(safeBlock.Header())
	}
	// If payload generation was requested, create a new block to be potentially
	// sealed by the beacon client. The payload will be requested later, and we
	// will replace it arbitrarily many times in between.

	if payloadAttributes != nil {
		var eip1559Params []byte
		if api.eth.BlockChain().Config().IsOptimismHolocene(payloadAttributes.Timestamp) {
			// Validation performed above in checkOptimismPayloadAttributes
			eip1559Params = bytes.Clone(payloadAttributes.EIP1559Params)
		}
		transactions := make(types.Transactions, 0, len(payloadAttributes.Transactions))
		for i, otx := range payloadAttributes.Transactions {
			var tx types.Transaction
			if err := tx.UnmarshalBinary(otx); err != nil {
				return engine.STATUS_INVALID, fmt.Errorf("transaction %d is not valid: %v", i, err)
			}
			transactions = append(transactions, &tx)
		}
		args := &miner.BuildPayloadArgs{
			Parent:        update.HeadBlockHash,
			Timestamp:     payloadAttributes.Timestamp,
			FeeRecipient:  payloadAttributes.SuggestedFeeRecipient,
			Random:        payloadAttributes.Random,
			Withdrawals:   payloadAttributes.Withdrawals,
			BeaconRoot:    payloadAttributes.BeaconRoot,
			NoTxPool:      payloadAttributes.NoTxPool,
			Transactions:  transactions,
			GasLimit:      payloadAttributes.GasLimit,
			Version:       payloadVersion,
			EIP1559Params: eip1559Params,
		}
		id := args.Id()
		// If we already are busy generating this work, then we do not need
		// to start a second process.
		if api.localBlocks.has(id) {
			return valid(&id), nil
		}
		payload, err := api.eth.Miner().BuildPayload(args, payloadWitness)
		if err != nil {
			log.Error("Failed to build payload", "err", err)
			return valid(nil), engine.InvalidPayloadAttributes.With(err)
		}
		api.localBlocks.put(id, payload)
		return valid(&id), nil
	}
	return valid(nil), nil
}

// ExchangeTransitionConfigurationV1 checks the given configuration against
// the configuration of the node.
func (api *ConsensusAPI) ExchangeTransitionConfigurationV1(config engine.TransitionConfigurationV1) (*engine.TransitionConfigurationV1, error) {
	log.Trace("Engine API request received", "method", "ExchangeTransitionConfiguration", "ttd", config.TerminalTotalDifficulty)
	if config.TerminalTotalDifficulty == nil {
		return nil, errors.New("invalid terminal total difficulty")
	}
	// Stash away the last update to warn the user if the beacon client goes offline
	api.lastTransitionUpdate.Store(time.Now().Unix())

	ttd := api.config().TerminalTotalDifficulty
	if ttd == nil || ttd.Cmp(config.TerminalTotalDifficulty.ToInt()) != 0 {
		log.Warn("Invalid TTD configured", "geth", ttd, "beacon", config.TerminalTotalDifficulty)
		return nil, fmt.Errorf("invalid ttd: execution %v consensus %v", ttd, config.TerminalTotalDifficulty)
	}
	if config.TerminalBlockHash != (common.Hash{}) {
		if hash := api.eth.BlockChain().GetCanonicalHash(uint64(config.TerminalBlockNumber)); hash == config.TerminalBlockHash {
			return &engine.TransitionConfigurationV1{
				TerminalTotalDifficulty: (*hexutil.Big)(ttd),
				TerminalBlockHash:       config.TerminalBlockHash,
				TerminalBlockNumber:     config.TerminalBlockNumber,
			}, nil
		}
		return nil, errors.New("invalid terminal block hash")
	}
	return &engine.TransitionConfigurationV1{TerminalTotalDifficulty: (*hexutil.Big)(ttd)}, nil
}

// GetPayloadV1 returns a cached payload by id.
func (api *ConsensusAPI) GetPayloadV1(payloadID engine.PayloadID) (*engine.ExecutableData, error) {
	if !payloadID.Is(engine.PayloadV1) {
		return nil, engine.UnsupportedFork
	}
	data, err := api.getPayload(payloadID, false)
	if err != nil {
		return nil, err
	}
	return data.ExecutionPayload, nil
}

// GetPayloadV2 returns a cached payload by id.
func (api *ConsensusAPI) GetPayloadV2(payloadID engine.PayloadID) (*engine.ExecutionPayloadEnvelope, error) {
	if !payloadID.Is(engine.PayloadV1, engine.PayloadV2) {
		return nil, engine.UnsupportedFork
	}
	return api.getPayload(payloadID, false)
}

// GetPayloadV3 returns a cached payload by id.
func (api *ConsensusAPI) GetPayloadV3(payloadID engine.PayloadID) (*engine.ExecutionPayloadEnvelope, error) {
	if !payloadID.Is(engine.PayloadV3) {
		return nil, engine.UnsupportedFork
	}
	return api.getPayload(payloadID, false)
}

// GetPayloadV4 returns a cached payload by id.
func (api *ConsensusAPI) GetPayloadV4(payloadID engine.PayloadID) (*engine.ExecutionPayloadEnvelope, error) {
	if !payloadID.Is(engine.PayloadV3) {
		return nil, engine.UnsupportedFork
	}
	return api.getPayload(payloadID, false)
}

// GetPayloadV5 returns a cached payload by id.
func (api *ConsensusAPI) GetPayloadV5(payloadID engine.PayloadID) (*engine.ExecutionPayloadEnvelope, error) {
	if !payloadID.Is(engine.PayloadV3) {
		return nil, engine.UnsupportedFork
	}
	return api.getPayload(payloadID, false)
}

func (api *ConsensusAPI) getPayload(payloadID engine.PayloadID, full bool) (*engine.ExecutionPayloadEnvelope, error) {
	log.Trace("Engine API request received", "method", "GetPayload", "id", payloadID)
	data := api.localBlocks.get(payloadID, full)
	if data == nil {
		return nil, engine.UnknownPayload
	}
	return data, nil
}

// GetBlobsV1 returns a blob from the transaction pool.
func (api *ConsensusAPI) GetBlobsV1(hashes []common.Hash) ([]*engine.BlobAndProofV1, error) {
	if len(hashes) > 128 {
		return nil, engine.TooLargeRequest.With(fmt.Errorf("requested blob count too large: %v", len(hashes)))
	}
	var (
		res      = make([]*engine.BlobAndProofV1, len(hashes))
		hasher   = sha256.New()
		index    = make(map[common.Hash]int)
		sidecars = api.eth.BlobTxPool().GetBlobs(hashes)
	)

	for i, hash := range hashes {
		index[hash] = i
	}
	for i, sidecar := range sidecars {
		if res[i] != nil || sidecar == nil {
			// already filled
			continue
		}
		for cIdx, commitment := range sidecar.Commitments {
			computed := kzg4844.CalcBlobHashV1(hasher, &commitment)
			if idx, ok := index[computed]; ok {
				res[idx] = &engine.BlobAndProofV1{
					Blob:  sidecar.Blobs[cIdx][:],
					Proof: sidecar.Proofs[cIdx][:],
				}
			}
		}
	}
	return res, nil
}

// GetBlobsV2 returns a blob from the transaction pool.
func (api *ConsensusAPI) GetBlobsV2(hashes []common.Hash) ([]*engine.BlobAndProofV2, error) {
	if len(hashes) > 128 {
		return nil, engine.TooLargeRequest.With(fmt.Errorf("requested blob count too large: %v", len(hashes)))
	}

	available := api.eth.BlobTxPool().AvailableBlobs(hashes)
	getBlobsRequestedCounter.Inc(int64(len(hashes)))
	getBlobsAvailableCounter.Inc(int64(available))
	// Optimization: check first if all blobs are available, if not, return empty response
	if available != len(hashes) {
		getBlobsV2RequestMiss.Inc(1)
		return nil, nil
	}
	getBlobsV2RequestHit.Inc(1)

	// pull up the blob hashes
	var (
		res      = make([]*engine.BlobAndProofV2, len(hashes))
		index    = make(map[common.Hash][]int)
		sidecars = api.eth.BlobTxPool().GetBlobs(hashes)
	)

	for i, hash := range hashes {
		index[hash] = append(index[hash], i)
	}
	for i, sidecar := range sidecars {
		if res[i] != nil {
			// already filled
			continue
		}
		if sidecar == nil {
			// not found, return empty response
			return nil, nil
		}
		if sidecar.Version != 1 {
			log.Info("GetBlobs queried V0 transaction: index %v, blobhashes %v", index, sidecar.BlobHashes())
			return nil, nil
		}
		blobHashes := sidecar.BlobHashes()
		for bIdx, hash := range blobHashes {
			if idxes, ok := index[hash]; ok {
				proofs := sidecar.CellProofsAt(bIdx)
				var cellProofs []hexutil.Bytes
				for _, proof := range proofs {
					cellProofs = append(cellProofs, proof[:])
				}
				for _, idx := range idxes {
					res[idx] = &engine.BlobAndProofV2{
						Blob:       sidecar.Blobs[bIdx][:],
						CellProofs: cellProofs,
					}
				}
			}
		}
	}
	return res, nil
}

// Helper for NewPayload* methods.
var invalidStatus = engine.PayloadStatusV1{Status: engine.INVALID}

// NewPayloadV1 creates an Eth1 block, inserts it in the chain, and returns the status of the chain.
func (api *ConsensusAPI) NewPayloadV1(params engine.ExecutableData) (engine.PayloadStatusV1, error) {
	if params.Withdrawals != nil {
		return invalidStatus, paramsErr("withdrawals not supported in V1")
	}
	return api.newPayload(params, nil, nil, nil, false)
}

// NewPayloadV2 creates an Eth1 block, inserts it in the chain, and returns the status of the chain.
func (api *ConsensusAPI) NewPayloadV2(params engine.ExecutableData) (engine.PayloadStatusV1, error) {
	var (
		cancun   = api.config().IsCancun(api.config().LondonBlock, params.Timestamp)
		shanghai = api.config().IsShanghai(api.config().LondonBlock, params.Timestamp)
	)
	switch {
	case cancun:
		return invalidStatus, paramsErr("can't use newPayloadV2 post-cancun")
	case shanghai && params.Withdrawals == nil:
		return invalidStatus, paramsErr("nil withdrawals post-shanghai")
	case !shanghai && params.Withdrawals != nil:
		return invalidStatus, paramsErr("non-nil withdrawals pre-shanghai")
	case params.ExcessBlobGas != nil:
		return invalidStatus, paramsErr("non-nil excessBlobGas pre-cancun")
	case params.BlobGasUsed != nil:
		return invalidStatus, paramsErr("non-nil blobGasUsed pre-cancun")
	}
	return api.newPayload(params, nil, nil, nil, false)
}

// NewPayloadV3 creates an Eth1 block, inserts it in the chain, and returns the status of the chain.
func (api *ConsensusAPI) NewPayloadV3(params engine.ExecutableData, versionedHashes []common.Hash, beaconRoot *common.Hash) (engine.PayloadStatusV1, error) {
	switch {
	case params.Withdrawals == nil:
		return invalidStatus, paramsErr("nil withdrawals post-shanghai")
	case params.ExcessBlobGas == nil:
		return invalidStatus, paramsErr("nil excessBlobGas post-cancun")
	case params.BlobGasUsed == nil:
		return invalidStatus, paramsErr("nil blobGasUsed post-cancun")
	case versionedHashes == nil:
		return invalidStatus, paramsErr("nil versionedHashes post-cancun")
	case beaconRoot == nil:
		return invalidStatus, paramsErr("nil beaconRoot post-cancun")
	case !api.checkFork(params.Timestamp, forks.Cancun):
		return invalidStatus, unsupportedForkErr("newPayloadV3 must only be called for cancun payloads")
	}

	return api.newPayload(params, versionedHashes, beaconRoot, nil, false)
}

// NewPayloadV4 creates an Eth1 block, inserts it in the chain, and returns the status of the chain.
func (api *ConsensusAPI) NewPayloadV4(params engine.ExecutableData, versionedHashes []common.Hash, beaconRoot *common.Hash, executionRequests []hexutil.Bytes) (engine.PayloadStatusV1, error) {
	switch {
	case params.Withdrawals == nil:
		return invalidStatus, paramsErr("nil withdrawals post-shanghai")
	case params.ExcessBlobGas == nil:
		return invalidStatus, paramsErr("nil excessBlobGas post-cancun")
	case params.BlobGasUsed == nil:
		return invalidStatus, paramsErr("nil blobGasUsed post-cancun")
	case versionedHashes == nil:
		return invalidStatus, paramsErr("nil versionedHashes post-cancun")
	case beaconRoot == nil:
		return invalidStatus, paramsErr("nil beaconRoot post-cancun")
	case executionRequests == nil:
		return invalidStatus, paramsErr("nil executionRequests post-prague")
	case !api.checkFork(params.Timestamp, forks.Prague, forks.Osaka):
		return invalidStatus, unsupportedForkErr("newPayloadV4 must only be called for prague payloads")
	}

	requests := convertRequests(executionRequests)
	if err := validateRequests(requests); err != nil {
		return engine.PayloadStatusV1{Status: engine.INVALID}, engine.InvalidParams.With(err)
	}
	return api.newPayload(params, versionedHashes, beaconRoot, requests, false)
}

func (api *ConsensusAPI) newPayload(params engine.ExecutableData, versionedHashes []common.Hash, beaconRoot *common.Hash, requests [][]byte, witness bool) (engine.PayloadStatusV1, error) {
	// The locking here is, strictly, not required. Without these locks, this can happen:
	//
	// 1. NewPayload( execdata-N ) is invoked from the CL. It goes all the way down to
	//      api.eth.BlockChain().InsertBlockWithoutSetHead, where it is blocked on
	//      e.g database compaction.
	// 2. The call times out on the CL layer, which issues another NewPayload (execdata-N) call.
	//    Similarly, this also get stuck on the same place. Importantly, since the
	//    first call has not gone through, the early checks for "do we already have this block"
	//    will all return false.
	// 3. When the db compaction ends, then N calls inserting the same payload are processed
	//    sequentially.
	// Hence, we use a lock here, to be sure that the previous call has finished before we
	// check whether we already have the block locally.

	// OP-Stack diff payload validation:
	if cfg := api.eth.BlockChain().Config(); cfg.IsOptimism() {
		if err := checkOptimismPayload(params, cfg); err != nil {
			return api.invalid(err, nil), nil
		}
	}

	api.newPayloadLock.Lock()
	defer api.newPayloadLock.Unlock()

	log.Trace("Engine API request received", "method", "NewPayload", "number", params.Number, "hash", params.BlockHash)
	block, err := engine.ExecutableDataToBlock(params, versionedHashes, beaconRoot, requests, api.eth.BlockChain().Config())
	if err != nil {
		bgu := "nil"
		if params.BlobGasUsed != nil {
			bgu = strconv.Itoa(int(*params.BlobGasUsed))
		}
		ebg := "nil"
		if params.ExcessBlobGas != nil {
			ebg = strconv.Itoa(int(*params.ExcessBlobGas))
		}
		log.Warn("Invalid NewPayload params",
			"params.Number", params.Number,
			"params.ParentHash", params.ParentHash,
			"params.BlockHash", params.BlockHash,
			"params.StateRoot", params.StateRoot,
			"params.FeeRecipient", params.FeeRecipient,
			"params.LogsBloom", common.PrettyBytes(params.LogsBloom),
			"params.Random", params.Random,
			"params.GasLimit", params.GasLimit,
			"params.GasUsed", params.GasUsed,
			"params.Timestamp", params.Timestamp,
			"params.ExtraData", common.PrettyBytes(params.ExtraData),
			"params.BaseFeePerGas", params.BaseFeePerGas,
			"params.BlobGasUsed", bgu,
			"params.ExcessBlobGas", ebg,
			"len(params.Transactions)", len(params.Transactions),
			"len(params.Withdrawals)", len(params.Withdrawals),
			"params.WithdrawalsRoot", params.WithdrawalsRoot,
			"beaconRoot", beaconRoot,
			"len(requests)", len(requests),
			"error", err)
		return api.invalid(err, nil), nil
	}
	// Stash away the last update to warn the user if the beacon client goes offline
	api.lastNewPayloadUpdate.Store(time.Now().Unix())

	// If we already have the block locally, ignore the entire execution and just
	// return a fake success.
	if block := api.eth.BlockChain().GetBlockByHash(params.BlockHash); block != nil {
		log.Warn("Ignoring already known beacon payload", "number", params.Number, "hash", params.BlockHash, "age", common.PrettyAge(time.Unix(int64(block.Time()), 0)))
		hash := block.Hash()
		return engine.PayloadStatusV1{Status: engine.VALID, LatestValidHash: &hash}, nil
	}
	// If this block was rejected previously, keep rejecting it
	if res := api.checkInvalidAncestor(block.Hash(), block.Hash()); res != nil {
		return *res, nil
	}
	// If the parent is missing, we - in theory - could trigger a sync, but that
	// would also entail a reorg. That is problematic if multiple sibling blocks
	// are being fed to us, and even more so, if some semi-distant uncle shortens
	// our live chain. As such, payload execution will not permit reorgs and thus
	// will not trigger a sync cycle. That is fine though, if we get a fork choice
	// update after legit payload executions.
	parent := api.eth.BlockChain().GetBlock(block.ParentHash(), block.NumberU64()-1)
	if parent == nil {
		return api.delayPayloadImport(block), nil
	}
	if block.Time() <= parent.Time() {
		log.Warn("Invalid timestamp", "parent", block.Time(), "block", block.Time())
		return api.invalid(errors.New("invalid timestamp"), parent.Header()), nil
	}
	// Another corner case: if the node is in snap sync mode, but the CL client
	// tries to make it import a block. That should be denied as pushing something
	// into the database directly will conflict with the assumptions of snap sync
	// that it has an empty db that it can fill itself.
	if api.eth.SyncMode() != ethconfig.FullSync {
		return api.delayPayloadImport(block), nil
	}
	if !api.eth.BlockChain().HasBlockAndState(block.ParentHash(), block.NumberU64()-1) {
		api.remoteBlocks.put(block.Hash(), block.Header())
		log.Warn("State not available, ignoring new payload")
		return engine.PayloadStatusV1{Status: engine.ACCEPTED}, nil
	}
	log.Trace("Inserting block without sethead", "hash", block.Hash(), "number", block.Number())
	proofs, err := api.eth.BlockChain().InsertBlockWithoutSetHead(block, witness)
	if err != nil {
		log.Warn("NewPayload: inserting block failed", "error", err)

		api.invalidLock.Lock()
		api.invalidBlocksHits[block.Hash()] = 1
		api.invalidTipsets[block.Hash()] = block.Header()
		api.invalidLock.Unlock()

		return api.invalid(err, parent.Header()), nil
	}
	hash := block.Hash()

	// If witness collection was requested, inject that into the result too
	var ow *hexutil.Bytes
	if proofs != nil {
		ow = new(hexutil.Bytes)
		*ow, _ = rlp.EncodeToBytes(proofs)
	}
	return engine.PayloadStatusV1{Status: engine.VALID, Witness: ow, LatestValidHash: &hash}, nil
}

<<<<<<< HEAD
=======
func (api *ConsensusAPI) executeStatelessPayload(params engine.ExecutableData, versionedHashes []common.Hash, beaconRoot *common.Hash, requests [][]byte, opaqueWitness hexutil.Bytes) (engine.StatelessPayloadStatusV1, error) {
	log.Trace("Engine API request received", "method", "ExecuteStatelessPayload", "number", params.Number, "hash", params.BlockHash)
	block, err := engine.ExecutableDataToBlockNoHash(params, versionedHashes, beaconRoot, requests, api.eth.BlockChain().Config())
	if err != nil {
		bgu := "nil"
		if params.BlobGasUsed != nil {
			bgu = strconv.Itoa(int(*params.BlobGasUsed))
		}
		ebg := "nil"
		if params.ExcessBlobGas != nil {
			ebg = strconv.Itoa(int(*params.ExcessBlobGas))
		}
		log.Warn("Invalid ExecuteStatelessPayload params",
			"params.Number", params.Number,
			"params.ParentHash", params.ParentHash,
			"params.BlockHash", params.BlockHash,
			"params.StateRoot", params.StateRoot,
			"params.FeeRecipient", params.FeeRecipient,
			"params.LogsBloom", common.PrettyBytes(params.LogsBloom),
			"params.Random", params.Random,
			"params.GasLimit", params.GasLimit,
			"params.GasUsed", params.GasUsed,
			"params.Timestamp", params.Timestamp,
			"params.ExtraData", common.PrettyBytes(params.ExtraData),
			"params.BaseFeePerGas", params.BaseFeePerGas,
			"params.BlobGasUsed", bgu,
			"params.ExcessBlobGas", ebg,
			"len(params.Transactions)", len(params.Transactions),
			"len(params.Withdrawals)", len(params.Withdrawals),
			"params.WithdrawalsRoot", params.WithdrawalsRoot,
			"beaconRoot", beaconRoot,
			"len(requests)", len(requests),
			"error", err)
		errorMsg := err.Error()
		return engine.StatelessPayloadStatusV1{Status: engine.INVALID, ValidationError: &errorMsg}, nil
	}
	witness := new(stateless.Witness)
	if err := rlp.DecodeBytes(opaqueWitness, witness); err != nil {
		log.Warn("Invalid ExecuteStatelessPayload witness", "err", err)
		errorMsg := err.Error()
		return engine.StatelessPayloadStatusV1{Status: engine.INVALID, ValidationError: &errorMsg}, nil
	}
	// Stash away the last update to warn the user if the beacon client goes offline
	api.lastNewPayloadLock.Lock()
	api.lastNewPayloadUpdate = time.Now()
	api.lastNewPayloadLock.Unlock()

	log.Trace("Executing block statelessly", "number", block.Number(), "hash", params.BlockHash)
	stateRoot, receiptRoot, err := core.ExecuteStateless(api.eth.BlockChain().Config(), vm.Config{}, block, witness)
	if err != nil {
		log.Warn("ExecuteStatelessPayload: execution failed", "err", err)
		errorMsg := err.Error()
		return engine.StatelessPayloadStatusV1{Status: engine.INVALID, ValidationError: &errorMsg}, nil
	}
	return engine.StatelessPayloadStatusV1{Status: engine.VALID, StateRoot: stateRoot, ReceiptsRoot: receiptRoot}, nil
}

>>>>>>> 085b529e
// delayPayloadImport stashes the given block away for import at a later time,
// either via a forkchoice update or a sync extension. This method is meant to
// be called by the newpayload command when the block seems to be ok, but some
// prerequisite prevents it from being processed (e.g. no parent, or snap sync).
func (api *ConsensusAPI) delayPayloadImport(block *types.Block) engine.PayloadStatusV1 {
	// Sanity check that this block's parent is not on a previously invalidated
	// chain. If it is, mark the block as invalid too.
	if res := api.checkInvalidAncestor(block.ParentHash(), block.Hash()); res != nil {
		return *res
	}
	// Stash the block away for a potential forced forkchoice update to it
	// at a later time.
	api.remoteBlocks.put(block.Hash(), block.Header())

	// Although we don't want to trigger a sync, if there is one already in
	// progress, try to extend it with the current payload request to relieve
	// some strain from the forkchoice update.
	err := api.eth.Downloader().BeaconExtend(api.eth.SyncMode(), block.Header())
	if err == nil {
		log.Debug("Payload accepted for sync extension", "number", block.NumberU64(), "hash", block.Hash())
		return engine.PayloadStatusV1{Status: engine.SYNCING}
	}
	// Either no beacon sync was started yet, or it rejected the delivered
	// payload as non-integratable on top of the existing sync. We'll just
	// have to rely on the beacon client to forcefully update the head with
	// a forkchoice update request.
	if api.eth.SyncMode() == ethconfig.FullSync {
		// In full sync mode, failure to import a well-formed block can only mean
		// that the parent state is missing and the syncer rejected extending the
		// current cycle with the new payload.
		log.Warn("Ignoring payload with missing parent", "number", block.NumberU64(), "hash", block.Hash(), "parent", block.ParentHash(), "reason", err)
	} else {
		// In non-full sync mode (i.e. snap sync) all payloads are rejected until
		// snap sync terminates as snap sync relies on direct database injections
		// and cannot afford concurrent out-if-band modifications via imports.
		log.Warn("Ignoring payload while snap syncing", "number", block.NumberU64(), "hash", block.Hash(), "reason", err)
	}
	return engine.PayloadStatusV1{Status: engine.SYNCING}
}

// setInvalidAncestor is a callback for the downloader to notify us if a bad block
// is encountered during the async sync.
func (api *ConsensusAPI) setInvalidAncestor(invalid *types.Header, origin *types.Header) {
	api.invalidLock.Lock()
	defer api.invalidLock.Unlock()

	api.invalidTipsets[origin.Hash()] = invalid
	api.invalidBlocksHits[invalid.Hash()]++
}

// checkInvalidAncestor checks whether the specified chain end links to a known
// bad ancestor. If yes, it constructs the payload failure response to return.
func (api *ConsensusAPI) checkInvalidAncestor(check common.Hash, head common.Hash) *engine.PayloadStatusV1 {
	api.invalidLock.Lock()
	defer api.invalidLock.Unlock()

	// If the hash to check is unknown, return valid
	invalid, ok := api.invalidTipsets[check]
	if !ok {
		return nil
	}
	// If the bad hash was hit too many times, evict it and try to reprocess in
	// the hopes that we have a data race that we can exit out of.
	badHash := invalid.Hash()

	api.invalidBlocksHits[badHash]++
	if api.invalidBlocksHits[badHash] >= invalidBlockHitEviction {
		log.Error("Too many bad block import attempt, trying", "number", invalid.Number, "hash", badHash)
		delete(api.invalidBlocksHits, badHash)

		for descendant, badHeader := range api.invalidTipsets {
			if badHeader.Hash() == badHash {
				delete(api.invalidTipsets, descendant)
			}
		}
		return nil
	}
	// Not too many failures yet, mark the head of the invalid chain as invalid
	if check != head {
		log.Warn("Marked new chain head as invalid", "hash", head, "badnumber", invalid.Number, "badhash", badHash)
		for len(api.invalidTipsets) >= invalidTipsetsCap {
			for key := range api.invalidTipsets {
				delete(api.invalidTipsets, key)
				break
			}
		}
		api.invalidTipsets[head] = invalid
	}
	// If the last valid hash is the terminal pow block, return 0x0 for latest valid hash
	lastValid := &invalid.ParentHash
	if header := api.eth.BlockChain().GetHeader(invalid.ParentHash, invalid.Number.Uint64()-1); header != nil && header.Difficulty.Sign() != 0 {
		lastValid = &common.Hash{}
	}
	failure := "links to previously rejected block"
	return &engine.PayloadStatusV1{
		Status:          engine.INVALID,
		LatestValidHash: lastValid,
		ValidationError: &failure,
	}
}

// invalid returns a response "INVALID" with the latest valid hash supplied by latest.
func (api *ConsensusAPI) invalid(err error, latestValid *types.Header) engine.PayloadStatusV1 {
	var currentHash *common.Hash
	if latestValid != nil {
		if latestValid.Difficulty.BitLen() != 0 {
			// Set latest valid hash to 0x0 if parent is PoW block
			currentHash = &common.Hash{}
		} else {
			// Otherwise set latest valid hash to parent hash
			h := latestValid.Hash()
			currentHash = &h
		}
	}
	errorMsg := err.Error()
	return engine.PayloadStatusV1{Status: engine.INVALID, LatestValidHash: currentHash, ValidationError: &errorMsg}
}

// heartbeat loops indefinitely, and checks if there have been beacon client updates
// received in the last while. If not - or if they but strange ones - it warns the
// user that something might be off with their consensus node.
//
// TODO(karalabe): Spin this goroutine down somehow
func (api *ConsensusAPI) heartbeat() {
	if api.eth.BlockChain().Config().Optimism != nil { // don't start the api heartbeat, there is no transition
		return
	}
	// Sleep a bit on startup since there's obviously no beacon client yet
	// attached, so no need to print scary warnings to the user.
	time.Sleep(beaconUpdateStartupTimeout)

	// If the network is not yet merged/merging, don't bother continuing.
	if api.config().TerminalTotalDifficulty == nil {
		return
	}

	var offlineLogged time.Time

	for {
		// Sleep a bit and retrieve the last known consensus updates
		time.Sleep(5 * time.Second)

		lastTransitionUpdate := time.Unix(api.lastTransitionUpdate.Load(), 0)
		lastForkchoiceUpdate := time.Unix(api.lastForkchoiceUpdate.Load(), 0)
		lastNewPayloadUpdate := time.Unix(api.lastNewPayloadUpdate.Load(), 0)

		// If there have been no updates for the past while, warn the user
		// that the beacon client is probably offline
		if time.Since(lastForkchoiceUpdate) <= beaconUpdateConsensusTimeout || time.Since(lastNewPayloadUpdate) <= beaconUpdateConsensusTimeout {
			offlineLogged = time.Time{}
			continue
		}
		if time.Since(offlineLogged) > beaconUpdateWarnFrequency {
			if lastForkchoiceUpdate.IsZero() && lastNewPayloadUpdate.IsZero() {
				if lastTransitionUpdate.IsZero() {
					log.Warn("Post-merge network, but no beacon client seen. Please launch one to follow the chain!")
				} else {
					log.Warn("Beacon client online, but never received consensus updates. Please ensure your beacon client is operational to follow the chain!")
				}
			} else {
				log.Warn("Beacon client online, but no consensus updates received in a while. Please fix your beacon client to follow the chain!")
			}
			offlineLogged = time.Now()
		}
		continue
	}
}

// config retrieves the chain's fork configuration.
func (api *ConsensusAPI) config() *params.ChainConfig {
	return api.eth.BlockChain().Config()
}

// checkFork returns true if the latest fork at the given timestamp
// is one of the forks provided.
func (api *ConsensusAPI) checkFork(timestamp uint64, forks ...forks.Fork) bool {
	latest := api.config().LatestFork(timestamp)
	for _, fork := range forks {
		if latest == fork {
			return true
		}
	}
	return false
}

// ExchangeCapabilities returns the current methods provided by this node.
func (api *ConsensusAPI) ExchangeCapabilities([]string) []string {
	return caps
}

// GetClientVersionV1 exchanges client version data of this node.
func (api *ConsensusAPI) GetClientVersionV1(info engine.ClientVersionV1) []engine.ClientVersionV1 {
	log.Trace("Engine API request received", "method", "GetClientVersionV1", "info", info.String())
	commit := make([]byte, 4)
	if vcs, ok := version.VCS(); ok {
		commit = common.FromHex(vcs.Commit)[0:4]
	}
	return []engine.ClientVersionV1{
		{
			Code:    engine.ClientCode,
			Name:    engine.ClientName,
			Version: version.WithMeta,
			Commit:  hexutil.Encode(commit),
		},
	}
}

// GetPayloadBodiesByHashV1 implements engine_getPayloadBodiesByHashV1 which allows for retrieval of a list
// of block bodies by the engine api.
func (api *ConsensusAPI) GetPayloadBodiesByHashV1(hashes []common.Hash) []*engine.ExecutionPayloadBody {
	bodies := make([]*engine.ExecutionPayloadBody, len(hashes))
	for i, hash := range hashes {
		block := api.eth.BlockChain().GetBlockByHash(hash)
		bodies[i] = getBody(block)
	}
	return bodies
}

// GetPayloadBodiesByHashV2 implements engine_getPayloadBodiesByHashV1 which allows for retrieval of a list
// of block bodies by the engine api.
func (api *ConsensusAPI) GetPayloadBodiesByHashV2(hashes []common.Hash) []*engine.ExecutionPayloadBody {
	bodies := make([]*engine.ExecutionPayloadBody, len(hashes))
	for i, hash := range hashes {
		block := api.eth.BlockChain().GetBlockByHash(hash)
		bodies[i] = getBody(block)
	}
	return bodies
}

// GetPayloadBodiesByRangeV1 implements engine_getPayloadBodiesByRangeV1 which allows for retrieval of a range
// of block bodies by the engine api.
func (api *ConsensusAPI) GetPayloadBodiesByRangeV1(start, count hexutil.Uint64) ([]*engine.ExecutionPayloadBody, error) {
	return api.getBodiesByRange(start, count)
}

// GetPayloadBodiesByRangeV2 implements engine_getPayloadBodiesByRangeV1 which allows for retrieval of a range
// of block bodies by the engine api.
func (api *ConsensusAPI) GetPayloadBodiesByRangeV2(start, count hexutil.Uint64) ([]*engine.ExecutionPayloadBody, error) {
	return api.getBodiesByRange(start, count)
}

func (api *ConsensusAPI) getBodiesByRange(start, count hexutil.Uint64) ([]*engine.ExecutionPayloadBody, error) {
	if start == 0 || count == 0 {
		return nil, engine.InvalidParams.With(fmt.Errorf("invalid start or count, start: %v count: %v", start, count))
	}
	if count > 1024 {
		return nil, engine.TooLargeRequest.With(fmt.Errorf("requested count too large: %v", count))
	}
	// limit count up until current
	current := api.eth.BlockChain().CurrentBlock().Number.Uint64()
	last := uint64(start) + uint64(count) - 1
	if last > current {
		last = current
	}
	bodies := make([]*engine.ExecutionPayloadBody, 0, uint64(count))
	for i := uint64(start); i <= last; i++ {
		block := api.eth.BlockChain().GetBlockByNumber(i)
		bodies = append(bodies, getBody(block))
	}
	return bodies, nil
}

func getBody(block *types.Block) *engine.ExecutionPayloadBody {
	if block == nil {
		return nil
	}

	var result engine.ExecutionPayloadBody

	result.TransactionData = make([]hexutil.Bytes, len(block.Transactions()))
	for j, tx := range block.Transactions() {
		result.TransactionData[j], _ = tx.MarshalBinary()
	}

	// Post-shanghai withdrawals MUST be set to empty slice instead of nil
	result.Withdrawals = block.Withdrawals()
	if block.Withdrawals() == nil && block.Header().WithdrawalsHash != nil {
		result.Withdrawals = []*types.Withdrawal{}
	}

	return &result
}

// convertRequests converts a hex requests slice to plain [][]byte.
func convertRequests(hex []hexutil.Bytes) [][]byte {
	if hex == nil {
		return nil
	}
	req := make([][]byte, len(hex))
	for i := range hex {
		req[i] = hex[i]
	}
	return req
}

// validateRequests checks that requests are ordered by their type and are not empty.
func validateRequests(requests [][]byte) error {
	for i, req := range requests {
		// No empty requests.
		if len(req) < 2 {
			return fmt.Errorf("empty request: %v", req)
		}
		// Check that requests are ordered by their type.
		// Each type must appear only once.
		if i > 0 && req[0] <= requests[i-1][0] {
			return fmt.Errorf("invalid request order: %v", req)
		}
	}
	return nil
}

// paramsErr is a helper function for creating an InvalidPayloadAttributes
// Engine API error.
func paramsErr(msg string) error {
	return engine.InvalidParams.With(errors.New(msg))
}

// attributesErr is a helper function for creating an InvalidPayloadAttributes
// Engine API error.
func attributesErr(msg string) error {
	return engine.InvalidPayloadAttributes.With(errors.New(msg))
}

// unsupportedForkErr is a helper function for creating an UnsupportedFork
// Engine API error.
func unsupportedForkErr(msg string) error {
	return engine.UnsupportedFork.With(errors.New(msg))
}<|MERGE_RESOLUTION|>--- conflicted
+++ resolved
@@ -18,11 +18,8 @@
 package catalyst
 
 import (
-<<<<<<< HEAD
+	"bytes"
 	"crypto/sha256"
-=======
-	"bytes"
->>>>>>> 085b529e
 	"errors"
 	"fmt"
 	"strconv"
@@ -624,40 +621,48 @@
 
 // NewPayloadV2 creates an Eth1 block, inserts it in the chain, and returns the status of the chain.
 func (api *ConsensusAPI) NewPayloadV2(params engine.ExecutableData) (engine.PayloadStatusV1, error) {
-	var (
-		cancun   = api.config().IsCancun(api.config().LondonBlock, params.Timestamp)
-		shanghai = api.config().IsShanghai(api.config().LondonBlock, params.Timestamp)
-	)
-	switch {
-	case cancun:
-		return invalidStatus, paramsErr("can't use newPayloadV2 post-cancun")
-	case shanghai && params.Withdrawals == nil:
-		return invalidStatus, paramsErr("nil withdrawals post-shanghai")
-	case !shanghai && params.Withdrawals != nil:
-		return invalidStatus, paramsErr("non-nil withdrawals pre-shanghai")
-	case params.ExcessBlobGas != nil:
-		return invalidStatus, paramsErr("non-nil excessBlobGas pre-cancun")
-	case params.BlobGasUsed != nil:
-		return invalidStatus, paramsErr("non-nil blobGasUsed pre-cancun")
+	if api.eth.BlockChain().Config().IsCancun(api.eth.BlockChain().Config().LondonBlock, params.Timestamp) {
+		return engine.PayloadStatusV1{Status: engine.INVALID}, engine.InvalidParams.With(errors.New("can't use newPayloadV2 post-cancun"))
+	}
+	if api.eth.BlockChain().Config().LatestFork(params.Timestamp) == forks.Shanghai {
+		if params.Withdrawals == nil {
+			return engine.PayloadStatusV1{Status: engine.INVALID}, engine.InvalidParams.With(errors.New("nil withdrawals post-shanghai"))
+		}
+	} else {
+		if params.Withdrawals != nil {
+			return engine.PayloadStatusV1{Status: engine.INVALID}, engine.InvalidParams.With(errors.New("non-nil withdrawals pre-shanghai"))
+		}
+	}
+	if params.ExcessBlobGas != nil {
+		return engine.PayloadStatusV1{Status: engine.INVALID}, engine.InvalidParams.With(errors.New("non-nil excessBlobGas pre-cancun"))
+	}
+	if params.BlobGasUsed != nil {
+		return engine.PayloadStatusV1{Status: engine.INVALID}, engine.InvalidParams.With(errors.New("non-nil blobGasUsed pre-cancun"))
 	}
 	return api.newPayload(params, nil, nil, nil, false)
 }
 
 // NewPayloadV3 creates an Eth1 block, inserts it in the chain, and returns the status of the chain.
 func (api *ConsensusAPI) NewPayloadV3(params engine.ExecutableData, versionedHashes []common.Hash, beaconRoot *common.Hash) (engine.PayloadStatusV1, error) {
-	switch {
-	case params.Withdrawals == nil:
-		return invalidStatus, paramsErr("nil withdrawals post-shanghai")
-	case params.ExcessBlobGas == nil:
-		return invalidStatus, paramsErr("nil excessBlobGas post-cancun")
-	case params.BlobGasUsed == nil:
-		return invalidStatus, paramsErr("nil blobGasUsed post-cancun")
-	case versionedHashes == nil:
-		return invalidStatus, paramsErr("nil versionedHashes post-cancun")
-	case beaconRoot == nil:
-		return invalidStatus, paramsErr("nil beaconRoot post-cancun")
-	case !api.checkFork(params.Timestamp, forks.Cancun):
-		return invalidStatus, unsupportedForkErr("newPayloadV3 must only be called for cancun payloads")
+	if params.Withdrawals == nil {
+		return engine.PayloadStatusV1{Status: engine.INVALID}, engine.InvalidParams.With(errors.New("nil withdrawals post-shanghai"))
+	}
+	if params.ExcessBlobGas == nil {
+		return engine.PayloadStatusV1{Status: engine.INVALID}, engine.InvalidParams.With(errors.New("nil excessBlobGas post-cancun"))
+	}
+	if params.BlobGasUsed == nil {
+		return engine.PayloadStatusV1{Status: engine.INVALID}, engine.InvalidParams.With(errors.New("nil blobGasUsed post-cancun"))
+	}
+
+	if versionedHashes == nil {
+		return engine.PayloadStatusV1{Status: engine.INVALID}, engine.InvalidParams.With(errors.New("nil versionedHashes post-cancun"))
+	}
+	if beaconRoot == nil {
+		return engine.PayloadStatusV1{Status: engine.INVALID}, engine.InvalidParams.With(errors.New("nil beaconRoot post-cancun"))
+	}
+
+	if api.eth.BlockChain().Config().LatestFork(params.Timestamp) != forks.Cancun {
+		return engine.PayloadStatusV1{Status: engine.INVALID}, engine.UnsupportedFork.With(errors.New("newPayloadV3 must only be called for cancun payloads"))
 	}
 
 	return api.newPayload(params, versionedHashes, beaconRoot, nil, false)
@@ -665,21 +670,28 @@
 
 // NewPayloadV4 creates an Eth1 block, inserts it in the chain, and returns the status of the chain.
 func (api *ConsensusAPI) NewPayloadV4(params engine.ExecutableData, versionedHashes []common.Hash, beaconRoot *common.Hash, executionRequests []hexutil.Bytes) (engine.PayloadStatusV1, error) {
-	switch {
-	case params.Withdrawals == nil:
-		return invalidStatus, paramsErr("nil withdrawals post-shanghai")
-	case params.ExcessBlobGas == nil:
-		return invalidStatus, paramsErr("nil excessBlobGas post-cancun")
-	case params.BlobGasUsed == nil:
-		return invalidStatus, paramsErr("nil blobGasUsed post-cancun")
-	case versionedHashes == nil:
-		return invalidStatus, paramsErr("nil versionedHashes post-cancun")
-	case beaconRoot == nil:
-		return invalidStatus, paramsErr("nil beaconRoot post-cancun")
-	case executionRequests == nil:
-		return invalidStatus, paramsErr("nil executionRequests post-prague")
-	case !api.checkFork(params.Timestamp, forks.Prague, forks.Osaka):
-		return invalidStatus, unsupportedForkErr("newPayloadV4 must only be called for prague payloads")
+	if params.Withdrawals == nil {
+		return engine.PayloadStatusV1{Status: engine.INVALID}, engine.InvalidParams.With(errors.New("nil withdrawals post-shanghai"))
+	}
+	if params.ExcessBlobGas == nil {
+		return engine.PayloadStatusV1{Status: engine.INVALID}, engine.InvalidParams.With(errors.New("nil excessBlobGas post-cancun"))
+	}
+	if params.BlobGasUsed == nil {
+		return engine.PayloadStatusV1{Status: engine.INVALID}, engine.InvalidParams.With(errors.New("nil blobGasUsed post-cancun"))
+	}
+
+	if versionedHashes == nil {
+		return engine.PayloadStatusV1{Status: engine.INVALID}, engine.InvalidParams.With(errors.New("nil versionedHashes post-cancun"))
+	}
+	if beaconRoot == nil {
+		return engine.PayloadStatusV1{Status: engine.INVALID}, engine.InvalidParams.With(errors.New("nil beaconRoot post-cancun"))
+	}
+	if executionRequests == nil {
+		return engine.PayloadStatusV1{Status: engine.INVALID}, engine.InvalidParams.With(errors.New("nil executionRequests post-prague"))
+	}
+
+	if api.eth.BlockChain().Config().LatestFork(params.Timestamp) != forks.Prague {
+		return engine.PayloadStatusV1{Status: engine.INVALID}, engine.UnsupportedFork.With(errors.New("newPayloadV4 must only be called for prague payloads"))
 	}
 
 	requests := convertRequests(executionRequests)
@@ -811,66 +823,6 @@
 	return engine.PayloadStatusV1{Status: engine.VALID, Witness: ow, LatestValidHash: &hash}, nil
 }
 
-<<<<<<< HEAD
-=======
-func (api *ConsensusAPI) executeStatelessPayload(params engine.ExecutableData, versionedHashes []common.Hash, beaconRoot *common.Hash, requests [][]byte, opaqueWitness hexutil.Bytes) (engine.StatelessPayloadStatusV1, error) {
-	log.Trace("Engine API request received", "method", "ExecuteStatelessPayload", "number", params.Number, "hash", params.BlockHash)
-	block, err := engine.ExecutableDataToBlockNoHash(params, versionedHashes, beaconRoot, requests, api.eth.BlockChain().Config())
-	if err != nil {
-		bgu := "nil"
-		if params.BlobGasUsed != nil {
-			bgu = strconv.Itoa(int(*params.BlobGasUsed))
-		}
-		ebg := "nil"
-		if params.ExcessBlobGas != nil {
-			ebg = strconv.Itoa(int(*params.ExcessBlobGas))
-		}
-		log.Warn("Invalid ExecuteStatelessPayload params",
-			"params.Number", params.Number,
-			"params.ParentHash", params.ParentHash,
-			"params.BlockHash", params.BlockHash,
-			"params.StateRoot", params.StateRoot,
-			"params.FeeRecipient", params.FeeRecipient,
-			"params.LogsBloom", common.PrettyBytes(params.LogsBloom),
-			"params.Random", params.Random,
-			"params.GasLimit", params.GasLimit,
-			"params.GasUsed", params.GasUsed,
-			"params.Timestamp", params.Timestamp,
-			"params.ExtraData", common.PrettyBytes(params.ExtraData),
-			"params.BaseFeePerGas", params.BaseFeePerGas,
-			"params.BlobGasUsed", bgu,
-			"params.ExcessBlobGas", ebg,
-			"len(params.Transactions)", len(params.Transactions),
-			"len(params.Withdrawals)", len(params.Withdrawals),
-			"params.WithdrawalsRoot", params.WithdrawalsRoot,
-			"beaconRoot", beaconRoot,
-			"len(requests)", len(requests),
-			"error", err)
-		errorMsg := err.Error()
-		return engine.StatelessPayloadStatusV1{Status: engine.INVALID, ValidationError: &errorMsg}, nil
-	}
-	witness := new(stateless.Witness)
-	if err := rlp.DecodeBytes(opaqueWitness, witness); err != nil {
-		log.Warn("Invalid ExecuteStatelessPayload witness", "err", err)
-		errorMsg := err.Error()
-		return engine.StatelessPayloadStatusV1{Status: engine.INVALID, ValidationError: &errorMsg}, nil
-	}
-	// Stash away the last update to warn the user if the beacon client goes offline
-	api.lastNewPayloadLock.Lock()
-	api.lastNewPayloadUpdate = time.Now()
-	api.lastNewPayloadLock.Unlock()
-
-	log.Trace("Executing block statelessly", "number", block.Number(), "hash", params.BlockHash)
-	stateRoot, receiptRoot, err := core.ExecuteStateless(api.eth.BlockChain().Config(), vm.Config{}, block, witness)
-	if err != nil {
-		log.Warn("ExecuteStatelessPayload: execution failed", "err", err)
-		errorMsg := err.Error()
-		return engine.StatelessPayloadStatusV1{Status: engine.INVALID, ValidationError: &errorMsg}, nil
-	}
-	return engine.StatelessPayloadStatusV1{Status: engine.VALID, StateRoot: stateRoot, ReceiptsRoot: receiptRoot}, nil
-}
-
->>>>>>> 085b529e
 // delayPayloadImport stashes the given block away for import at a later time,
 // either via a forkchoice update or a sync extension. This method is meant to
 // be called by the newpayload command when the block seems to be ok, but some
