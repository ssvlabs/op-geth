--- conflicted
+++ resolved
@@ -18,11 +18,7 @@
 package catalyst
 
 import (
-<<<<<<< HEAD
 	"bytes"
-	"crypto/sha256"
-=======
->>>>>>> d818a9af
 	"errors"
 	"fmt"
 	"reflect"
