--- conflicted
+++ resolved
@@ -1720,14 +1720,14 @@
 	}
 }
 
-<<<<<<< HEAD
 func waitForPayloadToBuild(payload *miner.Payload) {
 	payload.WaitFull()
 }
 
 func waitForApiPayloadToBuild(api *ConsensusAPI, id engine.PayloadID) error {
 	return api.localBlocks.waitFull(id)
-=======
+}
+
 func TestWitnessCreationAndConsumption(t *testing.T) {
 	log.SetDefault(log.NewLogger(log.NewTerminalHandlerWithLevel(colorable.NewColorableStderr(), log.LevelTrace, true)))
 
@@ -1828,7 +1828,6 @@
 	if res.ReceiptsRoot != wantReceiptRoot {
 		t.Fatalf("stateless receipt root mismatch: have %v, want %v", res.ReceiptsRoot, wantReceiptRoot)
 	}
->>>>>>> 1015a42d
 }
 
 // TestGetClientVersion verifies the expected version info is returned.
