// Copyright 2021 The go-ethereum Authors
// This file is part of the go-ethereum library.
//
// The go-ethereum library is free software: you can redistribute it and/or modify
// it under the terms of the GNU Lesser General Public License as published by
// the Free Software Foundation, either version 3 of the License, or
// (at your option) any later version.
//
// The go-ethereum library is distributed in the hope that it will be useful,
// but WITHOUT ANY WARRANTY; without even the implied warranty of
// MERCHANTABILITY or FITNESS FOR A PARTICULAR PURPOSE. See the
// GNU Lesser General Public License for more details.
//
// You should have received a copy of the GNU Lesser General Public License
// along with the go-ethereum library. If not, see <http://www.gnu.org/licenses/>.

package tracers

import (
	"bufio"
	"context"
	"encoding/json"
	"errors"
	"fmt"
	"math/big"
	"os"
	"runtime"
	"sync"
	"time"

	"github.com/ethereum/go-ethereum/common"
	"github.com/ethereum/go-ethereum/common/hexutil"
	"github.com/ethereum/go-ethereum/consensus"
	"github.com/ethereum/go-ethereum/core"
	"github.com/ethereum/go-ethereum/core/rawdb"
	"github.com/ethereum/go-ethereum/core/state"
	"github.com/ethereum/go-ethereum/core/types"
	"github.com/ethereum/go-ethereum/core/vm"
	"github.com/ethereum/go-ethereum/eth/tracers/logger"
	"github.com/ethereum/go-ethereum/ethdb"
	"github.com/ethereum/go-ethereum/internal/ethapi"
	"github.com/ethereum/go-ethereum/log"
	"github.com/ethereum/go-ethereum/params"
	"github.com/ethereum/go-ethereum/rlp"
	"github.com/ethereum/go-ethereum/rpc"
)

const (
	// defaultTraceTimeout is the amount of time a single transaction can execute
	// by default before being forcefully aborted.
	defaultTraceTimeout = 5 * time.Second

	// defaultTraceReexec is the number of blocks the tracer is willing to go back
	// and reexecute to produce missing historical state necessary to run a specific
	// trace.
	defaultTraceReexec = uint64(128)

	// defaultTracechainMemLimit is the size of the triedb, at which traceChain
	// switches over and tries to use a disk-backed database instead of building
	// on top of memory.
	// For non-archive nodes, this limit _will_ be overblown, as disk-backed tries
	// will only be found every ~15K blocks or so.
	defaultTracechainMemLimit = common.StorageSize(500 * 1024 * 1024)

	// maximumPendingTraceStates is the maximum number of states allowed waiting
	// for tracing. The creation of trace state will be paused if the unused
	// trace states exceed this limit.
	maximumPendingTraceStates = 128
)

// StateReleaseFunc is used to deallocate resources held by constructing a
// historical state for tracing purposes.
type StateReleaseFunc func()

// Backend interface provides the common API services (that are provided by
// both full and light clients) with access to necessary functions.
type Backend interface {
	HeaderByHash(ctx context.Context, hash common.Hash) (*types.Header, error)
	HeaderByNumber(ctx context.Context, number rpc.BlockNumber) (*types.Header, error)
	BlockByHash(ctx context.Context, hash common.Hash) (*types.Block, error)
	BlockByNumber(ctx context.Context, number rpc.BlockNumber) (*types.Block, error)
	GetTransaction(ctx context.Context, txHash common.Hash) (bool, *types.Transaction, common.Hash, uint64, uint64, error)
	RPCGasCap() uint64
	ChainConfig() *params.ChainConfig
	Engine() consensus.Engine
	ChainDb() ethdb.Database
	StateAtBlock(ctx context.Context, block *types.Block, reexec uint64, base *state.StateDB, readOnly bool, preferDisk bool) (*state.StateDB, StateReleaseFunc, error)
	StateAtTransaction(ctx context.Context, block *types.Block, txIndex int, reexec uint64) (*types.Transaction, vm.BlockContext, *state.StateDB, StateReleaseFunc, error)
	HistoricalRPCService() *rpc.Client
}

// API is the collection of tracing APIs exposed over the private debugging endpoint.
type API struct {
	backend Backend
}

// NewAPI creates a new API definition for the tracing methods of the Ethereum service.
func NewAPI(backend Backend) *API {
	return &API{backend: backend}
}

// chainContext constructs the context reader which is used by the evm for reading
// the necessary chain context.
func (api *API) chainContext(ctx context.Context) core.ChainContext {
	return ethapi.NewChainContext(ctx, api.backend)
}

// blockByNumber is the wrapper of the chain access function offered by the backend.
// It will return an error if the block is not found.
func (api *API) blockByNumber(ctx context.Context, number rpc.BlockNumber) (*types.Block, error) {
	block, err := api.backend.BlockByNumber(ctx, number)
	if err != nil {
		return nil, err
	}
	if block == nil {
		return nil, fmt.Errorf("block #%d not found", number)
	}
	return block, nil
}

// blockByHash is the wrapper of the chain access function offered by the backend.
// It will return an error if the block is not found.
func (api *API) blockByHash(ctx context.Context, hash common.Hash) (*types.Block, error) {
	block, err := api.backend.BlockByHash(ctx, hash)
	if err != nil {
		return nil, err
	}
	if block == nil {
		return nil, fmt.Errorf("block %s not found", hash.Hex())
	}
	return block, nil
}

// blockByNumberAndHash is the wrapper of the chain access function offered by
// the backend. It will return an error if the block is not found.
//
// Note this function is friendly for the light client which can only retrieve the
// historical(before the CHT) header/block by number.
func (api *API) blockByNumberAndHash(ctx context.Context, number rpc.BlockNumber, hash common.Hash) (*types.Block, error) {
	block, err := api.blockByNumber(ctx, number)
	if err != nil {
		return nil, err
	}
	if block.Hash() == hash {
		return block, nil
	}
	return api.blockByHash(ctx, hash)
}

// TraceConfig holds extra parameters to trace functions.
type TraceConfig struct {
	*logger.Config
	Tracer  *string
	Timeout *string
	Reexec  *uint64
	// Config specific to given tracer. Note struct logger
	// config are historically embedded in main object.
	TracerConfig json.RawMessage
}

// TraceCallConfig is the config for traceCall API. It holds one more
// field to override the state for tracing.
type TraceCallConfig struct {
	TraceConfig
	StateOverrides *ethapi.StateOverride
	BlockOverrides *ethapi.BlockOverrides
	TxIndex        *hexutil.Uint
}

// StdTraceConfig holds extra parameters to standard-json trace functions.
type StdTraceConfig struct {
	logger.Config
	Reexec *uint64
	TxHash common.Hash
}

// txTraceResult is the result of a single transaction trace.
type txTraceResult struct {
	TxHash common.Hash `json:"txHash"`           // transaction hash
	Result interface{} `json:"result,omitempty"` // Trace results produced by the tracer
	Error  string      `json:"error,omitempty"`  // Trace failure produced by the tracer
}

// blockTraceTask represents a single block trace task when an entire chain is
// being traced.
type blockTraceTask struct {
	statedb *state.StateDB   // Intermediate state prepped for tracing
	block   *types.Block     // Block to trace the transactions from
	release StateReleaseFunc // The function to release the held resource for this task
	results []*txTraceResult // Trace results produced by the task
}

// blockTraceResult represents the results of tracing a single block when an entire
// chain is being traced.
type blockTraceResult struct {
	Block  hexutil.Uint64   `json:"block"`  // Block number corresponding to this trace
	Hash   common.Hash      `json:"hash"`   // Block hash corresponding to this trace
	Traces []*txTraceResult `json:"traces"` // Trace results produced by the task
}

// txTraceTask represents a single transaction trace task when an entire block
// is being traced.
type txTraceTask struct {
	statedb *state.StateDB // Intermediate state prepped for tracing
	index   int            // Transaction offset in the block
}

// TraceChain returns the structured logs created during the execution of EVM
// between two blocks (excluding start) and returns them as a JSON object.
func (api *API) TraceChain(ctx context.Context, start, end rpc.BlockNumber, config *TraceConfig) (*rpc.Subscription, error) { // Fetch the block interval that we want to trace
	// TODO: Need to implement a fallback for this
	from, err := api.blockByNumber(ctx, start)
	if err != nil {
		return nil, err
	}
	to, err := api.blockByNumber(ctx, end)
	if err != nil {
		return nil, err
	}
	if from.Number().Cmp(to.Number()) >= 0 {
		return nil, fmt.Errorf("end block (#%d) needs to come after start block (#%d)", end, start)
	}
	// Tracing a chain is a **long** operation, only do with subscriptions
	notifier, supported := rpc.NotifierFromContext(ctx)
	if !supported {
		return &rpc.Subscription{}, rpc.ErrNotificationsUnsupported
	}
	sub := notifier.CreateSubscription()

	resCh := api.traceChain(from, to, config, sub.Err())
	go func() {
		for result := range resCh {
			notifier.Notify(sub.ID, result)
		}
	}()
	return sub, nil
}

// traceChain configures a new tracer according to the provided configuration, and
// executes all the transactions contained within. The tracing chain range includes
// the end block but excludes the start one. The return value will be one item per
// transaction, dependent on the requested tracer.
// The tracing procedure should be aborted in case the closed signal is received.
func (api *API) traceChain(start, end *types.Block, config *TraceConfig, closed <-chan error) chan *blockTraceResult {
	reexec := defaultTraceReexec
	if config != nil && config.Reexec != nil {
		reexec = *config.Reexec
	}
	blocks := int(end.NumberU64() - start.NumberU64())
	threads := runtime.NumCPU()
	if threads > blocks {
		threads = blocks
	}
	var (
		pend    = new(sync.WaitGroup)
		ctx     = context.Background()
		taskCh  = make(chan *blockTraceTask, threads)
		resCh   = make(chan *blockTraceTask, threads)
		tracker = newStateTracker(maximumPendingTraceStates, start.NumberU64())
	)
	for th := 0; th < threads; th++ {
		pend.Add(1)
		go func() {
			defer pend.Done()

			// Fetch and execute the block trace taskCh
			for task := range taskCh {
				var (
					signer   = types.MakeSigner(api.backend.ChainConfig(), task.block.Number(), task.block.Time())
					blockCtx = core.NewEVMBlockContext(task.block.Header(), api.chainContext(ctx), nil, api.backend.ChainConfig(), task.statedb)
				)
				// Trace all the transactions contained within
				for i, tx := range task.block.Transactions() {
					msg, _ := core.TransactionToMessage(tx, signer, task.block.BaseFee())
					txctx := &Context{
						BlockHash:   task.block.Hash(),
						BlockNumber: task.block.Number(),
						TxIndex:     i,
						TxHash:      tx.Hash(),
					}
					res, err := api.traceTx(ctx, tx, msg, txctx, blockCtx, task.statedb, config)
					if err != nil {
						task.results[i] = &txTraceResult{TxHash: tx.Hash(), Error: err.Error()}
						log.Warn("Tracing failed", "hash", tx.Hash(), "block", task.block.NumberU64(), "err", err)
						break
					}
					task.results[i] = &txTraceResult{TxHash: tx.Hash(), Result: res}
				}
				// Tracing state is used up, queue it for de-referencing. Note the
				// state is the parent state of trace block, use block.number-1 as
				// the state number.
				tracker.releaseState(task.block.NumberU64()-1, task.release)

				// Stream the result back to the result catcher or abort on teardown
				select {
				case resCh <- task:
				case <-closed:
					return
				}
			}
		}()
	}
	// Start a goroutine to feed all the blocks into the tracers
	go func() {
		var (
			logged  time.Time
			begin   = time.Now()
			number  uint64
			traced  uint64
			failed  error
			statedb *state.StateDB
			release StateReleaseFunc
		)
		// Ensure everything is properly cleaned up on any exit path
		defer func() {
			close(taskCh)
			pend.Wait()

			// Clean out any pending release functions of trace states.
			tracker.callReleases()

			// Log the chain result
			switch {
			case failed != nil:
				log.Warn("Chain tracing failed", "start", start.NumberU64(), "end", end.NumberU64(), "transactions", traced, "elapsed", time.Since(begin), "err", failed)
			case number < end.NumberU64():
				log.Warn("Chain tracing aborted", "start", start.NumberU64(), "end", end.NumberU64(), "abort", number, "transactions", traced, "elapsed", time.Since(begin))
			default:
				log.Info("Chain tracing finished", "start", start.NumberU64(), "end", end.NumberU64(), "transactions", traced, "elapsed", time.Since(begin))
			}
			close(resCh)
		}()
		// Feed all the blocks both into the tracer, as well as fast process concurrently
		for number = start.NumberU64(); number < end.NumberU64(); number++ {
			// Stop tracing if interruption was requested
			select {
			case <-closed:
				return
			default:
			}
			// Print progress logs if long enough time elapsed
			if time.Since(logged) > 8*time.Second {
				logged = time.Now()
				log.Info("Tracing chain segment", "start", start.NumberU64(), "end", end.NumberU64(), "current", number, "transactions", traced, "elapsed", time.Since(begin))
			}
			// Retrieve the parent block and target block for tracing.
			block, err := api.blockByNumber(ctx, rpc.BlockNumber(number))
			if err != nil {
				failed = err
				break
			}
			next, err := api.blockByNumber(ctx, rpc.BlockNumber(number+1))
			if err != nil {
				failed = err
				break
			}
			// Make sure the state creator doesn't go too far. Too many unprocessed
			// trace state may cause the oldest state to become stale(e.g. in
			// path-based scheme).
			if err = tracker.wait(number); err != nil {
				failed = err
				break
			}
			// Prepare the statedb for tracing. Don't use the live database for
			// tracing to avoid persisting state junks into the database. Switch
			// over to `preferDisk` mode only if the memory usage exceeds the
			// limit, the trie database will be reconstructed from scratch only
			// if the relevant state is available in disk.
			var preferDisk bool
			if statedb != nil {
				s1, s2, s3 := statedb.Database().TrieDB().Size()
				preferDisk = s1+s2+s3 > defaultTracechainMemLimit
			}
			statedb, release, err = api.backend.StateAtBlock(ctx, block, reexec, statedb, false, preferDisk)
			if err != nil {
				failed = err
				break
			}
			// Insert block's parent beacon block root in the state
			// as per EIP-4788.
			if beaconRoot := next.BeaconRoot(); beaconRoot != nil {
				context := core.NewEVMBlockContext(next.Header(), api.chainContext(ctx), nil, api.backend.ChainConfig(), statedb)
				vmenv := vm.NewEVM(context, vm.TxContext{}, statedb, api.backend.ChainConfig(), vm.Config{})
				core.ProcessBeaconBlockRoot(*beaconRoot, vmenv, statedb)
			}
			// Insert parent hash in history contract.
			if api.backend.ChainConfig().IsPrague(next.Number(), next.Time()) {
				context := core.NewEVMBlockContext(next.Header(), api.chainContext(ctx), nil, api.backend.ChainConfig(), statedb)
				vmenv := vm.NewEVM(context, vm.TxContext{}, statedb, api.backend.ChainConfig(), vm.Config{})
				core.ProcessParentBlockHash(next.ParentHash(), vmenv, statedb)
			}
			// Clean out any pending release functions of trace state. Note this
			// step must be done after constructing tracing state, because the
			// tracing state of block next depends on the parent state and construction
			// may fail if we release too early.
			tracker.callReleases()

			// Send the block over to the concurrent tracers (if not in the fast-forward phase)
			txs := next.Transactions()
			select {
			case taskCh <- &blockTraceTask{statedb: statedb.Copy(), block: next, release: release, results: make([]*txTraceResult, len(txs))}:
			case <-closed:
				tracker.releaseState(number, release)
				return
			}
			traced += uint64(len(txs))
		}
	}()

	// Keep reading the trace results and stream them to result channel.
	retCh := make(chan *blockTraceResult)
	go func() {
		defer close(retCh)
		var (
			next = start.NumberU64() + 1
			done = make(map[uint64]*blockTraceResult)
		)
		for res := range resCh {
			// Queue up next received result
			result := &blockTraceResult{
				Block:  hexutil.Uint64(res.block.NumberU64()),
				Hash:   res.block.Hash(),
				Traces: res.results,
			}
			done[uint64(result.Block)] = result

			// Stream completed traces to the result channel
			for result, ok := done[next]; ok; result, ok = done[next] {
				if len(result.Traces) > 0 || next == end.NumberU64() {
					// It will be blocked in case the channel consumer doesn't take the
					// tracing result in time(e.g. the websocket connect is not stable)
					// which will eventually block the entire chain tracer. It's the
					// expected behavior to not waste node resources for a non-active user.
					retCh <- result
				}
				delete(done, next)
				next++
			}
		}
	}()
	return retCh
}

// TraceBlockByNumber returns the structured logs created during the execution of
// EVM and returns them as a JSON object.
func (api *API) TraceBlockByNumber(ctx context.Context, number rpc.BlockNumber, config *TraceConfig) ([]*txTraceResult, error) {
	block, err := api.blockByNumber(ctx, number)
	if err != nil {
		return nil, err
	}

	if api.backend.ChainConfig().IsOptimismPreBedrock(block.Number()) {
		if api.backend.HistoricalRPCService() != nil {
			var histResult []*txTraceResult
			err = api.backend.HistoricalRPCService().CallContext(ctx, &histResult, "debug_traceBlockByNumber", number, config)
			if err != nil {
				return nil, fmt.Errorf("historical backend error: %w", err)
			}
			return histResult, nil
		} else {
			return nil, rpc.ErrNoHistoricalFallback
		}
	}

	return api.traceBlock(ctx, block, config)
}

// TraceBlockByHash returns the structured logs created during the execution of
// EVM and returns them as a JSON object.
func (api *API) TraceBlockByHash(ctx context.Context, hash common.Hash, config *TraceConfig) ([]*txTraceResult, error) {
	block, err := api.blockByHash(ctx, hash)
	if err != nil {
		return nil, err
	}

	if api.backend.ChainConfig().IsOptimismPreBedrock(block.Number()) {
		if api.backend.HistoricalRPCService() != nil {
			var histResult []*txTraceResult
			err = api.backend.HistoricalRPCService().CallContext(ctx, &histResult, "debug_traceBlockByHash", hash, config)
			if err != nil {
				return nil, fmt.Errorf("historical backend error: %w", err)
			}
			return histResult, nil
		} else {
			return nil, rpc.ErrNoHistoricalFallback
		}
	}

	return api.traceBlock(ctx, block, config)
}

// TraceBlock returns the structured logs created during the execution of EVM
// and returns them as a JSON object.
func (api *API) TraceBlock(ctx context.Context, blob hexutil.Bytes, config *TraceConfig) ([]*txTraceResult, error) {
	block := new(types.Block)
	if err := rlp.DecodeBytes(blob, block); err != nil {
		return nil, fmt.Errorf("could not decode block: %v", err)
	}
	return api.traceBlock(ctx, block, config)
}

// TraceBlockFromFile returns the structured logs created during the execution of
// EVM and returns them as a JSON object.
func (api *API) TraceBlockFromFile(ctx context.Context, file string, config *TraceConfig) ([]*txTraceResult, error) {
	blob, err := os.ReadFile(file)
	if err != nil {
		return nil, fmt.Errorf("could not read file: %v", err)
	}
	return api.TraceBlock(ctx, blob, config)
}

// TraceBadBlock returns the structured logs created during the execution of
// EVM against a block pulled from the pool of bad ones and returns them as a JSON
// object.
func (api *API) TraceBadBlock(ctx context.Context, hash common.Hash, config *TraceConfig) ([]*txTraceResult, error) {
	block := rawdb.ReadBadBlock(api.backend.ChainDb(), hash)
	if block == nil {
		return nil, fmt.Errorf("bad block %#x not found", hash)
	}
	return api.traceBlock(ctx, block, config)
}

// StandardTraceBlockToFile dumps the structured logs created during the
// execution of EVM to the local file system and returns a list of files
// to the caller.
func (api *API) StandardTraceBlockToFile(ctx context.Context, hash common.Hash, config *StdTraceConfig) ([]string, error) {
	block, err := api.blockByHash(ctx, hash)
	if err != nil {
		return nil, err
	}
	return api.standardTraceBlockToFile(ctx, block, config)
}

// IntermediateRoots executes a block (bad- or canon- or side-), and returns a list
// of intermediate roots: the stateroot after each transaction.
func (api *API) IntermediateRoots(ctx context.Context, hash common.Hash, config *TraceConfig) ([]common.Hash, error) {
	block, _ := api.blockByHash(ctx, hash)
	// TODO: Cannot get intermediate roots for pre-bedrock block without daisy chain
	if block == nil {
		// Check in the bad blocks
		block = rawdb.ReadBadBlock(api.backend.ChainDb(), hash)
	}
	if block == nil {
		return nil, fmt.Errorf("block %#x not found", hash)
	}
	if block.NumberU64() == 0 {
		return nil, errors.New("genesis is not traceable")
	}
	parent, err := api.blockByNumberAndHash(ctx, rpc.BlockNumber(block.NumberU64()-1), block.ParentHash())
	if err != nil {
		return nil, err
	}
	reexec := defaultTraceReexec
	if config != nil && config.Reexec != nil {
		reexec = *config.Reexec
	}
	statedb, release, err := api.backend.StateAtBlock(ctx, parent, reexec, nil, true, false)
	if err != nil {
		return nil, err
	}
	defer release()
	var (
		roots              []common.Hash
		signer             = types.MakeSigner(api.backend.ChainConfig(), block.Number(), block.Time())
		chainConfig        = api.backend.ChainConfig()
		vmctx              = core.NewEVMBlockContext(block.Header(), api.chainContext(ctx), nil, chainConfig, statedb)
		deleteEmptyObjects = chainConfig.IsEIP158(block.Number())
	)
	if beaconRoot := block.BeaconRoot(); beaconRoot != nil {
		vmenv := vm.NewEVM(vmctx, vm.TxContext{}, statedb, chainConfig, vm.Config{})
		core.ProcessBeaconBlockRoot(*beaconRoot, vmenv, statedb)
	}
	if chainConfig.IsPrague(block.Number(), block.Time()) {
		core.ProcessParentBlockHash(block.ParentHash(), vm.NewEVM(vmctx, vm.TxContext{}, statedb, chainConfig, vm.Config{}), statedb)
	}
	for i, tx := range block.Transactions() {
		if err := ctx.Err(); err != nil {
			return nil, err
		}
		var (
			msg, _    = core.TransactionToMessage(tx, signer, block.BaseFee())
			txContext = core.NewEVMTxContext(msg)
			vmenv     = vm.NewEVM(vmctx, txContext, statedb, chainConfig, vm.Config{})
		)
		statedb.SetTxContext(tx.Hash(), i)
		if _, err := core.ApplyMessage(vmenv, msg, new(core.GasPool).AddGas(msg.GasLimit)); err != nil {
			log.Warn("Tracing intermediate roots did not complete", "txindex", i, "txhash", tx.Hash(), "err", err)
			// We intentionally don't return the error here: if we do, then the RPC server will not
			// return the roots. Most likely, the caller already knows that a certain transaction fails to
			// be included, but still want the intermediate roots that led to that point.
			// It may happen the tx_N causes an erroneous state, which in turn causes tx_N+M to not be
			// executable.
			// N.B: This should never happen while tracing canon blocks, only when tracing bad blocks.
			return roots, nil
		}
		// calling IntermediateRoot will internally call Finalize on the state
		// so any modifications are written to the trie
		roots = append(roots, statedb.IntermediateRoot(deleteEmptyObjects))
	}
	return roots, nil
}

// StandardTraceBadBlockToFile dumps the structured logs created during the
// execution of EVM against a block pulled from the pool of bad ones to the
// local file system and returns a list of files to the caller.
func (api *API) StandardTraceBadBlockToFile(ctx context.Context, hash common.Hash, config *StdTraceConfig) ([]string, error) {
	block := rawdb.ReadBadBlock(api.backend.ChainDb(), hash)
	if block == nil {
		return nil, fmt.Errorf("bad block %#x not found", hash)
	}
	return api.standardTraceBlockToFile(ctx, block, config)
}

// traceBlock configures a new tracer according to the provided configuration, and
// executes all the transactions contained within. The return value will be one item
// per transaction, dependent on the requested tracer.
func (api *API) traceBlock(ctx context.Context, block *types.Block, config *TraceConfig) ([]*txTraceResult, error) {
	if block.NumberU64() == 0 {
		return nil, errors.New("genesis is not traceable")
	}
	// Prepare base state
	parent, err := api.blockByNumberAndHash(ctx, rpc.BlockNumber(block.NumberU64()-1), block.ParentHash())
	if err != nil {
		return nil, err
	}
	reexec := defaultTraceReexec
	if config != nil && config.Reexec != nil {
		reexec = *config.Reexec
	}
	statedb, release, err := api.backend.StateAtBlock(ctx, parent, reexec, nil, true, false)
	if err != nil {
		return nil, err
	}
	defer release()

	blockCtx := core.NewEVMBlockContext(block.Header(), api.chainContext(ctx), nil)
	if beaconRoot := block.BeaconRoot(); beaconRoot != nil {
		vmenv := vm.NewEVM(blockCtx, vm.TxContext{}, statedb, api.backend.ChainConfig(), vm.Config{})
		core.ProcessBeaconBlockRoot(*beaconRoot, vmenv, statedb)
	}
	if api.backend.ChainConfig().IsPrague(block.Number(), block.Time()) {
		vmenv := vm.NewEVM(blockCtx, vm.TxContext{}, statedb, api.backend.ChainConfig(), vm.Config{})
		core.ProcessParentBlockHash(block.ParentHash(), vmenv, statedb)
	}

	// JS tracers have high overhead. In this case run a parallel
	// process that generates states in one thread and traces txes
	// in separate worker threads.
	if config != nil && config.Tracer != nil && *config.Tracer != "" {
		if isJS := DefaultDirectory.IsJS(*config.Tracer); isJS {
			return api.traceBlockParallel(ctx, block, statedb, config)
		}
	}
	// Native tracers have low overhead
	var (
		txs       = block.Transactions()
		blockHash = block.Hash()
<<<<<<< HEAD
		blockCtx  = core.NewEVMBlockContext(block.Header(), api.chainContext(ctx), nil, api.backend.ChainConfig(), statedb)
=======
>>>>>>> 293a300d
		signer    = types.MakeSigner(api.backend.ChainConfig(), block.Number(), block.Time())
		results   = make([]*txTraceResult, len(txs))
	)
	for i, tx := range txs {
		// Generate the next state snapshot fast without tracing
		msg, _ := core.TransactionToMessage(tx, signer, block.BaseFee())
		txctx := &Context{
			BlockHash:   blockHash,
			BlockNumber: block.Number(),
			TxIndex:     i,
			TxHash:      tx.Hash(),
		}
		res, err := api.traceTx(ctx, tx, msg, txctx, blockCtx, statedb, config)
		if err != nil {
			return nil, err
		}
		results[i] = &txTraceResult{TxHash: tx.Hash(), Result: res}
	}
	return results, nil
}

// traceBlockParallel is for tracers that have a high overhead (read JS tracers). One thread
// runs along and executes txes without tracing enabled to generate their prestate.
// Worker threads take the tasks and the prestate and trace them.
func (api *API) traceBlockParallel(ctx context.Context, block *types.Block, statedb *state.StateDB, config *TraceConfig) ([]*txTraceResult, error) {
	// Execute all the transaction contained within the block concurrently
	var (
		txs       = block.Transactions()
		blockHash = block.Hash()
		signer    = types.MakeSigner(api.backend.ChainConfig(), block.Number(), block.Time())
		results   = make([]*txTraceResult, len(txs))
		pend      sync.WaitGroup
	)
	threads := runtime.NumCPU()
	if threads > len(txs) {
		threads = len(txs)
	}
	jobs := make(chan *txTraceTask, threads)
	for th := 0; th < threads; th++ {
		pend.Add(1)
		go func() {
			defer pend.Done()
			// Fetch and execute the next transaction trace tasks
			for task := range jobs {
				msg, _ := core.TransactionToMessage(txs[task.index], signer, block.BaseFee())
				txctx := &Context{
					BlockHash:   blockHash,
					BlockNumber: block.Number(),
					TxIndex:     task.index,
					TxHash:      txs[task.index].Hash(),
				}
				// Reconstruct the block context for each transaction
				// as the GetHash function of BlockContext is not safe for
				// concurrent use.
				// See: https://github.com/ethereum/go-ethereum/issues/29114
				blockCtx := core.NewEVMBlockContext(block.Header(), api.chainContext(ctx), nil, api.backend.ChainConfig(), task.statedb)
				res, err := api.traceTx(ctx, txs[task.index], msg, txctx, blockCtx, task.statedb, config)
				if err != nil {
					results[task.index] = &txTraceResult{TxHash: txs[task.index].Hash(), Error: err.Error()}
					continue
				}
				results[task.index] = &txTraceResult{TxHash: txs[task.index].Hash(), Result: res}
			}
		}()
	}

	// Feed the transactions into the tracers and return
	var failed error
	blockCtx := core.NewEVMBlockContext(block.Header(), api.chainContext(ctx), nil, api.backend.ChainConfig(), statedb)
txloop:
	for i, tx := range txs {
		// Send the trace task over for execution
		task := &txTraceTask{statedb: statedb.Copy(), index: i}
		select {
		case <-ctx.Done():
			failed = ctx.Err()
			break txloop
		case jobs <- task:
		}

		// Generate the next state snapshot fast without tracing
		msg, _ := core.TransactionToMessage(tx, signer, block.BaseFee())
		statedb.SetTxContext(tx.Hash(), i)
		vmenv := vm.NewEVM(blockCtx, core.NewEVMTxContext(msg), statedb, api.backend.ChainConfig(), vm.Config{})
		if _, err := core.ApplyMessage(vmenv, msg, new(core.GasPool).AddGas(msg.GasLimit)); err != nil {
			failed = err
			break txloop
		}
		// Finalize the state so any modifications are written to the trie
		// Only delete empty objects if EIP158/161 (a.k.a Spurious Dragon) is in effect
		statedb.Finalise(vmenv.ChainConfig().IsEIP158(block.Number()))
	}

	close(jobs)
	pend.Wait()

	// If execution failed in between, abort
	if failed != nil {
		return nil, failed
	}
	return results, nil
}

// standardTraceBlockToFile configures a new tracer which uses standard JSON output,
// and traces either a full block or an individual transaction. The return value will
// be one filename per transaction traced.
func (api *API) standardTraceBlockToFile(ctx context.Context, block *types.Block, config *StdTraceConfig) ([]string, error) {
	// If we're tracing a single transaction, make sure it's present
	if config != nil && config.TxHash != (common.Hash{}) {
		if !containsTx(block, config.TxHash) {
			return nil, fmt.Errorf("transaction %#x not found in block", config.TxHash)
		}
	}
	if block.NumberU64() == 0 {
		return nil, errors.New("genesis is not traceable")
	}
	parent, err := api.blockByNumberAndHash(ctx, rpc.BlockNumber(block.NumberU64()-1), block.ParentHash())
	if err != nil {
		return nil, err
	}
	reexec := defaultTraceReexec
	if config != nil && config.Reexec != nil {
		reexec = *config.Reexec
	}
	statedb, release, err := api.backend.StateAtBlock(ctx, parent, reexec, nil, true, false)
	if err != nil {
		return nil, err
	}
	defer release()
	// Retrieve the tracing configurations, or use default values
	var (
		logConfig logger.Config
		txHash    common.Hash
	)
	if config != nil {
		logConfig = config.Config
		txHash = config.TxHash
	}
	logConfig.Debug = true

	// Execute transaction, either tracing all or just the requested one
	var (
		dumps       []string
		signer      = types.MakeSigner(api.backend.ChainConfig(), block.Number(), block.Time())
		chainConfig = api.backend.ChainConfig()
		vmctx       = core.NewEVMBlockContext(block.Header(), api.chainContext(ctx), nil, chainConfig, statedb)
		canon       = true
	)
	// Check if there are any overrides: the caller may wish to enable a future
	// fork when executing this block. Note, such overrides are only applicable to the
	// actual specified block, not any preceding blocks that we have to go through
	// in order to obtain the state.
	// Therefore, it's perfectly valid to specify `"futureForkBlock": 0`, to enable `futureFork`
	if config != nil && config.Overrides != nil {
		// Note: This copies the config, to not screw up the main config
		chainConfig, canon = overrideConfig(chainConfig, config.Overrides)
	}
	if beaconRoot := block.BeaconRoot(); beaconRoot != nil {
		vmenv := vm.NewEVM(vmctx, vm.TxContext{}, statedb, chainConfig, vm.Config{})
		core.ProcessBeaconBlockRoot(*beaconRoot, vmenv, statedb)
	}
	if chainConfig.IsPrague(block.Number(), block.Time()) {
		vmenv := vm.NewEVM(vmctx, vm.TxContext{}, statedb, chainConfig, vm.Config{})
		core.ProcessParentBlockHash(block.ParentHash(), vmenv, statedb)
	}
	for i, tx := range block.Transactions() {
		// Prepare the transaction for un-traced execution
		var (
			msg, _    = core.TransactionToMessage(tx, signer, block.BaseFee())
			txContext = core.NewEVMTxContext(msg)
			vmConf    vm.Config
			dump      *os.File
			writer    *bufio.Writer
			err       error
		)
		// If the transaction needs tracing, swap out the configs
		if tx.Hash() == txHash || txHash == (common.Hash{}) {
			// Generate a unique temporary file to dump it into
			prefix := fmt.Sprintf("block_%#x-%d-%#x-", block.Hash().Bytes()[:4], i, tx.Hash().Bytes()[:4])
			if !canon {
				prefix = fmt.Sprintf("%valt-", prefix)
			}
			dump, err = os.CreateTemp(os.TempDir(), prefix)
			if err != nil {
				return nil, err
			}
			dumps = append(dumps, dump.Name())

			// Swap out the noop logger to the standard tracer
			writer = bufio.NewWriter(dump)
			vmConf = vm.Config{
				Tracer:                  logger.NewJSONLogger(&logConfig, writer),
				EnablePreimageRecording: true,
			}
		}
		// Execute the transaction and flush any traces to disk
		vmenv := vm.NewEVM(vmctx, txContext, statedb, chainConfig, vmConf)
		statedb.SetTxContext(tx.Hash(), i)
		if vmConf.Tracer.OnTxStart != nil {
			vmConf.Tracer.OnTxStart(vmenv.GetVMContext(), tx, msg.From)
		}
		vmRet, err := core.ApplyMessage(vmenv, msg, new(core.GasPool).AddGas(msg.GasLimit))
		if vmConf.Tracer.OnTxEnd != nil {
			vmConf.Tracer.OnTxEnd(&types.Receipt{GasUsed: vmRet.UsedGas}, err)
		}
		if writer != nil {
			writer.Flush()
		}
		if dump != nil {
			dump.Close()
			log.Info("Wrote standard trace", "file", dump.Name())
		}
		if err != nil {
			return dumps, err
		}
		// Finalize the state so any modifications are written to the trie
		// Only delete empty objects if EIP158/161 (a.k.a Spurious Dragon) is in effect
		statedb.Finalise(vmenv.ChainConfig().IsEIP158(block.Number()))

		// If we've traced the transaction we were looking for, abort
		if tx.Hash() == txHash {
			break
		}
	}
	return dumps, nil
}

// containsTx reports whether the transaction with a certain hash
// is contained within the specified block.
func containsTx(block *types.Block, hash common.Hash) bool {
	for _, tx := range block.Transactions() {
		if tx.Hash() == hash {
			return true
		}
	}
	return false
}

// TraceTransaction returns the structured logs created during the execution of EVM
// and returns them as a JSON object.
func (api *API) TraceTransaction(ctx context.Context, hash common.Hash, config *TraceConfig) (interface{}, error) {
	_, _, blockHash, blockNumber, index, err := api.backend.GetTransaction(ctx, hash)
	if err != nil {
		return nil, ethapi.NewTxIndexingError()
	}

	if api.backend.ChainConfig().IsOptimismPreBedrock(new(big.Int).SetUint64(blockNumber)) {
		if api.backend.HistoricalRPCService() != nil {
			var histResult json.RawMessage
			err := api.backend.HistoricalRPCService().CallContext(ctx, &histResult, "debug_traceTransaction", hash, config)
			if err != nil {
				return nil, fmt.Errorf("historical backend error: %w", err)
			}
			return histResult, nil
		} else {
			return nil, rpc.ErrNoHistoricalFallback
		}
	}
	// It shouldn't happen in practice.
	if blockNumber == 0 {
		return nil, errors.New("genesis is not traceable")
	}
	reexec := defaultTraceReexec
	if config != nil && config.Reexec != nil {
		reexec = *config.Reexec
	}
	block, err := api.blockByNumberAndHash(ctx, rpc.BlockNumber(blockNumber), blockHash)
	if err != nil {
		return nil, err
	}
	tx, vmctx, statedb, release, err := api.backend.StateAtTransaction(ctx, block, int(index), reexec)
	if err != nil {
		return nil, err
	}
	defer release()
	msg, err := core.TransactionToMessage(tx, types.MakeSigner(api.backend.ChainConfig(), block.Number(), block.Time()), block.BaseFee())
	if err != nil {
		return nil, err
	}

	txctx := &Context{
		BlockHash:   blockHash,
		BlockNumber: block.Number(),
		TxIndex:     int(index),
		TxHash:      hash,
	}
	return api.traceTx(ctx, tx, msg, txctx, vmctx, statedb, config)
}

// TraceCall lets you trace a given eth_call. It collects the structured logs
// created during the execution of EVM if the given transaction was added on
// top of the provided block and returns them as a JSON object.
// If no transaction index is specified, the trace will be conducted on the state
// after executing the specified block. However, if a transaction index is provided,
// the trace will be conducted on the state after executing the specified transaction
// within the specified block.
func (api *API) TraceCall(ctx context.Context, args ethapi.TransactionArgs, blockNrOrHash rpc.BlockNumberOrHash, config *TraceCallConfig) (interface{}, error) {
	// Try to retrieve the specified block
	var (
		err     error
		block   *types.Block
		statedb *state.StateDB
		release StateReleaseFunc
	)
	if hash, ok := blockNrOrHash.Hash(); ok {
		block, err = api.blockByHash(ctx, hash)
	} else if number, ok := blockNrOrHash.Number(); ok {
		if number == rpc.PendingBlockNumber {
			// We don't have access to the miner here. For tracing 'future' transactions,
			// it can be done with block- and state-overrides instead, which offers
			// more flexibility and stability than trying to trace on 'pending', since
			// the contents of 'pending' is unstable and probably not a true representation
			// of what the next actual block is likely to contain.
			return nil, errors.New("tracing on top of pending is not supported")
		}
		block, err = api.blockByNumber(ctx, number)
	} else {
		return nil, errors.New("invalid arguments; neither block nor hash specified")
	}
	if err != nil {
		return nil, err
	}

	if api.backend.ChainConfig().IsOptimismPreBedrock(block.Number()) {
		return nil, errors.New("l2geth does not have a debug_traceCall method")
	}

	// try to recompute the state
	reexec := defaultTraceReexec
	if config != nil && config.Reexec != nil {
		reexec = *config.Reexec
	}

	if config != nil && config.TxIndex != nil {
		_, _, statedb, release, err = api.backend.StateAtTransaction(ctx, block, int(*config.TxIndex), reexec)
	} else {
		statedb, release, err = api.backend.StateAtBlock(ctx, block, reexec, nil, true, false)
	}
	if err != nil {
		return nil, err
	}
	defer release()

	vmctx := core.NewEVMBlockContext(block.Header(), api.chainContext(ctx), nil, api.backend.ChainConfig(), statedb)
	// Apply the customization rules if required.
	if config != nil {
		config.BlockOverrides.Apply(&vmctx)
		rules := api.backend.ChainConfig().Rules(vmctx.BlockNumber, vmctx.Random != nil, vmctx.Time)

		precompiles := vm.ActivePrecompiledContracts(rules)
		if err := config.StateOverrides.Apply(statedb, precompiles); err != nil {
			return nil, err
		}
	}
	// Execute the trace
	if err := args.CallDefaults(api.backend.RPCGasCap(), vmctx.BaseFee, api.backend.ChainConfig().ChainID); err != nil {
		return nil, err
	}
	var (
		msg         = args.ToMessage(vmctx.BaseFee, true, true)
		tx          = args.ToTransaction(types.LegacyTxType)
		traceConfig *TraceConfig
	)
	// Lower the basefee to 0 to avoid breaking EVM
	// invariants (basefee < feecap).
	if msg.GasPrice.Sign() == 0 {
		vmctx.BaseFee = new(big.Int)
	}
	if msg.BlobGasFeeCap != nil && msg.BlobGasFeeCap.BitLen() == 0 {
		vmctx.BlobBaseFee = new(big.Int)
	}
	if config != nil {
		traceConfig = &config.TraceConfig
	}
	return api.traceTx(ctx, tx, msg, new(Context), vmctx, statedb, traceConfig)
}

// traceTx configures a new tracer according to the provided configuration, and
// executes the given message in the provided environment. The return value will
// be tracer dependent.
func (api *API) traceTx(ctx context.Context, tx *types.Transaction, message *core.Message, txctx *Context, vmctx vm.BlockContext, statedb *state.StateDB, config *TraceConfig) (interface{}, error) {
	var (
		tracer  *Tracer
		err     error
		timeout = defaultTraceTimeout
		usedGas uint64
	)
	if config == nil {
		config = &TraceConfig{}
	}
	// Default tracer is the struct logger
	if config.Tracer == nil {
		logger := logger.NewStructLogger(config.Config)
		tracer = &Tracer{
			Hooks:     logger.Hooks(),
			GetResult: logger.GetResult,
			Stop:      logger.Stop,
		}
	} else {
		tracer, err = DefaultDirectory.New(*config.Tracer, txctx, config.TracerConfig, api.backend.ChainConfig())
		if err != nil {
			return nil, err
		}
	}
	// The actual TxContext will be created as part of ApplyTransactionWithEVM.
	vmenv := vm.NewEVM(vmctx, vm.TxContext{GasPrice: message.GasPrice, BlobFeeCap: message.BlobGasFeeCap}, statedb, api.backend.ChainConfig(), vm.Config{Tracer: tracer.Hooks, NoBaseFee: true})

	// Define a meaningful timeout of a single transaction trace
	if config.Timeout != nil {
		if timeout, err = time.ParseDuration(*config.Timeout); err != nil {
			return nil, err
		}
	}
	deadlineCtx, cancel := context.WithTimeout(ctx, timeout)
	go func() {
		<-deadlineCtx.Done()
		if errors.Is(deadlineCtx.Err(), context.DeadlineExceeded) {
			tracer.Stop(errors.New("execution timeout"))
			// Stop evm execution. Note cancellation is not necessarily immediate.
			vmenv.Cancel()
		}
	}()
	defer cancel()

	// Call Prepare to clear out the statedb access list
	statedb.SetTxContext(txctx.TxHash, txctx.TxIndex)
	_, err = core.ApplyTransactionWithEVM(message, api.backend.ChainConfig(), new(core.GasPool).AddGas(message.GasLimit), statedb, vmctx.BlockNumber, txctx.BlockHash, tx, &usedGas, vmenv)
	if err != nil {
		return nil, fmt.Errorf("tracing failed: %w", err)
	}
	return tracer.GetResult()
}

// APIs return the collection of RPC services the tracer package offers.
func APIs(backend Backend) []rpc.API {
	// Append all the local APIs and return
	return []rpc.API{
		{
			Namespace: "debug",
			Service:   NewAPI(backend),
		},
	}
}

// overrideConfig returns a copy of original with forks enabled by override enabled,
// along with a boolean that indicates whether the copy is canonical (equivalent to the original).
// Note: the Clique-part is _not_ deep copied
func overrideConfig(original *params.ChainConfig, override *params.ChainConfig) (*params.ChainConfig, bool) {
	copy := new(params.ChainConfig)
	*copy = *original
	canon := true

	// Apply forks (after Berlin) to the copy.
	if block := override.BerlinBlock; block != nil {
		copy.BerlinBlock = block
		canon = false
	}
	if block := override.LondonBlock; block != nil {
		copy.LondonBlock = block
		canon = false
	}
	if block := override.ArrowGlacierBlock; block != nil {
		copy.ArrowGlacierBlock = block
		canon = false
	}
	if block := override.GrayGlacierBlock; block != nil {
		copy.GrayGlacierBlock = block
		canon = false
	}
	if block := override.MergeNetsplitBlock; block != nil {
		copy.MergeNetsplitBlock = block
		canon = false
	}
	if timestamp := override.ShanghaiTime; timestamp != nil {
		copy.ShanghaiTime = timestamp
		canon = false
	}
	if timestamp := override.CancunTime; timestamp != nil {
		copy.CancunTime = timestamp
		canon = false
	}
	if timestamp := override.PragueTime; timestamp != nil {
		copy.PragueTime = timestamp
		canon = false
	}
	if timestamp := override.VerkleTime; timestamp != nil {
		copy.VerkleTime = timestamp
		canon = false
	}

	return copy, canon
}<|MERGE_RESOLUTION|>--- conflicted
+++ resolved
@@ -633,7 +633,7 @@
 	}
 	defer release()
 
-	blockCtx := core.NewEVMBlockContext(block.Header(), api.chainContext(ctx), nil)
+	blockCtx := core.NewEVMBlockContext(block.Header(), api.chainContext(ctx), nil, api.backend.ChainConfig(), statedb)
 	if beaconRoot := block.BeaconRoot(); beaconRoot != nil {
 		vmenv := vm.NewEVM(blockCtx, vm.TxContext{}, statedb, api.backend.ChainConfig(), vm.Config{})
 		core.ProcessBeaconBlockRoot(*beaconRoot, vmenv, statedb)
@@ -655,10 +655,6 @@
 	var (
 		txs       = block.Transactions()
 		blockHash = block.Hash()
-<<<<<<< HEAD
-		blockCtx  = core.NewEVMBlockContext(block.Header(), api.chainContext(ctx), nil, api.backend.ChainConfig(), statedb)
-=======
->>>>>>> 293a300d
 		signer    = types.MakeSigner(api.backend.ChainConfig(), block.Number(), block.Time())
 		results   = make([]*txTraceResult, len(txs))
 	)
