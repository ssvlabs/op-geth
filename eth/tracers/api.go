--- conflicted
+++ resolved
@@ -704,13 +704,8 @@
 				// as the GetHash function of BlockContext is not safe for
 				// concurrent use.
 				// See: https://github.com/ethereum/go-ethereum/issues/29114
-<<<<<<< HEAD
 				blockCtx := core.NewEVMBlockContext(block.Header(), api.chainContext(ctx), nil, api.backend.ChainConfig(), task.statedb)
-				res, err := api.traceTx(ctx, txs[task.index], msg, txctx, blockCtx, task.statedb, config)
-=======
-				blockCtx := core.NewEVMBlockContext(block.Header(), api.chainContext(ctx), nil)
 				res, err := api.traceTx(ctx, txs[task.index], msg, txctx, blockCtx, task.statedb, config, nil)
->>>>>>> 82fc77a8
 				if err != nil {
 					results[task.index] = &txTraceResult{TxHash: txs[task.index].Hash(), Error: err.Error()}
 					continue
