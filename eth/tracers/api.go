--- conflicted
+++ resolved
@@ -68,6 +68,8 @@
 	// trace states exceed this limit.
 	maximumPendingTraceStates = 128
 )
+
+var errTxNotFound = errors.New("transaction not found")
 
 // StateReleaseFunc is used to deallocate resources held by constructing a
 // historical state for tracing purposes.
@@ -892,10 +894,14 @@
 // TraceTransaction returns the structured logs created during the execution of EVM
 // and returns them as a JSON object.
 func (api *API) TraceTransaction(ctx context.Context, hash common.Hash, config *TraceConfig) (interface{}, error) {
-<<<<<<< HEAD
-	_, _, blockHash, blockNumber, index, err := api.backend.GetTransaction(ctx, hash)
-	if err != nil {
-		return nil, ethapi.NewTxIndexingError()
+	found, _, blockHash, blockNumber, index := api.backend.GetTransaction(hash)
+	if !found {
+		// Warn in case tx indexer is not done.
+		if !api.backend.TxIndexDone() {
+			return nil, ethapi.NewTxIndexingError()
+		}
+		// Only mined txes are supported
+		return nil, errTxNotFound
 	}
 
 	if api.backend.ChainConfig().IsOptimismPreBedrock(new(big.Int).SetUint64(blockNumber)) {
@@ -909,16 +915,6 @@
 		} else {
 			return nil, rpc.ErrNoHistoricalFallback
 		}
-=======
-	found, _, blockHash, blockNumber, index := api.backend.GetTransaction(hash)
-	if !found {
-		// Warn in case tx indexer is not done.
-		if !api.backend.TxIndexDone() {
-			return nil, ethapi.NewTxIndexingError()
-		}
-		// Only mined txes are supported
-		return nil, errTxNotFound
->>>>>>> 36b2371c
 	}
 	// It shouldn't happen in practice.
 	if blockNumber == 0 {
