--- conflicted
+++ resolved
@@ -99,10 +99,6 @@
 
 // CalcBlobFee calculates the blobfee from the header's excess blob gas field.
 func CalcBlobFee(config *params.ChainConfig, header *types.Header) *big.Int {
-<<<<<<< HEAD
-	blobConfig := latestBlobConfig(config, header.Time)
-	if blobConfig == nil {
-=======
 	// OP-Stack chains don't support blobs, but still set the excessBlobGas field (always to zero).
 	// So this function is called in many places for OP-Stack chains too. In order to not require
 	// a blob schedule in the chain config, we short circuit here.
@@ -113,16 +109,8 @@
 		return minBlobGasPrice
 	}
 
-	var frac uint64
-	switch config.LatestFork(header.Time) {
-	case forks.Osaka:
-		frac = config.BlobScheduleConfig.Osaka.UpdateFraction
-	case forks.Prague:
-		frac = config.BlobScheduleConfig.Prague.UpdateFraction
-	case forks.Cancun:
-		frac = config.BlobScheduleConfig.Cancun.UpdateFraction
-	default:
->>>>>>> 00fce343
+	blobConfig := latestBlobConfig(config, header.Time)
+	if blobConfig == nil {
 		panic("calculating blob fee on unsupported fork")
 	}
 	return fakeExponential(minBlobGasPrice, new(big.Int).SetUint64(*header.ExcessBlobGas), new(big.Int).SetUint64(blobConfig.UpdateFraction))
