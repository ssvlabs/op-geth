// Copyright 2023 The go-ethereum Authors
// This file is part of the go-ethereum library.
//
// The go-ethereum library is free software: you can redistribute it and/or modify
// it under the terms of the GNU Lesser General Public License as published by
// the Free Software Foundation, either version 3 of the License, or
// (at your option) any later version.
//
// The go-ethereum library is distributed in the hope that it will be useful,
// but WITHOUT ANY WARRANTY; without even the implied warranty of
// MERCHANTABILITY or FITNESS FOR A PARTICULAR PURPOSE. See the
// GNU Lesser General Public License for more details.
//
// You should have received a copy of the GNU Lesser General Public License
// along with the go-ethereum library. If not, see <http://www.gnu.org/licenses/>.

package eip4844

import (
	"fmt"
	"math/big"
	"testing"

	"github.com/stretchr/testify/require"

	"github.com/ethereum/go-ethereum/core/types"
	"github.com/ethereum/go-ethereum/params"
)

func TestCalcExcessBlobGas(t *testing.T) {
	var (
		config        = params.MainnetChainConfig
		targetBlobs   = config.BlobScheduleConfig.Cancun.Target
		targetBlobGas = uint64(targetBlobs) * params.BlobTxBlobGasPerBlob
	)

	var tests = []struct {
		excess uint64
		blobs  int
		want   uint64
	}{
		// The excess blob gas should not increase from zero if the used blob
		// slots are below - or equal - to the target.
		{0, 0, 0},
		{0, 1, 0},
		{0, targetBlobs, 0},

		// If the target blob gas is exceeded, the excessBlobGas should increase
		// by however much it was overshot
		{0, targetBlobs + 1, params.BlobTxBlobGasPerBlob},
		{1, targetBlobs + 1, params.BlobTxBlobGasPerBlob + 1},
		{1, targetBlobs + 2, 2*params.BlobTxBlobGasPerBlob + 1},

		// The excess blob gas should decrease by however much the target was
		// under-shot, capped at zero.
		{targetBlobGas, targetBlobs, targetBlobGas},
		{targetBlobGas, targetBlobs - 1, targetBlobGas - params.BlobTxBlobGasPerBlob},
		{targetBlobGas, targetBlobs - 2, targetBlobGas - (2 * params.BlobTxBlobGasPerBlob)},
		{params.BlobTxBlobGasPerBlob - 1, targetBlobs - 1, 0},
	}
	for i, tt := range tests {
		blobGasUsed := uint64(tt.blobs) * params.BlobTxBlobGasPerBlob
		header := &types.Header{
			ExcessBlobGas: &tt.excess,
			BlobGasUsed:   &blobGasUsed,
		}
		result := CalcExcessBlobGas(config, header, *config.CancunTime)
		if result != tt.want {
			t.Errorf("test %d: excess blob gas mismatch: have %v, want %v", i, result, tt.want)
		}
	}
}

func TestCalcBlobFee(t *testing.T) {
	zero := uint64(0)

	tests := []struct {
		excessBlobGas uint64
		blobfee       int64
	}{
		{0, 1},
		{2314057, 1},
		{2314058, 2},
		{10 * 1024 * 1024, 23},
	}
	for i, tt := range tests {
		config := &params.ChainConfig{LondonBlock: big.NewInt(0), CancunTime: &zero, BlobScheduleConfig: params.DefaultBlobSchedule}
		header := &types.Header{ExcessBlobGas: &tt.excessBlobGas}
		have := CalcBlobFee(config, header)
		if have.Int64() != tt.blobfee {
			t.Errorf("test %d: blobfee mismatch: have %v want %v", i, have, tt.blobfee)
		}
	}
}

<<<<<<< HEAD
func TestCalcBlobFeeOPStack(t *testing.T) {
	zero := uint64(0)
	header := &types.Header{ExcessBlobGas: &zero}
	// any non-nil optimism confic should do
	config := &params.ChainConfig{Optimism: new(params.OptimismConfig)}
	bfee := CalcBlobFee(config, header)
	require.Equal(t, int64(1), bfee.Int64())

	reqPanic := func() {
		require.PanicsWithValue(t,
			"OP-Stack: CalcBlobFee: unexpected blob schedule or excess blob gas",
			func() { CalcBlobFee(config, header) })
	}
	(*header.ExcessBlobGas)++
	reqPanic()
	header.ExcessBlobGas = nil
	reqPanic()
	header.ExcessBlobGas = &zero
	config.BlobScheduleConfig = params.DefaultBlobSchedule
	reqPanic()
=======
func TestCalcBlobFeePostOsaka(t *testing.T) {
	zero := uint64(0)
	bpo1 := uint64(1754836608)
	bpo2 := uint64(1754934912)
	bpo3 := uint64(1755033216)

	tests := []struct {
		excessBlobGas uint64
		blobGasUsed   uint64
		blobfee       uint64
		basefee       uint64
		parenttime    uint64
		headertime    uint64
	}{
		{5149252, 1310720, 5617366, 30, 1754904516, 1754904528},
		{19251039, 2490368, 20107103, 50, 1755033204, 1755033216},
	}
	for i, tt := range tests {
		config := &params.ChainConfig{
			LondonBlock: big.NewInt(0),
			CancunTime:  &zero,
			PragueTime:  &zero,
			OsakaTime:   &zero,
			BPO1Time:    &bpo1,
			BPO2Time:    &bpo2,
			BPO3Time:    &bpo3,
			BlobScheduleConfig: &params.BlobScheduleConfig{
				Cancun: params.DefaultCancunBlobConfig,
				Prague: params.DefaultPragueBlobConfig,
				Osaka:  params.DefaultOsakaBlobConfig,
				BPO1: &params.BlobConfig{
					Target:         9,
					Max:            14,
					UpdateFraction: 8832827,
				},
				BPO2: &params.BlobConfig{
					Target:         14,
					Max:            21,
					UpdateFraction: 13739630,
				},
				BPO3: &params.BlobConfig{
					Target:         21,
					Max:            32,
					UpdateFraction: 20609697,
				},
			}}
		parent := &types.Header{
			ExcessBlobGas: &tt.excessBlobGas,
			BlobGasUsed:   &tt.blobGasUsed,
			BaseFee:       big.NewInt(int64(tt.basefee)),
			Time:          tt.parenttime,
		}
		have := CalcExcessBlobGas(config, parent, tt.headertime)
		if have != tt.blobfee {
			t.Errorf("test %d: blobfee mismatch: have %v want %v", i, have, tt.blobfee)
		}
	}
>>>>>>> d818a9af
}

func TestFakeExponential(t *testing.T) {
	tests := []struct {
		factor      int64
		numerator   int64
		denominator int64
		want        int64
	}{
		// When numerator == 0 the return value should always equal the value of factor
		{1, 0, 1, 1},
		{38493, 0, 1000, 38493},
		{0, 1234, 2345, 0}, // should be 0
		{1, 2, 1, 6},       // approximate 7.389
		{1, 4, 2, 6},
		{1, 3, 1, 16}, // approximate 20.09
		{1, 6, 2, 18},
		{1, 4, 1, 49}, // approximate 54.60
		{1, 8, 2, 50},
		{10, 8, 2, 542}, // approximate 540.598
		{11, 8, 2, 596}, // approximate 600.58
		{1, 5, 1, 136},  // approximate 148.4
		{1, 5, 2, 11},   // approximate 12.18
		{2, 5, 2, 23},   // approximate 24.36
		{1, 50000000, 2225652, 5709098764},
	}
	for i, tt := range tests {
		f, n, d := big.NewInt(tt.factor), big.NewInt(tt.numerator), big.NewInt(tt.denominator)
		original := fmt.Sprintf("%d %d %d", f, n, d)
		have := fakeExponential(f, n, d)
		if have.Int64() != tt.want {
			t.Errorf("test %d: fake exponential mismatch: have %v want %v", i, have, tt.want)
		}
		later := fmt.Sprintf("%d %d %d", f, n, d)
		if original != later {
			t.Errorf("test %d: fake exponential modified arguments: have\n%v\nwant\n%v", i, later, original)
		}
	}
}

func TestCalcExcessBlobGasEIP7918(t *testing.T) {
	var (
		cfg           = params.MergedTestChainConfig
		targetBlobs   = cfg.BlobScheduleConfig.Osaka.Target
		blobGasTarget = uint64(targetBlobs) * params.BlobTxBlobGasPerBlob
	)

	makeHeader := func(parentExcess, parentBaseFee uint64, blobsUsed int) *types.Header {
		blobGasUsed := uint64(blobsUsed) * params.BlobTxBlobGasPerBlob
		return &types.Header{
			BaseFee:       big.NewInt(int64(parentBaseFee)),
			ExcessBlobGas: &parentExcess,
			BlobGasUsed:   &blobGasUsed,
		}
	}

	tests := []struct {
		name          string
		header        *types.Header
		wantExcessGas uint64
	}{
		{
			name:          "BelowReservePrice",
			header:        makeHeader(0, 1_000_000_000, targetBlobs),
			wantExcessGas: blobGasTarget * 3 / 9,
		},
		{
			name:          "AboveReservePrice",
			header:        makeHeader(0, 1, targetBlobs),
			wantExcessGas: 0,
		},
	}
	for _, tc := range tests {
		got := CalcExcessBlobGas(cfg, tc.header, *cfg.CancunTime)
		if got != tc.wantExcessGas {
			t.Fatalf("%s: excess-blob-gas mismatch – have %d, want %d",
				tc.name, got, tc.wantExcessGas)
		}
	}
}<|MERGE_RESOLUTION|>--- conflicted
+++ resolved
@@ -93,7 +93,6 @@
 	}
 }
 
-<<<<<<< HEAD
 func TestCalcBlobFeeOPStack(t *testing.T) {
 	zero := uint64(0)
 	header := &types.Header{ExcessBlobGas: &zero}
@@ -114,7 +113,8 @@
 	header.ExcessBlobGas = &zero
 	config.BlobScheduleConfig = params.DefaultBlobSchedule
 	reqPanic()
-=======
+}
+
 func TestCalcBlobFeePostOsaka(t *testing.T) {
 	zero := uint64(0)
 	bpo1 := uint64(1754836608)
@@ -172,7 +172,6 @@
 			t.Errorf("test %d: blobfee mismatch: have %v want %v", i, have, tt.blobfee)
 		}
 	}
->>>>>>> d818a9af
 }
 
 func TestFakeExponential(t *testing.T) {
