--- conflicted
+++ resolved
@@ -61,13 +61,9 @@
 // is only used for necessary consensus checks. The legacy consensus engine can be any
 // engine implements the consensus interface (except the beacon itself).
 type Beacon struct {
-<<<<<<< HEAD
 	// For migrated OP chains (OP mainnet, OP Goerli), ethone is a dummy legacy pre-Bedrock consensus
-	ethone consensus.Engine // Original consensus engine used in eth1, e.g. ethash or clique
-=======
 	ethone   consensus.Engine // Original consensus engine used in eth1, e.g. ethash or clique
 	ttdblock *uint64          // Merge block-number for testchain generation without TTDs
->>>>>>> 756cca7c
 }
 
 // New creates a consensus engine with the given embedded eth1 engine.
@@ -149,24 +145,11 @@
 // the difficulty field.
 //
 // Note, this function will not verify the header validity but just split them.
-<<<<<<< HEAD
-func (beacon *Beacon) splitHeaders(chain consensus.ChainHeaderReader, headers []*types.Header) ([]*types.Header, []*types.Header, error) {
+func (beacon *Beacon) splitHeaders(headers []*types.Header) ([]*types.Header, []*types.Header) {
 	if chain.Config().Optimism != nil {
 		return beacon.splitBedrockHeaders(chain, headers)
 	}
-	// TTD is not defined yet, all headers should be in legacy format.
-	ttd := chain.Config().TerminalTotalDifficulty
-	ptd := chain.GetTd(headers[0].ParentHash, headers[0].Number.Uint64()-1)
-	if ptd == nil {
-		return nil, nil, consensus.ErrUnknownAncestor
-	}
-	// The entire header batch already crosses the transition.
-	if ptd.Cmp(ttd) >= 0 {
-		return nil, headers, nil
-	}
-=======
-func (beacon *Beacon) splitHeaders(headers []*types.Header) ([]*types.Header, []*types.Header) {
->>>>>>> 756cca7c
+
 	var (
 		preHeaders  = headers
 		postHeaders []*types.Header
@@ -549,29 +532,4 @@
 	if th, ok := beacon.ethone.(threaded); ok {
 		th.SetThreads(threads)
 	}
-<<<<<<< HEAD
-}
-
-// IsTTDReached checks if the TotalTerminalDifficulty has been surpassed on the `parentHash` block.
-// It depends on the parentHash already being stored in the database.
-// If the parentHash is not stored in the database a UnknownAncestor error is returned.
-func IsTTDReached(chain consensus.ChainHeaderReader, parentHash common.Hash, parentNumber uint64) (bool, error) {
-	if cfg := chain.Config(); cfg.Optimism != nil {
-		// If OP-Stack then bedrock activation number determines when TTD (eth Merge) has been reached.
-		// Note: some tests/utils will set parentNumber == max_uint64 as "parent" of the genesis block, this is fine.
-		return cfg.IsBedrock(new(big.Int).SetUint64(parentNumber + 1)), nil
-	}
-	if chain.Config().TerminalTotalDifficulty == nil {
-		return false, nil
-	}
-	if common.Big0.Cmp(chain.Config().TerminalTotalDifficulty) == 0 { // in case TTD is reached at genesis.
-		return true, nil
-	}
-	td := chain.GetTd(parentHash, parentNumber)
-	if td == nil {
-		return false, consensus.ErrUnknownAncestor
-	}
-	return td.Cmp(chain.Config().TerminalTotalDifficulty) >= 0, nil
-=======
->>>>>>> 756cca7c
 }