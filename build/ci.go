// Copyright 2016 The go-ethereum Authors
// This file is part of the go-ethereum library.
//
// The go-ethereum library is free software: you can redistribute it and/or modify
// it under the terms of the GNU Lesser General Public License as published by
// the Free Software Foundation, either version 3 of the License, or
// (at your option) any later version.
//
// The go-ethereum library is distributed in the hope that it will be useful,
// but WITHOUT ANY WARRANTY; without even the implied warranty of
// MERCHANTABILITY or FITNESS FOR A PARTICULAR PURPOSE. See the
// GNU Lesser General Public License for more details.
//
// You should have received a copy of the GNU Lesser General Public License
// along with the go-ethereum library. If not, see <http://www.gnu.org/licenses/>.

//go:build none
// +build none

/*
The ci command is called from Continuous Integration scripts.

Usage: go run build/ci.go <command> <command flags/arguments>

Available commands are:

	lint           -- runs certain pre-selected linters
	check_tidy     -- verifies that everything is 'go mod tidy'-ed
	check_generate -- verifies that everything is 'go generate'-ed
	check_baddeps  -- verifies that certain dependencies are avoided

	install    [ -arch architecture ] [ -cc compiler ] [ packages... ] -- builds packages and executables
	test       [ -coverage ] [ packages... ]                           -- runs the tests

	archive    [ -arch architecture ] [ -type zip|tar ] [ -signer key-envvar ] [ -signify key-envvar ] [ -upload dest ] -- archives build artifacts
	importkeys                                                                                  -- imports signing keys from env
	debsrc     [ -signer key-id ] [ -upload dest ]                                              -- creates a debian source package
	nsis                                                                                        -- creates a Windows NSIS installer
	purge      [ -store blobstore ] [ -days threshold ]                                         -- purges old archives from the blobstore

For all commands, -n prevents execution of external programs (dry run mode).
*/
package main

import (
	"bytes"
	"encoding/base64"
	"flag"
	"fmt"
	"log"
	"os"
	"os/exec"
	"path"
	"path/filepath"
	"runtime"
	"slices"
	"strings"
	"time"

	"github.com/cespare/cp"
	"github.com/ethereum/go-ethereum/crypto/signify"
	"github.com/ethereum/go-ethereum/internal/build"
	"github.com/ethereum/go-ethereum/internal/version"
)

var (
	// Files that end up in the geth*.zip archive.
	gethArchiveFiles = []string{
		"COPYING",
		executablePath("geth"),
	}

	// Files that end up in the geth-alltools*.zip archive.
	allToolsArchiveFiles = []string{
		"COPYING",
		executablePath("abigen"),
		executablePath("bootnode"),
		executablePath("evm"),
		executablePath("geth"),
		executablePath("rlpdump"),
		executablePath("clef"),
	}

	// A debian package is created for all executables listed here.
	debExecutables = []debExecutable{
		{
			BinaryName:  "abigen",
			Description: "Source code generator to convert Ethereum contract definitions into easy to use, compile-time type-safe Go packages.",
		},
		{
			BinaryName:  "bootnode",
			Description: "Ethereum bootnode.",
		},
		{
			BinaryName:  "evm",
			Description: "Developer utility version of the EVM (Ethereum Virtual Machine) that is capable of running bytecode snippets within a configurable environment and execution mode.",
		},
		{
			BinaryName:  "geth",
			Description: "Ethereum CLI client.",
		},
		{
			BinaryName:  "rlpdump",
			Description: "Developer utility tool that prints RLP structures.",
		},
		{
			BinaryName:  "clef",
			Description: "Ethereum account management tool.",
		},
	}

	// A debian package is created for all executables listed here.
	debEthereum = debPackage{
		Name:        "ethereum",
		Version:     version.Semantic,
		Executables: debExecutables,
	}

	// Debian meta packages to build and push to Ubuntu PPA
	debPackages = []debPackage{
		debEthereum,
	}

	// Distros for which packages are created
	debDistros = []string{
		"xenial",   // 16.04, EOL: 04/2026
		"bionic",   // 18.04, EOL: 04/2028
		"focal",    // 20.04, EOL: 04/2030
		"jammy",    // 22.04, EOL: 04/2032
		"noble",    // 24.04, EOL: 04/2034
		"oracular", // 24.10, EOL: 07/2025
	}

	// This is where the tests should be unpacked.
	executionSpecTestsDir = "tests/spec-tests"
)

var GOBIN, _ = filepath.Abs(filepath.Join("build", "bin"))

func executablePath(name string) string {
	if runtime.GOOS == "windows" {
		name += ".exe"
	}
	return filepath.Join(GOBIN, name)
}

func main() {
	log.SetFlags(log.Lshortfile)

	if !build.FileExist(filepath.Join("build", "ci.go")) {
		log.Fatal("this script must be run from the root of the repository")
	}
	if len(os.Args) < 2 {
		log.Fatal("need subcommand as first argument")
	}
	switch os.Args[1] {
	case "install":
		doInstall(os.Args[2:])
	case "test":
		doTest(os.Args[2:])
	case "lint":
		doLint(os.Args[2:])
	case "check_tidy":
		doCheckTidy()
	case "check_generate":
		doCheckGenerate()
	case "check_baddeps":
		doCheckBadDeps()
	case "archive":
		doArchive(os.Args[2:])
	case "dockerx":
		doDockerBuildx(os.Args[2:])
	case "debsrc":
		doDebianSource(os.Args[2:])
	case "nsis":
		doWindowsInstaller(os.Args[2:])
	case "purge":
		doPurge(os.Args[2:])
	case "sanitycheck":
		doSanityCheck()
	default:
		log.Fatal("unknown command ", os.Args[1])
	}
}

// Compiling

func doInstall(cmdline []string) {
	var (
		dlgo       = flag.Bool("dlgo", false, "Download Go and build with it")
		arch       = flag.String("arch", "", "Architecture to cross build for")
		cc         = flag.String("cc", "", "C compiler to cross build with")
		staticlink = flag.Bool("static", false, "Create statically-linked executable")
	)
	flag.CommandLine.Parse(cmdline)
	env := build.Env()

	// Configure the toolchain.
	tc := build.GoToolchain{GOARCH: *arch, CC: *cc}
	if *dlgo {
		csdb := build.MustLoadChecksums("build/checksums.txt")
		tc.Root = build.DownloadGo(csdb)
	}
	// Disable CLI markdown doc generation in release builds.
	buildTags := []string{"urfave_cli_no_docs"}

	// Enable linking the CKZG library since we can make it work with additional flags.
	if env.UbuntuVersion != "trusty" {
		buildTags = append(buildTags, "ckzg")
	}

	// Configure the build.
	gobuild := tc.Go("build", buildFlags(env, *staticlink, buildTags)...)

	// We use -trimpath to avoid leaking local paths into the built executables.
	gobuild.Args = append(gobuild.Args, "-trimpath")

	// Show packages during build.
	gobuild.Args = append(gobuild.Args, "-v")

	// Now we choose what we're even building.
	// Default: collect all 'main' packages in cmd/ and build those.
	packages := flag.Args()
	if len(packages) == 0 {
		packages = build.FindMainPackages("./cmd")
	}

	// Do the build!
	for _, pkg := range packages {
		args := slices.Clone(gobuild.Args)
		args = append(args, "-o", executablePath(path.Base(pkg)))
		args = append(args, pkg)
		build.MustRun(&exec.Cmd{Path: gobuild.Path, Args: args, Env: gobuild.Env})
	}
}

// buildFlags returns the go tool flags for building.
func buildFlags(env build.Environment, staticLinking bool, buildTags []string) (flags []string) {
	var ld []string
	// See https://github.com/golang/go/issues/33772#issuecomment-528176001
	// We need to set --buildid to the linker here, and also pass --build-id to the
	// cgo-linker further down.
	ld = append(ld, "--buildid=none")
	if env.Commit != "" {
		ld = append(ld, "-X", "github.com/ethereum/go-ethereum/internal/version.gitCommit="+env.Commit)
		ld = append(ld, "-X", "github.com/ethereum/go-ethereum/internal/version.gitDate="+env.Date)
	}
	if env.Tag != "" {
		ld = append(ld, "-X", "github.com/ethereum/go-ethereum/params.gitTag="+env.Tag)
	}
	// Strip DWARF on darwin. This used to be required for certain things,
	// and there is no downside to this, so we just keep doing it.
	if runtime.GOOS == "darwin" {
		ld = append(ld, "-s")
	}
	if runtime.GOOS == "linux" {
		// Enforce the stacksize to 8M, which is the case on most platforms apart from
		// alpine Linux.
		// See https://sourceware.org/binutils/docs-2.23.1/ld/Options.html#Options
		// regarding the options --build-id=none and --strip-all. It is needed for
		// reproducible builds; removing references to temporary files in C-land, and
		// making build-id reproducably absent.
		extld := []string{"-Wl,-z,stack-size=0x800000,--build-id=none,--strip-all"}
		if staticLinking {
			extld = append(extld, "-static")
			// Under static linking, use of certain glibc features must be
			// disabled to avoid shared library dependencies.
			buildTags = append(buildTags, "osusergo", "netgo")
		}
		ld = append(ld, "-extldflags", "'"+strings.Join(extld, " ")+"'")
	}
	if len(ld) > 0 {
		flags = append(flags, "-ldflags", strings.Join(ld, " "))
	}
	if len(buildTags) > 0 {
		flags = append(flags, "-tags", strings.Join(buildTags, ","))
	}
	return flags
}

// Running The Tests
//
// "tests" also includes static analysis tools such as vet.

func doTest(cmdline []string) {
	var (
		dlgo     = flag.Bool("dlgo", false, "Download Go and build with it")
		arch     = flag.String("arch", "", "Run tests for given architecture")
		cc       = flag.String("cc", "", "Sets C compiler binary")
		coverage = flag.Bool("coverage", false, "Whether to record code coverage")
		verbose  = flag.Bool("v", false, "Whether to log verbosely")
		race     = flag.Bool("race", false, "Execute the race detector")
		short    = flag.Bool("short", false, "Pass the 'short'-flag to go test")
		cachedir = flag.String("cachedir", "./build/cache", "directory for caching downloads")
	)
	flag.CommandLine.Parse(cmdline)

	// Get test fixtures.
	csdb := build.MustLoadChecksums("build/checksums.txt")
	downloadSpecTestFixtures(csdb, *cachedir)

	// Configure the toolchain.
	tc := build.GoToolchain{GOARCH: *arch, CC: *cc}
	if *dlgo {
		tc.Root = build.DownloadGo(csdb)
	}
	gotest := tc.Go("test")

	// CI needs a bit more time for the statetests (default 10m).
	gotest.Args = append(gotest.Args, "-timeout=30m")

	// Enable CKZG backend in CI.
	gotest.Args = append(gotest.Args, "-tags=ckzg")

	// Enable integration-tests
	gotest.Args = append(gotest.Args, "-tags=integrationtests")

	// Test a single package at a time. CI builders are slow
	// and some tests run into timeouts under load.
	gotest.Args = append(gotest.Args, "-p", "1")
	if *coverage {
		gotest.Args = append(gotest.Args, "-covermode=atomic", "-cover")
	}
	if *verbose {
		gotest.Args = append(gotest.Args, "-v")
	}
	if *race {
		gotest.Args = append(gotest.Args, "-race")
	}
	if *short {
		gotest.Args = append(gotest.Args, "-short")
	}

	packages := []string{"./..."}
	if len(flag.CommandLine.Args()) > 0 {
		packages = flag.CommandLine.Args()
	}
	gotest.Args = append(gotest.Args, packages...)
	build.MustRun(gotest)
}

// downloadSpecTestFixtures downloads and extracts the execution-spec-tests fixtures.
func downloadSpecTestFixtures(csdb *build.ChecksumDB, cachedir string) string {
	executionSpecTestsVersion, err := build.Version(csdb, "spec-tests")
	if err != nil {
		log.Fatal(err)
	}
	ext := ".tar.gz"
	base := "fixtures_develop" // TODO(MariusVanDerWijden) rename once the version becomes part of the filename
	url := fmt.Sprintf("https://github.com/ethereum/execution-spec-tests/releases/download/v%s/%s%s", executionSpecTestsVersion, base, ext)
	archivePath := filepath.Join(cachedir, base+ext)
	if err := csdb.DownloadFile(url, archivePath); err != nil {
		log.Fatal(err)
	}
	if err := build.ExtractArchive(archivePath, executionSpecTestsDir); err != nil {
		log.Fatal(err)
	}
	return filepath.Join(cachedir, base)
}

// doCheckTidy assets that the Go modules files are tidied already.
func doCheckTidy() {
	targets := []string{"go.mod", "go.sum"}

	hashes, err := build.HashFiles(targets)
	if err != nil {
		log.Fatalf("failed to hash go.mod/go.sum: %v", err)
	}
	build.MustRun(new(build.GoToolchain).Go("mod", "tidy"))

	tidied, err := build.HashFiles(targets)
	if err != nil {
		log.Fatalf("failed to rehash go.mod/go.sum: %v", err)
	}
	if updates := build.DiffHashes(hashes, tidied); len(updates) > 0 {
		log.Fatalf("files changed on running 'go mod tidy': %v", updates)
	}
	fmt.Println("No untidy module files detected.")
}

// doCheckGenerate ensures that re-generating generated files does not cause
// any mutations in the source file tree.
func doCheckGenerate() {
	var (
		cachedir = flag.String("cachedir", "./build/cache", "directory for caching binaries.")
	)
	// Compute the origin hashes of all the files
	var hashes map[string][32]byte

	var err error
	hashes, err = build.HashFolder(".", []string{"tests/testdata", "build/cache"})
	if err != nil {
		log.Fatal("Error computing hashes", "err", err)
	}
	// Run any go generate steps we might be missing
	var (
		protocPath      = downloadProtoc(*cachedir)
		protocGenGoPath = downloadProtocGenGo(*cachedir)
	)
	c := new(build.GoToolchain).Go("generate", "./...")
	pathList := []string{filepath.Join(protocPath, "bin"), protocGenGoPath, os.Getenv("PATH")}
	c.Env = append(c.Env, "PATH="+strings.Join(pathList, string(os.PathListSeparator)))
	build.MustRun(c)

	// Check if generate file hashes have changed
	generated, err := build.HashFolder(".", []string{"tests/testdata", "build/cache"})
	if err != nil {
		log.Fatalf("Error re-computing hashes: %v", err)
	}
	updates := build.DiffHashes(hashes, generated)
	for _, file := range updates {
		log.Printf("File changed: %s", file)
	}
	if len(updates) != 0 {
		log.Fatal("One or more generated files were updated by running 'go generate ./...'")
	}
	fmt.Println("No stale files detected.")
}

// doCheckBadDeps verifies whether certain unintended dependencies between some
// packages leak into the codebase due to a refactor. This is not an exhaustive
// list, rather something we build up over time at sensitive places.
func doCheckBadDeps() {
	baddeps := [][2]string{
		// Rawdb tends to be a dumping ground for db utils, sometimes leaking the db itself
		{"github.com/ethereum/go-ethereum/core/rawdb", "github.com/ethereum/go-ethereum/ethdb/leveldb"},
		{"github.com/ethereum/go-ethereum/core/rawdb", "github.com/ethereum/go-ethereum/ethdb/pebbledb"},
	}
	tc := new(build.GoToolchain)

	var failed bool
	for _, rule := range baddeps {
		out, err := tc.Go("list", "-deps", rule[0]).CombinedOutput()
		if err != nil {
			log.Fatalf("Failed to list '%s' dependencies: %v", rule[0], err)
		}
		for _, line := range strings.Split(string(out), "\n") {
			if strings.TrimSpace(line) == rule[1] {
				log.Printf("Found bad dependency '%s' -> '%s'", rule[0], rule[1])
				failed = true
			}
		}
	}
	if failed {
		log.Fatalf("Bad dependencies detected.")
	}
	fmt.Println("No bad dependencies detected.")
}

// doLint runs golangci-lint on requested packages.
func doLint(cmdline []string) {
	var (
		cachedir = flag.String("cachedir", "./build/cache", "directory for caching golangci-lint binary.")
	)
	flag.CommandLine.Parse(cmdline)
	packages := []string{"./..."}
	if len(flag.CommandLine.Args()) > 0 {
		packages = flag.CommandLine.Args()
	}

	linter := downloadLinter(*cachedir)
	lflags := []string{"run", "--config", ".golangci.yml"}
	build.MustRunCommandWithOutput(linter, append(lflags, packages...)...)
	fmt.Println("You have achieved perfection.")
}

// downloadLinter downloads and unpacks golangci-lint.
func downloadLinter(cachedir string) string {
	csdb := build.MustLoadChecksums("build/checksums.txt")
	version, err := build.Version(csdb, "golangci")
	if err != nil {
		log.Fatal(err)
	}
	arch := runtime.GOARCH
	ext := ".tar.gz"

	if runtime.GOOS == "windows" {
		ext = ".zip"
	}
	if arch == "arm" {
		arch += "v" + os.Getenv("GOARM")
	}
	base := fmt.Sprintf("golangci-lint-%s-%s-%s", version, runtime.GOOS, arch)
	url := fmt.Sprintf("https://github.com/golangci/golangci-lint/releases/download/v%s/%s%s", version, base, ext)
	archivePath := filepath.Join(cachedir, base+ext)
	if err := csdb.DownloadFile(url, archivePath); err != nil {
		log.Fatal(err)
	}
	if err := build.ExtractArchive(archivePath, cachedir); err != nil {
		log.Fatal(err)
	}
	return filepath.Join(cachedir, base, "golangci-lint")
}

// protocArchiveBaseName returns the name of the protoc archive file for
// the current system, stripped of version and file suffix.
func protocArchiveBaseName() (string, error) {
	switch runtime.GOOS + "-" + runtime.GOARCH {
	case "windows-amd64":
		return "win64", nil
	case "windows-386":
		return "win32", nil
	case "linux-arm64":
		return "linux-aarch_64", nil
	case "linux-386":
		return "linux-x86_32", nil
	case "linux-amd64":
		return "linux-x86_64", nil
	case "darwin-arm64":
		return "osx-aarch_64", nil
	case "darwin-amd64":
		return "osx-x86_64", nil
	default:
		return "", fmt.Errorf("no prebuilt release of protoc available for this system (os: %s, arch: %s)", runtime.GOOS, runtime.GOARCH)
	}
}

// downloadProtocGenGo downloads protoc-gen-go, which is used by protoc
// in the generate command.  It returns the full path of the directory
// containing the 'protoc-gen-go' executable.
func downloadProtocGenGo(cachedir string) string {
	csdb := build.MustLoadChecksums("build/checksums.txt")
	version, err := build.Version(csdb, "protoc-gen-go")
	if err != nil {
		log.Fatal(err)
	}
	baseName := fmt.Sprintf("protoc-gen-go.v%s.%s.%s", version, runtime.GOOS, runtime.GOARCH)
	archiveName := baseName
	if runtime.GOOS == "windows" {
		archiveName += ".zip"
	} else {
		archiveName += ".tar.gz"
	}

	url := fmt.Sprintf("https://github.com/protocolbuffers/protobuf-go/releases/download/v%s/%s", version, archiveName)

	archivePath := path.Join(cachedir, archiveName)
	if err := csdb.DownloadFile(url, archivePath); err != nil {
		log.Fatal(err)
	}
	extractDest := filepath.Join(cachedir, baseName)
	if err := build.ExtractArchive(archivePath, extractDest); err != nil {
		log.Fatal(err)
	}
	extractDest, err = filepath.Abs(extractDest)
	if err != nil {
		log.Fatal("error resolving absolute path for protoc", "err", err)
	}
	return extractDest
}

// downloadProtoc downloads the prebuilt protoc binary used to lint generated
// files as a CI step.  It returns the full path to the directory containing
// the protoc executable.
func downloadProtoc(cachedir string) string {
	csdb := build.MustLoadChecksums("build/checksums.txt")
	version, err := build.Version(csdb, "protoc")
	if err != nil {
		log.Fatal(err)
	}
	baseName, err := protocArchiveBaseName()
	if err != nil {
		log.Fatal(err)
	}

	fileName := fmt.Sprintf("protoc-%s-%s", version, baseName)
	archiveFileName := fileName + ".zip"
	url := fmt.Sprintf("https://github.com/protocolbuffers/protobuf/releases/download/v%s/%s", version, archiveFileName)
	archivePath := filepath.Join(cachedir, archiveFileName)

	if err := csdb.DownloadFile(url, archivePath); err != nil {
		log.Fatal(err)
	}
	extractDest := filepath.Join(cachedir, fileName)
	if err := build.ExtractArchive(archivePath, extractDest); err != nil {
		log.Fatal(err)
	}
	extractDest, err = filepath.Abs(extractDest)
	if err != nil {
		log.Fatal("error resolving absolute path for protoc", "err", err)
	}
	return extractDest
}

// Release Packaging
func doArchive(cmdline []string) {
	var (
		arch    = flag.String("arch", runtime.GOARCH, "Architecture cross packaging")
		atype   = flag.String("type", "zip", "Type of archive to write (zip|tar)")
		signer  = flag.String("signer", "", `Environment variable holding the signing key (e.g. LINUX_SIGNING_KEY)`)
		signify = flag.String("signify", "", `Environment variable holding the signify key (e.g. LINUX_SIGNIFY_KEY)`)
		upload  = flag.String("upload", "", `Destination to upload the archives (usually "gethstore/builds")`)
		ext     string
	)
	flag.CommandLine.Parse(cmdline)
	switch *atype {
	case "zip":
		ext = ".zip"
	case "tar":
		ext = ".tar.gz"
	default:
		log.Fatal("unknown archive type: ", atype)
	}

	var (
		env      = build.Env()
		basegeth = archiveBasename(*arch, version.Archive(env.Commit))
		geth     = "geth-" + basegeth + ext
		alltools = "geth-alltools-" + basegeth + ext
	)
	maybeSkipArchive(env)
	if err := build.WriteArchive(geth, gethArchiveFiles); err != nil {
		log.Fatal(err)
	}
	if err := build.WriteArchive(alltools, allToolsArchiveFiles); err != nil {
		log.Fatal(err)
	}
	for _, archive := range []string{geth, alltools} {
		if err := archiveUpload(archive, *upload, *signer, *signify); err != nil {
			log.Fatal(err)
		}
	}
}

func archiveBasename(arch string, archiveVersion string) string {
	platform := runtime.GOOS + "-" + arch
	if arch == "arm" {
		platform += os.Getenv("GOARM")
	}
	if arch == "android" {
		platform = "android-all"
	}
	if arch == "ios" {
		platform = "ios-all"
	}
	return platform + "-" + archiveVersion
}

func archiveUpload(archive string, blobstore string, signer string, signifyVar string) error {
	// If signing was requested, generate the signature files
	if signer != "" {
		key := getenvBase64(signer)
		if err := build.PGPSignFile(archive, archive+".asc", string(key)); err != nil {
			return err
		}
	}
	if signifyVar != "" {
		key := os.Getenv(signifyVar)
		untrustedComment := "verify with geth-release.pub"
		trustedComment := fmt.Sprintf("%s (%s)", archive, time.Now().UTC().Format(time.RFC1123))
		if err := signify.SignFile(archive, archive+".sig", key, untrustedComment, trustedComment); err != nil {
			return err
		}
	}
	// If uploading to Azure was requested, push the archive possibly with its signature
	if blobstore != "" {
		auth := build.AzureBlobstoreConfig{
			Account:   strings.Split(blobstore, "/")[0],
			Token:     os.Getenv("AZURE_BLOBSTORE_TOKEN"),
			Container: strings.SplitN(blobstore, "/", 2)[1],
		}
		if err := build.AzureBlobstoreUpload(archive, filepath.Base(archive), auth); err != nil {
			return err
		}
		if signer != "" {
			if err := build.AzureBlobstoreUpload(archive+".asc", filepath.Base(archive+".asc"), auth); err != nil {
				return err
			}
		}
		if signifyVar != "" {
			if err := build.AzureBlobstoreUpload(archive+".sig", filepath.Base(archive+".sig"), auth); err != nil {
				return err
			}
		}
	}
	return nil
}

// skips archiving for some build configurations.
func maybeSkipArchive(env build.Environment) {
	if env.IsPullRequest {
		log.Printf("skipping archive creation because this is a PR build")
		os.Exit(0)
	}
	if env.Branch != "master" && !strings.HasPrefix(env.Tag, "v1.") {
		log.Printf("skipping archive creation because branch %q, tag %q is not on the inclusion list", env.Branch, env.Tag)
		os.Exit(0)
	}
}

// Builds the docker images and optionally uploads them to Docker Hub.
func doDockerBuildx(cmdline []string) {
	var (
		platform = flag.String("platform", "", `Push a multi-arch docker image for the specified architectures (usually "linux/amd64,linux/arm64")`)
		upload   = flag.String("upload", "", `Where to upload the docker image (usually "ethereum/client-go")`)
	)
	flag.CommandLine.Parse(cmdline)

	// Skip building and pushing docker images for PR builds
	env := build.Env()
	maybeSkipArchive(env)

	// Retrieve the upload credentials and authenticate
	user := getenvBase64("DOCKER_HUB_USERNAME")
	pass := getenvBase64("DOCKER_HUB_PASSWORD")

	if len(user) > 0 && len(pass) > 0 {
		auther := exec.Command("docker", "login", "-u", string(user), "--password-stdin")
		auther.Stdin = bytes.NewReader(pass)
		build.MustRun(auther)
	}
	// Retrieve the version infos to build and push to the following paths:
	//  - ethereum/client-go:latest                            - Pushes to the master branch, Geth only
	//  - ethereum/client-go:stable                            - Version tag publish on GitHub, Geth only
	//  - ethereum/client-go:alltools-latest                   - Pushes to the master branch, Geth & tools
	//  - ethereum/client-go:alltools-stable                   - Version tag publish on GitHub, Geth & tools
	//  - ethereum/client-go:release-<major>.<minor>           - Version tag publish on GitHub, Geth only
	//  - ethereum/client-go:alltools-release-<major>.<minor>  - Version tag publish on GitHub, Geth & tools
	//  - ethereum/client-go:v<major>.<minor>.<patch>          - Version tag publish on GitHub, Geth only
	//  - ethereum/client-go:alltools-v<major>.<minor>.<patch> - Version tag publish on GitHub, Geth & tools
	var tags []string

	switch {
	case env.Branch == "master":
		tags = []string{"latest"}
	case strings.HasPrefix(env.Tag, "v1."):
<<<<<<< HEAD
		tags = []string{"stable", fmt.Sprintf("release-1.%d", params.OPVersionMinor), "v" + params.Version}
=======
		tags = []string{"stable", fmt.Sprintf("release-%v", version.Family), "v" + version.Semantic}
>>>>>>> 293a300d
	}
	// Need to create a mult-arch builder
	build.MustRunCommand("docker", "buildx", "create", "--use", "--name", "multi-arch-builder", "--platform", *platform)

	for _, spec := range []struct {
		file string
		base string
	}{
		{file: "Dockerfile", base: fmt.Sprintf("%s:", *upload)},
		{file: "Dockerfile.alltools", base: fmt.Sprintf("%s:alltools-", *upload)},
	} {
		for _, tag := range tags { // latest, stable etc
			gethImage := fmt.Sprintf("%s%s", spec.base, tag)
			build.MustRunCommand("docker", "buildx", "build",
				"--build-arg", "COMMIT="+env.Commit,
				"--build-arg", "VERSION="+version.WithMeta,
				"--build-arg", "BUILDNUM="+env.Buildnum,
				"--tag", gethImage,
				"--platform", *platform,
				"--push",
				"--file", spec.file, ".")
		}
	}
}

// Debian Packaging
func doDebianSource(cmdline []string) {
	var (
		cachedir = flag.String("cachedir", "./build/cache", `Filesystem path to cache the downloaded Go bundles at`)
		signer   = flag.String("signer", "", `Signing key name, also used as package author`)
		upload   = flag.String("upload", "", `Where to upload the source package (usually "ethereum/ethereum")`)
		sshUser  = flag.String("sftp-user", "", `Username for SFTP upload (usually "geth-ci")`)
		workdir  = flag.String("workdir", "", `Output directory for packages (uses temp dir if unset)`)
		now      = time.Now()
	)
	flag.CommandLine.Parse(cmdline)
	*workdir = makeWorkdir(*workdir)
	env := build.Env()
	tc := new(build.GoToolchain)
	maybeSkipArchive(env)

	// Import the signing key.
	if key := getenvBase64("PPA_SIGNING_KEY"); len(key) > 0 {
		gpg := exec.Command("gpg", "--import")
		gpg.Stdin = bytes.NewReader(key)
		build.MustRun(gpg)
	}
	// Download and verify the Go source packages.
	var (
		gobootbundles = downloadGoBootstrapSources(*cachedir)
		gobundle      = downloadGoSources(*cachedir)
	)
	// Download all the dependencies needed to build the sources and run the ci script
	srcdepfetch := tc.Go("mod", "download")
	srcdepfetch.Env = append(srcdepfetch.Env, "GOPATH="+filepath.Join(*workdir, "modgopath"))
	build.MustRun(srcdepfetch)

	cidepfetch := tc.Go("run", "./build/ci.go")
	cidepfetch.Env = append(cidepfetch.Env, "GOPATH="+filepath.Join(*workdir, "modgopath"))
	cidepfetch.Run() // Command fails, don't care, we only need the deps to start it

	// Create Debian packages and upload them.
	for _, pkg := range debPackages {
		for _, distro := range debDistros {
			// Prepare the debian package with the go-ethereum sources.
			meta := newDebMetadata(distro, *signer, env, now, pkg.Name, pkg.Version, pkg.Executables)
			pkgdir := stageDebianSource(*workdir, meta)

			// Add bootstrapper Go source code
			for i, gobootbundle := range gobootbundles {
				if err := build.ExtractArchive(gobootbundle, pkgdir); err != nil {
					log.Fatalf("Failed to extract bootstrapper Go sources: %v", err)
				}
				if err := os.Rename(filepath.Join(pkgdir, "go"), filepath.Join(pkgdir, fmt.Sprintf(".goboot-%d", i+1))); err != nil {
					log.Fatalf("Failed to rename bootstrapper Go source folder: %v", err)
				}
			}
			// Add builder Go source code
			if err := build.ExtractArchive(gobundle, pkgdir); err != nil {
				log.Fatalf("Failed to extract builder Go sources: %v", err)
			}
			if err := os.Rename(filepath.Join(pkgdir, "go"), filepath.Join(pkgdir, ".go")); err != nil {
				log.Fatalf("Failed to rename builder Go source folder: %v", err)
			}
			// Add all dependency modules in compressed form
			os.MkdirAll(filepath.Join(pkgdir, ".mod", "cache"), 0755)
			if err := cp.CopyAll(filepath.Join(pkgdir, ".mod", "cache", "download"), filepath.Join(*workdir, "modgopath", "pkg", "mod", "cache", "download")); err != nil {
				log.Fatalf("Failed to copy Go module dependencies: %v", err)
			}
			// Run the packaging and upload to the PPA
			debuild := exec.Command("debuild", "-S", "-sa", "-us", "-uc", "-d", "-Zxz", "-nc")
			debuild.Dir = pkgdir
			build.MustRun(debuild)

			var (
				basename  = fmt.Sprintf("%s_%s", meta.Name(), meta.VersionString())
				source    = filepath.Join(*workdir, basename+".tar.xz")
				dsc       = filepath.Join(*workdir, basename+".dsc")
				changes   = filepath.Join(*workdir, basename+"_source.changes")
				buildinfo = filepath.Join(*workdir, basename+"_source.buildinfo")
			)
			if *signer != "" {
				build.MustRunCommand("debsign", changes)
			}
			if *upload != "" {
				ppaUpload(*workdir, *upload, *sshUser, []string{source, dsc, changes, buildinfo})
			}
		}
	}
}

// downloadGoBootstrapSources downloads the Go source tarball(s) that will be used
// to bootstrap the builder Go.
func downloadGoBootstrapSources(cachedir string) []string {
	csdb := build.MustLoadChecksums("build/checksums.txt")

	var bundles []string
	for _, booter := range []string{"ppa-builder-1", "ppa-builder-2"} {
		gobootVersion, err := build.Version(csdb, booter)
		if err != nil {
			log.Fatal(err)
		}
		file := fmt.Sprintf("go%s.src.tar.gz", gobootVersion)
		url := "https://dl.google.com/go/" + file
		dst := filepath.Join(cachedir, file)
		if err := csdb.DownloadFile(url, dst); err != nil {
			log.Fatal(err)
		}
		bundles = append(bundles, dst)
	}
	return bundles
}

// downloadGoSources downloads the Go source tarball.
func downloadGoSources(cachedir string) string {
	csdb := build.MustLoadChecksums("build/checksums.txt")
	dlgoVersion, err := build.Version(csdb, "golang")
	if err != nil {
		log.Fatal(err)
	}
	file := fmt.Sprintf("go%s.src.tar.gz", dlgoVersion)
	url := "https://dl.google.com/go/" + file
	dst := filepath.Join(cachedir, file)
	if err := csdb.DownloadFile(url, dst); err != nil {
		log.Fatal(err)
	}
	return dst
}

func ppaUpload(workdir, ppa, sshUser string, files []string) {
	p := strings.Split(ppa, "/")
	if len(p) != 2 {
		log.Fatal("-upload PPA name must contain single /")
	}
	if sshUser == "" {
		sshUser = p[0]
	}
	incomingDir := fmt.Sprintf("~%s/ubuntu/%s", p[0], p[1])
	// Create the SSH identity file if it doesn't exist.
	var idfile string
	if sshkey := getenvBase64("PPA_SSH_KEY"); len(sshkey) > 0 {
		idfile = filepath.Join(workdir, "sshkey")
		if !build.FileExist(idfile) {
			os.WriteFile(idfile, sshkey, 0600)
		}
	}
	// Upload
	dest := sshUser + "@ppa.launchpad.net"
	if err := build.UploadSFTP(idfile, dest, incomingDir, files); err != nil {
		log.Fatal(err)
	}
}

func getenvBase64(variable string) []byte {
	dec, err := base64.StdEncoding.DecodeString(os.Getenv(variable))
	if err != nil {
		log.Fatal("invalid base64 " + variable)
	}
	return []byte(dec)
}

func makeWorkdir(wdflag string) string {
	var err error
	if wdflag != "" {
		err = os.MkdirAll(wdflag, 0744)
	} else {
		wdflag, err = os.MkdirTemp("", "geth-build-")
	}
	if err != nil {
		log.Fatal(err)
	}
	return wdflag
}

func isUnstableBuild(env build.Environment) bool {
	if env.Tag == "untagged" || env.Tag == "" {
		return true
	}
	return false
}

type debPackage struct {
	Name        string          // the name of the Debian package to produce, e.g. "ethereum"
	Version     string          // the clean version of the debPackage, e.g. 1.8.12, without any metadata
	Executables []debExecutable // executables to be included in the package
}

type debMetadata struct {
	Env         build.Environment
	PackageName string

	// go-ethereum version being built. Note that this
	// is not the debian package version. The package version
	// is constructed by VersionString.
	Version string

	Author       string // "name <email>", also selects signing key
	Distro, Time string
	Executables  []debExecutable
}

type debExecutable struct {
	PackageName string
	BinaryName  string
	Description string
}

// Package returns the name of the package if present, or
// fallbacks to BinaryName
func (d debExecutable) Package() string {
	if d.PackageName != "" {
		return d.PackageName
	}
	return d.BinaryName
}

func newDebMetadata(distro, author string, env build.Environment, t time.Time, name string, version string, exes []debExecutable) debMetadata {
	if author == "" {
		// No signing key, use default author.
		author = "Ethereum Builds <fjl@ethereum.org>"
	}
	return debMetadata{
		PackageName: name,
		Env:         env,
		Author:      author,
		Distro:      distro,
		Version:     version,
		Time:        t.Format(time.RFC1123Z),
		Executables: exes,
	}
}

// Name returns the name of the metapackage that depends
// on all executable packages.
func (meta debMetadata) Name() string {
	if isUnstableBuild(meta.Env) {
		return meta.PackageName + "-unstable"
	}
	return meta.PackageName
}

// VersionString returns the debian version of the packages.
func (meta debMetadata) VersionString() string {
	vsn := meta.Version
	if meta.Env.Buildnum != "" {
		vsn += "+build" + meta.Env.Buildnum
	}
	if meta.Distro != "" {
		vsn += "+" + meta.Distro
	}
	return vsn
}

// ExeList returns the list of all executable packages.
func (meta debMetadata) ExeList() string {
	names := make([]string, len(meta.Executables))
	for i, e := range meta.Executables {
		names[i] = meta.ExeName(e)
	}
	return strings.Join(names, ", ")
}

// ExeName returns the package name of an executable package.
func (meta debMetadata) ExeName(exe debExecutable) string {
	if isUnstableBuild(meta.Env) {
		return exe.Package() + "-unstable"
	}
	return exe.Package()
}

// ExeConflicts returns the content of the Conflicts field
// for executable packages.
func (meta debMetadata) ExeConflicts(exe debExecutable) string {
	if isUnstableBuild(meta.Env) {
		// Set up the conflicts list so that the *-unstable packages
		// cannot be installed alongside the regular version.
		//
		// https://www.debian.org/doc/debian-policy/ch-relationships.html
		// is very explicit about Conflicts: and says that Breaks: should
		// be preferred and the conflicting files should be handled via
		// alternates. We might do this eventually but using a conflict is
		// easier now.
		return "ethereum, " + exe.Package()
	}
	return ""
}

func stageDebianSource(tmpdir string, meta debMetadata) (pkgdir string) {
	pkg := meta.Name() + "-" + meta.VersionString()
	pkgdir = filepath.Join(tmpdir, pkg)
	if err := os.Mkdir(pkgdir, 0755); err != nil {
		log.Fatal(err)
	}
	// Copy the source code.
	build.MustRunCommand("git", "checkout-index", "-a", "--prefix", pkgdir+string(filepath.Separator))

	// Put the debian build files in place.
	debian := filepath.Join(pkgdir, "debian")
	build.Render("build/deb/"+meta.PackageName+"/deb.rules", filepath.Join(debian, "rules"), 0755, meta)
	build.Render("build/deb/"+meta.PackageName+"/deb.changelog", filepath.Join(debian, "changelog"), 0644, meta)
	build.Render("build/deb/"+meta.PackageName+"/deb.control", filepath.Join(debian, "control"), 0644, meta)
	build.Render("build/deb/"+meta.PackageName+"/deb.copyright", filepath.Join(debian, "copyright"), 0644, meta)
	build.RenderString("8\n", filepath.Join(debian, "compat"), 0644, meta)
	build.RenderString("3.0 (native)\n", filepath.Join(debian, "source/format"), 0644, meta)
	for _, exe := range meta.Executables {
		install := filepath.Join(debian, meta.ExeName(exe)+".install")
		docs := filepath.Join(debian, meta.ExeName(exe)+".docs")
		build.Render("build/deb/"+meta.PackageName+"/deb.install", install, 0644, exe)
		build.Render("build/deb/"+meta.PackageName+"/deb.docs", docs, 0644, exe)
	}
	return pkgdir
}

// Windows installer
func doWindowsInstaller(cmdline []string) {
	// Parse the flags and make skip installer generation on PRs
	var (
		arch    = flag.String("arch", runtime.GOARCH, "Architecture for cross build packaging")
		signer  = flag.String("signer", "", `Environment variable holding the signing key (e.g. WINDOWS_SIGNING_KEY)`)
		signify = flag.String("signify key", "", `Environment variable holding the signify signing key (e.g. WINDOWS_SIGNIFY_KEY)`)
		upload  = flag.String("upload", "", `Destination to upload the archives (usually "gethstore/builds")`)
		workdir = flag.String("workdir", "", `Output directory for packages (uses temp dir if unset)`)
	)
	flag.CommandLine.Parse(cmdline)
	*workdir = makeWorkdir(*workdir)
	env := build.Env()
	maybeSkipArchive(env)

	// Aggregate binaries that are included in the installer
	var (
		devTools []string
		allTools []string
		gethTool string
	)
	for _, file := range allToolsArchiveFiles {
		if file == "COPYING" { // license, copied later
			continue
		}
		allTools = append(allTools, filepath.Base(file))
		if filepath.Base(file) == "geth.exe" {
			gethTool = file
		} else {
			devTools = append(devTools, file)
		}
	}

	// Render NSIS scripts: Installer NSIS contains two installer sections,
	// first section contains the geth binary, second section holds the dev tools.
	templateData := map[string]interface{}{
		"License":  "COPYING",
		"Geth":     gethTool,
		"DevTools": devTools,
	}
	build.Render("build/nsis.geth.nsi", filepath.Join(*workdir, "geth.nsi"), 0644, nil)
	build.Render("build/nsis.install.nsh", filepath.Join(*workdir, "install.nsh"), 0644, templateData)
	build.Render("build/nsis.uninstall.nsh", filepath.Join(*workdir, "uninstall.nsh"), 0644, allTools)
	build.Render("build/nsis.pathupdate.nsh", filepath.Join(*workdir, "PathUpdate.nsh"), 0644, nil)
	build.Render("build/nsis.envvarupdate.nsh", filepath.Join(*workdir, "EnvVarUpdate.nsh"), 0644, nil)
	if err := cp.CopyFile(filepath.Join(*workdir, "SimpleFC.dll"), "build/nsis.simplefc.dll"); err != nil {
		log.Fatalf("Failed to copy SimpleFC.dll: %v", err)
	}
	if err := cp.CopyFile(filepath.Join(*workdir, "COPYING"), "COPYING"); err != nil {
		log.Fatalf("Failed to copy copyright note: %v", err)
	}
	// Build the installer. This assumes that all the needed files have been previously
	// built (don't mix building and packaging to keep cross compilation complexity to a
	// minimum).
	ver := strings.Split(version.Semantic, ".")
	if env.Commit != "" {
		ver[2] += "-" + env.Commit[:8]
	}
	installer, err := filepath.Abs("geth-" + archiveBasename(*arch, version.Archive(env.Commit)) + ".exe")
	if err != nil {
		log.Fatalf("Failed to convert installer file path: %v", err)
	}
	build.MustRunCommand("makensis.exe",
		"/DOUTPUTFILE="+installer,
		"/DMAJORVERSION="+ver[0],
		"/DMINORVERSION="+ver[1],
		"/DBUILDVERSION="+ver[2],
		"/DARCH="+*arch,
		filepath.Join(*workdir, "geth.nsi"),
	)
	// Sign and publish installer.
	if err := archiveUpload(installer, *upload, *signer, *signify); err != nil {
		log.Fatal(err)
	}
}

// Binary distribution cleanups

func doPurge(cmdline []string) {
	var (
		store = flag.String("store", "", `Destination from where to purge archives (usually "gethstore/builds")`)
		limit = flag.Int("days", 30, `Age threshold above which to delete unstable archives`)
	)
	flag.CommandLine.Parse(cmdline)

	if env := build.Env(); !env.IsCronJob {
		log.Printf("skipping because not a cron job")
		os.Exit(0)
	}
	// Create the azure authentication and list the current archives
	auth := build.AzureBlobstoreConfig{
		Account:   strings.Split(*store, "/")[0],
		Token:     os.Getenv("AZURE_BLOBSTORE_TOKEN"),
		Container: strings.SplitN(*store, "/", 2)[1],
	}
	blobs, err := build.AzureBlobstoreList(auth)
	if err != nil {
		log.Fatal(err)
	}
	fmt.Printf("Found %d blobs\n", len(blobs))

	// Iterate over the blobs, collect and sort all unstable builds
	for i := 0; i < len(blobs); i++ {
		if !strings.Contains(*blobs[i].Name, "unstable") {
			blobs = append(blobs[:i], blobs[i+1:]...)
			i--
		}
	}
	for i := 0; i < len(blobs); i++ {
		for j := i + 1; j < len(blobs); j++ {
			if blobs[i].Properties.LastModified.After(*blobs[j].Properties.LastModified) {
				blobs[i], blobs[j] = blobs[j], blobs[i]
			}
		}
	}
	// Filter out all archives more recent that the given threshold
	for i, blob := range blobs {
		if time.Since(*blob.Properties.LastModified) < time.Duration(*limit)*24*time.Hour {
			blobs = blobs[:i]
			break
		}
	}
	fmt.Printf("Deleting %d blobs\n", len(blobs))
	// Delete all marked as such and return
	if err := build.AzureBlobstoreDelete(auth, blobs); err != nil {
		log.Fatal(err)
	}
}

func doSanityCheck() {
	build.DownloadAndVerifyChecksums(build.MustLoadChecksums("build/checksums.txt"))
}<|MERGE_RESOLUTION|>--- conflicted
+++ resolved
@@ -246,7 +246,7 @@
 		ld = append(ld, "-X", "github.com/ethereum/go-ethereum/internal/version.gitDate="+env.Date)
 	}
 	if env.Tag != "" {
-		ld = append(ld, "-X", "github.com/ethereum/go-ethereum/params.gitTag="+env.Tag)
+		ld = append(ld, "-X", "github.com/ethereum/go-ethereum/version.gitTag="+env.Tag)
 	}
 	// Strip DWARF on darwin. This used to be required for certain things,
 	// and there is no downside to this, so we just keep doing it.
@@ -724,11 +724,7 @@
 	case env.Branch == "master":
 		tags = []string{"latest"}
 	case strings.HasPrefix(env.Tag, "v1."):
-<<<<<<< HEAD
-		tags = []string{"stable", fmt.Sprintf("release-1.%d", params.OPVersionMinor), "v" + params.Version}
-=======
 		tags = []string{"stable", fmt.Sprintf("release-%v", version.Family), "v" + version.Semantic}
->>>>>>> 293a300d
 	}
 	// Need to create a mult-arch builder
 	build.MustRunCommand("docker", "buildx", "create", "--use", "--name", "multi-arch-builder", "--platform", *platform)
