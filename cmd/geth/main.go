// Copyright 2014 The go-ethereum Authors
// This file is part of go-ethereum.
//
// go-ethereum is free software: you can redistribute it and/or modify
// it under the terms of the GNU General Public License as published by
// the Free Software Foundation, either version 3 of the License, or
// (at your option) any later version.
//
// go-ethereum is distributed in the hope that it will be useful,
// but WITHOUT ANY WARRANTY; without even the implied warranty of
// MERCHANTABILITY or FITNESS FOR A PARTICULAR PURPOSE. See the
// GNU General Public License for more details.
//
// You should have received a copy of the GNU General Public License
// along with go-ethereum. If not, see <http://www.gnu.org/licenses/>.

// geth is a command-line client for Ethereum.
package main

import (
	"fmt"
	"os"
	"slices"
	"sort"
	"strconv"
	"time"

	"github.com/ethereum/go-ethereum/accounts"
	"github.com/ethereum/go-ethereum/cmd/utils"
	"github.com/ethereum/go-ethereum/common"
	"github.com/ethereum/go-ethereum/console/prompt"
	"github.com/ethereum/go-ethereum/eth/downloader"
	"github.com/ethereum/go-ethereum/ethclient"
	"github.com/ethereum/go-ethereum/internal/debug"
	"github.com/ethereum/go-ethereum/internal/flags"
	"github.com/ethereum/go-ethereum/log"
	"github.com/ethereum/go-ethereum/node"
	"go.uber.org/automaxprocs/maxprocs"

	// Force-load the tracer engines to trigger registration
	_ "github.com/ethereum/go-ethereum/eth/tracers/js"
	_ "github.com/ethereum/go-ethereum/eth/tracers/live"
	_ "github.com/ethereum/go-ethereum/eth/tracers/native"

	"github.com/urfave/cli/v2"
)

const (
	clientIdentifier = "geth" // Client identifier to advertise over the network
)

var (
	// flags that configure the node
	nodeFlags = slices.Concat([]cli.Flag{
		utils.IdentityFlag,
		utils.UnlockedAccountFlag,
		utils.PasswordFileFlag,
		utils.BootnodesFlag,
		utils.MinFreeDiskSpaceFlag,
		utils.KeyStoreDirFlag,
		utils.ExternalSignerFlag,
		utils.NoUSBFlag, // deprecated
		utils.USBFlag,
		utils.SmartCardDaemonPathFlag,
		utils.OverrideCancun,
		utils.OverrideVerkle,
<<<<<<< HEAD
		utils.OverrideOptimismCanyon,
		utils.OverrideOptimismEcotone,
		utils.OverrideOptimismFjord,
		utils.OverrideOptimismGranite,
		utils.OverrideOptimismHolocene,
		utils.OverrideOptimismInterop,
=======
>>>>>>> f0e8a3e9
		utils.EnablePersonal, // deprecated
		utils.TxPoolLocalsFlag,
		utils.TxPoolNoLocalsFlag,
		utils.TxPoolJournalFlag,
		utils.TxPoolJournalRemotesFlag,
		utils.TxPoolRejournalFlag,
		utils.TxPoolPriceLimitFlag,
		utils.TxPoolPriceBumpFlag,
		utils.TxPoolAccountSlotsFlag,
		utils.TxPoolGlobalSlotsFlag,
		utils.TxPoolAccountQueueFlag,
		utils.TxPoolGlobalQueueFlag,
		utils.TxPoolLifetimeFlag,
		utils.BlobPoolDataDirFlag,
		utils.BlobPoolDataCapFlag,
		utils.BlobPoolPriceBumpFlag,
		utils.SyncModeFlag,
		utils.SyncTargetFlag,
		utils.ExitWhenSyncedFlag,
		utils.GCModeFlag,
		utils.SnapshotFlag,
		utils.TxLookupLimitFlag, // deprecated
		utils.TransactionHistoryFlag,
		utils.StateHistoryFlag,
		utils.LightServeFlag,    // deprecated
		utils.LightIngressFlag,  // deprecated
		utils.LightEgressFlag,   // deprecated
		utils.LightMaxPeersFlag, // deprecated
		utils.LightNoPruneFlag,  // deprecated
		utils.LightKDFFlag,
		utils.LightNoSyncServeFlag, // deprecated
		utils.EthRequiredBlocksFlag,
		utils.LegacyWhitelistFlag, // deprecated
		utils.BloomFilterSizeFlag,
		utils.CacheFlag,
		utils.CacheDatabaseFlag,
		utils.CacheTrieFlag,
		utils.CacheTrieJournalFlag,   // deprecated
		utils.CacheTrieRejournalFlag, // deprecated
		utils.CacheGCFlag,
		utils.CacheSnapshotFlag,
		utils.CacheNoPrefetchFlag,
		utils.CachePreimagesFlag,
		utils.CacheLogSizeFlag,
		utils.FDLimitFlag,
		utils.CryptoKZGFlag,
		utils.ListenPortFlag,
		utils.DiscoveryPortFlag,
		utils.MaxPeersFlag,
		utils.MaxPendingPeersFlag,
		utils.MiningEnabledFlag, // deprecated
		utils.MinerGasLimitFlag,
		utils.MinerEffectiveGasLimitFlag,
		utils.MinerGasPriceFlag,
		utils.MinerEtherbaseFlag, // deprecated
		utils.MinerExtraDataFlag,
		utils.MinerRecommitIntervalFlag,
		utils.MinerPendingFeeRecipientFlag,
		utils.MinerNewPayloadTimeoutFlag, // deprecated
		utils.NATFlag,
		utils.NoDiscoverFlag,
		utils.DiscoveryV4Flag,
		utils.DiscoveryV5Flag,
		utils.LegacyDiscoveryV5Flag, // deprecated
		utils.NetrestrictFlag,
		utils.NodeKeyFileFlag,
		utils.NodeKeyHexFlag,
		utils.DNSDiscoveryFlag,
		utils.DeveloperFlag,
		utils.DeveloperGasLimitFlag,
		utils.DeveloperPeriodFlag,
		utils.VMEnableDebugFlag,
		utils.VMTraceFlag,
		utils.VMTraceJsonConfigFlag,
		utils.NetworkIdFlag,
		utils.EthStatsURLFlag,
		utils.NoCompactionFlag,
		utils.GpoBlocksFlag,
		utils.GpoPercentileFlag,
		utils.GpoMaxGasPriceFlag,
		utils.GpoIgnoreGasPriceFlag,
		utils.GpoMinSuggestedPriorityFeeFlag,
		utils.RollupSequencerHTTPFlag,
		utils.RollupSequencerTxConditionalEnabledFlag,
		utils.RollupSequencerTxConditionalCostRateLimitFlag,
		utils.RollupHistoricalRPCFlag,
		utils.RollupHistoricalRPCTimeoutFlag,
		utils.RollupInteropRPCFlag,
		utils.RollupInteropMempoolFilteringFlag,
		utils.RollupDisableTxPoolGossipFlag,
		utils.RollupComputePendingBlock,
		utils.RollupHaltOnIncompatibleProtocolVersionFlag,
		utils.RollupSuperchainUpgradesFlag,
		configFileFlag,
		utils.LogDebugFlag,
		utils.LogBacktraceAtFlag,
		utils.BeaconApiFlag,
		utils.BeaconApiHeaderFlag,
		utils.BeaconThresholdFlag,
		utils.BeaconNoFilterFlag,
		utils.BeaconConfigFlag,
		utils.BeaconGenesisRootFlag,
		utils.BeaconGenesisTimeFlag,
		utils.BeaconCheckpointFlag,
	}, utils.NetworkFlags, utils.DatabaseFlags)

	rpcFlags = []cli.Flag{
		utils.HTTPEnabledFlag,
		utils.HTTPListenAddrFlag,
		utils.HTTPPortFlag,
		utils.HTTPCORSDomainFlag,
		utils.AuthListenFlag,
		utils.AuthPortFlag,
		utils.AuthVirtualHostsFlag,
		utils.JWTSecretFlag,
		utils.HTTPVirtualHostsFlag,
		utils.GraphQLEnabledFlag,
		utils.GraphQLCORSDomainFlag,
		utils.GraphQLVirtualHostsFlag,
		utils.HTTPApiFlag,
		utils.HTTPPathPrefixFlag,
		utils.WSEnabledFlag,
		utils.WSListenAddrFlag,
		utils.WSPortFlag,
		utils.WSApiFlag,
		utils.WSAllowedOriginsFlag,
		utils.WSPathPrefixFlag,
		utils.IPCDisabledFlag,
		utils.IPCPathFlag,
		utils.InsecureUnlockAllowedFlag,
		utils.RPCGlobalGasCapFlag,
		utils.RPCGlobalEVMTimeoutFlag,
		utils.RPCGlobalTxFeeCapFlag,
		utils.AllowUnprotectedTxs,
		utils.BatchRequestLimit,
		utils.BatchResponseMaxSize,
	}

	metricsFlags = []cli.Flag{
		utils.MetricsEnabledFlag,
		utils.MetricsEnabledExpensiveFlag,
		utils.MetricsHTTPFlag,
		utils.MetricsPortFlag,
		utils.MetricsEnableInfluxDBFlag,
		utils.MetricsInfluxDBEndpointFlag,
		utils.MetricsInfluxDBDatabaseFlag,
		utils.MetricsInfluxDBUsernameFlag,
		utils.MetricsInfluxDBPasswordFlag,
		utils.MetricsInfluxDBTagsFlag,
		utils.MetricsEnableInfluxDBV2Flag,
		utils.MetricsInfluxDBTokenFlag,
		utils.MetricsInfluxDBBucketFlag,
		utils.MetricsInfluxDBOrganizationFlag,
	}
)

var app = flags.NewApp("the go-ethereum command line interface")

func init() {
	// Initialize the CLI app and start Geth
	app.Action = geth
	app.Commands = []*cli.Command{
		// See chaincmd.go:
		initCommand,
		importCommand,
		exportCommand,
		importHistoryCommand,
		exportHistoryCommand,
		importPreimagesCommand,
		removedbCommand,
		dumpCommand,
		dumpGenesisCommand,
		// See accountcmd.go:
		accountCommand,
		walletCommand,
		// See consolecmd.go:
		consoleCommand,
		attachCommand,
		javascriptCommand,
		// See misccmd.go:
		versionCommand,
		versionCheckCommand,
		licenseCommand,
		// See config.go
		dumpConfigCommand,
		// see dbcmd.go
		dbCommand,
		// See cmd/utils/flags_legacy.go
		utils.ShowDeprecated,
		// See snapshot.go
		snapshotCommand,
		// See verkle.go
		verkleCommand,
	}
	if logTestCommand != nil {
		app.Commands = append(app.Commands, logTestCommand)
	}
	sort.Sort(cli.CommandsByName(app.Commands))

	app.Flags = slices.Concat(
		nodeFlags,
		rpcFlags,
		consoleFlags,
		debug.Flags,
		metricsFlags,
	)
	flags.AutoEnvVars(app.Flags, "GETH")

	app.Before = func(ctx *cli.Context) error {
		maxprocs.Set() // Automatically set GOMAXPROCS to match Linux container CPU quota.
		flags.MigrateGlobalFlags(ctx)
		if err := debug.Setup(ctx); err != nil {
			return err
		}
		flags.CheckEnvVars(ctx, app.Flags, "GETH")
		return nil
	}
	app.After = func(ctx *cli.Context) error {
		debug.Exit()
		prompt.Stdin.Close() // Resets terminal mode.
		return nil
	}
}

func main() {
	if err := app.Run(os.Args); err != nil {
		fmt.Fprintln(os.Stderr, err)
		os.Exit(1)
	}
}

// prepare manipulates memory cache allowance and setups metric system.
// This function should be called before launching devp2p stack.
func prepare(ctx *cli.Context) {
	// If we're running a known preset, log it for convenience.
	switch {
	case ctx.IsSet(utils.SepoliaFlag.Name):
		log.Info("Starting Geth on Sepolia testnet...")

	case ctx.IsSet(utils.HoleskyFlag.Name):
		log.Info("Starting Geth on Holesky testnet...")

	case ctx.IsSet(utils.DeveloperFlag.Name):
		log.Info("Starting Geth in ephemeral dev mode...")
		log.Warn(`You are running Geth in --dev mode. Please note the following:

  1. This mode is only intended for fast, iterative development without assumptions on
     security or persistence.
  2. The database is created in memory unless specified otherwise. Therefore, shutting down
     your computer or losing power will wipe your entire block data and chain state for
     your dev environment.
  3. A random, pre-allocated developer account will be available and unlocked as
     eth.coinbase, which can be used for testing. The random dev account is temporary,
     stored on a ramdisk, and will be lost if your machine is restarted.
  4. Mining is enabled by default. However, the client will only seal blocks if transactions
     are pending in the mempool. The miner's minimum accepted gas price is 1.
  5. Networking is disabled; there is no listen-address, the maximum number of peers is set
     to 0, and discovery is disabled.
`)

	case ctx.IsSet(utils.OPNetworkFlag.Name):
		log.Info("Starting geth on an OP network...", "network", ctx.String(utils.OPNetworkFlag.Name))

	case !ctx.IsSet(utils.NetworkIdFlag.Name):
		log.Info("Starting Geth on Ethereum mainnet...")
	}
	// If we're a full node on mainnet without --cache specified, bump default cache allowance
	if !ctx.IsSet(utils.CacheFlag.Name) && !ctx.IsSet(utils.NetworkIdFlag.Name) {
		// Make sure we're not on any supported preconfigured testnet either
		if !ctx.IsSet(utils.HoleskyFlag.Name) &&
			!ctx.IsSet(utils.SepoliaFlag.Name) &&
			!ctx.IsSet(utils.DeveloperFlag.Name) {
			// Nope, we're really on mainnet. Bump that cache up!
			// Note: If we don't set the OPNetworkFlag and have already initialized the database, we may hit this case.
			log.Info("Bumping default cache on mainnet", "provided", ctx.Int(utils.CacheFlag.Name), "updated", 4096)
			ctx.Set(utils.CacheFlag.Name, strconv.Itoa(4096))
		}
	} else if ctx.String(utils.SyncModeFlag.Name) != "light" && !ctx.IsSet(utils.CacheFlag.Name) && ctx.IsSet(utils.OPNetworkFlag.Name) {
		// We haven't set the cache, but may used the OP network flag we may be on an OP stack mainnet.
		if strings.Contains(ctx.String(utils.OPNetworkFlag.Name), "mainnet") {
			log.Info("Bumping default cache on mainnet", "provided", ctx.Int(utils.CacheFlag.Name), "updated", 4096, "network", ctx.String(utils.OPNetworkFlag.Name))
			ctx.Set(utils.CacheFlag.Name, strconv.Itoa(4096))
		}
	}
}

// geth is the main entry point into the system if no special subcommand is run.
// It creates a default node based on the command line arguments and runs it in
// blocking mode, waiting for it to be shut down.
func geth(ctx *cli.Context) error {
	if args := ctx.Args().Slice(); len(args) > 0 {
		return fmt.Errorf("invalid command: %q", args[0])
	}

	prepare(ctx)
	stack := makeFullNode(ctx)
	defer stack.Close()

	startNode(ctx, stack, false)
	stack.Wait()
	return nil
}

// startNode boots up the system node and all registered protocols, after which
// it starts the RPC/IPC interfaces and the miner.
func startNode(ctx *cli.Context, stack *node.Node, isConsole bool) {
	// Start up the node itself
	utils.StartNode(ctx, stack, isConsole)

	if ctx.IsSet(utils.UnlockedAccountFlag.Name) {
		log.Warn(`The "unlock" flag has been deprecated and has no effect`)
	}

	// Register wallet event handlers to open and auto-derive wallets
	events := make(chan accounts.WalletEvent, 16)
	stack.AccountManager().Subscribe(events)

	// Create a client to interact with local geth node.
	rpcClient := stack.Attach()
	ethClient := ethclient.NewClient(rpcClient)

	go func() {
		// Open any wallets already attached
		for _, wallet := range stack.AccountManager().Wallets() {
			if err := wallet.Open(""); err != nil {
				log.Warn("Failed to open wallet", "url", wallet.URL(), "err", err)
			}
		}
		// Listen for wallet event till termination
		for event := range events {
			switch event.Kind {
			case accounts.WalletArrived:
				if err := event.Wallet.Open(""); err != nil {
					log.Warn("New wallet appeared, failed to open", "url", event.Wallet.URL(), "err", err)
				}
			case accounts.WalletOpened:
				status, _ := event.Wallet.Status()
				log.Info("New wallet appeared", "url", event.Wallet.URL(), "status", status)

				var derivationPaths []accounts.DerivationPath
				if event.Wallet.URL().Scheme == "ledger" {
					derivationPaths = append(derivationPaths, accounts.LegacyLedgerBaseDerivationPath)
				}
				derivationPaths = append(derivationPaths, accounts.DefaultBaseDerivationPath)

				event.Wallet.SelfDerive(derivationPaths, ethClient)

			case accounts.WalletDropped:
				log.Info("Old wallet dropped", "url", event.Wallet.URL())
				event.Wallet.Close()
			}
		}
	}()

	// Spawn a standalone goroutine for status synchronization monitoring,
	// close the node when synchronization is complete if user required.
	if ctx.Bool(utils.ExitWhenSyncedFlag.Name) {
		go func() {
			sub := stack.EventMux().Subscribe(downloader.DoneEvent{})
			defer sub.Unsubscribe()
			for {
				event := <-sub.Chan()
				if event == nil {
					continue
				}
				done, ok := event.Data.(downloader.DoneEvent)
				if !ok {
					continue
				}
				if timestamp := time.Unix(int64(done.Latest.Time), 0); time.Since(timestamp) < 10*time.Minute {
					log.Info("Synchronisation completed", "latestnum", done.Latest.Number, "latesthash", done.Latest.Hash(),
						"age", common.PrettyAge(timestamp))
					stack.Close()
				}
			}
		}()
	}
}<|MERGE_RESOLUTION|>--- conflicted
+++ resolved
@@ -23,6 +23,7 @@
 	"slices"
 	"sort"
 	"strconv"
+	"strings"
 	"time"
 
 	"github.com/ethereum/go-ethereum/accounts"
@@ -64,15 +65,12 @@
 		utils.SmartCardDaemonPathFlag,
 		utils.OverrideCancun,
 		utils.OverrideVerkle,
-<<<<<<< HEAD
 		utils.OverrideOptimismCanyon,
 		utils.OverrideOptimismEcotone,
 		utils.OverrideOptimismFjord,
 		utils.OverrideOptimismGranite,
 		utils.OverrideOptimismHolocene,
 		utils.OverrideOptimismInterop,
-=======
->>>>>>> f0e8a3e9
 		utils.EnablePersonal, // deprecated
 		utils.TxPoolLocalsFlag,
 		utils.TxPoolNoLocalsFlag,
