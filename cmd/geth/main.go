--- conflicted
+++ resolved
@@ -319,8 +319,6 @@
 	case ctx.IsSet(utils.HoodiFlag.Name):
 		log.Info("Starting Geth on Hoodi testnet...")
 
-<<<<<<< HEAD
-=======
 	case ctx.IsSet(utils.DeveloperFlag.Name):
 		log.Info("Starting Geth in ephemeral dev mode...")
 		log.Warn(`You are running Geth in --dev mode. Please note the following:
@@ -342,7 +340,6 @@
 	case ctx.IsSet(utils.OPNetworkFlag.Name):
 		log.Info("Starting geth on an OP network...", "network", ctx.String(utils.OPNetworkFlag.Name))
 
->>>>>>> 085b529e
 	case !ctx.IsSet(utils.NetworkIdFlag.Name):
 		log.Info("Starting Geth on Ethereum mainnet...")
 	}
