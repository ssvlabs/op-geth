// Copyright 2014 The go-ethereum Authors
// This file is part of go-ethereum.
//
// go-ethereum is free software: you can redistribute it and/or modify
// it under the terms of the GNU General Public License as published by
// the Free Software Foundation, either version 3 of the License, or
// (at your option) any later version.
//
// go-ethereum is distributed in the hope that it will be useful,
// but WITHOUT ANY WARRANTY; without even the implied warranty of
// MERCHANTABILITY or FITNESS FOR A PARTICULAR PURPOSE. See the
// GNU General Public License for more details.
//
// You should have received a copy of the GNU General Public License
// along with go-ethereum. If not, see <http://www.gnu.org/licenses/>.

// evm executes EVM code snippets.
package main

import (
	"fmt"
	"io/fs"
	"os"
<<<<<<< HEAD
	"slices"
=======
	"path/filepath"
>>>>>>> f0e8a3e9

	"github.com/ethereum/go-ethereum/cmd/evm/internal/t8ntool"
	"github.com/ethereum/go-ethereum/core/state"
	"github.com/ethereum/go-ethereum/core/tracing"
	"github.com/ethereum/go-ethereum/eth/tracers/logger"
	"github.com/ethereum/go-ethereum/internal/debug"
	"github.com/ethereum/go-ethereum/internal/flags"
	"github.com/urfave/cli/v2"

	// Force-load the tracer engines to trigger registration
	_ "github.com/ethereum/go-ethereum/eth/tracers/js"
	_ "github.com/ethereum/go-ethereum/eth/tracers/native"
)

// Some other nice-to-haves:
// * accumulate traces into an object to bundle with test
// * write tx identifier for trace before hand (blocktest only)
// * combine blocktest and statetest runner logic using unified test interface

const traceCategory = "TRACING"

var (
	// Test running flags.
	RunFlag = &cli.StringFlag{
		Name:  "run",
		Value: ".*",
		Usage: "Run only those tests matching the regular expression.",
	}
	BenchFlag = &cli.BoolFlag{
		Name:     "bench",
		Usage:    "benchmark the execution",
		Category: flags.VMCategory,
	}
	WitnessCrossCheckFlag = &cli.BoolFlag{
		Name:    "cross-check",
		Aliases: []string{"xc"},
		Usage:   "Cross-check stateful execution against stateless, verifying the witness generation.",
	}

	// Debugging flags.
	DumpFlag = &cli.BoolFlag{
		Name:  "dump",
		Usage: "dumps the state after the run",
	}
	HumanReadableFlag = &cli.BoolFlag{
		Name:  "human",
		Usage: "\"Human-readable\" output",
	}
	StatDumpFlag = &cli.BoolFlag{
		Name:  "statdump",
		Usage: "displays stack and heap memory information",
	}

	// Tracing flags.
	TraceFlag = &cli.BoolFlag{
		Name:     "trace",
		Usage:    "Enable tracing and output trace log.",
		Category: traceCategory,
	}
	TraceFormatFlag = &cli.StringFlag{
		Name:     "trace.format",
		Usage:    "Trace output format to use (json|struct|md)",
		Value:    "json",
		Category: traceCategory,
	}
	TraceDisableMemoryFlag = &cli.BoolFlag{
		Name:     "trace.nomemory",
		Aliases:  []string{"nomemory"},
		Value:    true,
		Usage:    "disable memory output",
		Category: traceCategory,
	}
	TraceDisableStackFlag = &cli.BoolFlag{
		Name:     "trace.nostack",
		Aliases:  []string{"nostack"},
		Usage:    "disable stack output",
		Category: traceCategory,
	}
	TraceDisableStorageFlag = &cli.BoolFlag{
		Name:     "trace.nostorage",
		Aliases:  []string{"nostorage"},
		Usage:    "disable storage output",
		Category: traceCategory,
	}
	TraceDisableReturnDataFlag = &cli.BoolFlag{
		Name:     "trace.noreturndata",
		Aliases:  []string{"noreturndata"},
		Value:    true,
		Usage:    "enable return data output",
		Category: traceCategory,
	}
<<<<<<< HEAD
	refTestFlag = &cli.StringFlag{
		Name:  "test",
		Usage: "Path to EOF validation reference test.",
	}
	hexFlag = &cli.StringFlag{
		Name:  "hex",
		Usage: "single container data parse and validation",
	}
)

var (
	stateTransitionCommand = &cli.Command{
		Name:    "transition",
		Aliases: []string{"t8n"},
		Usage:   "Executes a full state transition",
		Action:  t8ntool.Transition,
		Flags: []cli.Flag{
			t8ntool.TraceFlag,
			t8ntool.TraceTracerFlag,
			t8ntool.TraceTracerConfigFlag,
			t8ntool.TraceEnableMemoryFlag,
			t8ntool.TraceDisableStackFlag,
			t8ntool.TraceEnableReturnDataFlag,
			t8ntool.TraceEnableCallFramesFlag,
			t8ntool.OutputBasedir,
			t8ntool.OutputAllocFlag,
			t8ntool.OutputResultFlag,
			t8ntool.OutputBodyFlag,
			t8ntool.InputAllocFlag,
			t8ntool.InputEnvFlag,
			t8ntool.InputTxsFlag,
			t8ntool.ForknameFlag,
			t8ntool.ChainIDFlag,
			t8ntool.RewardFlag,
		},
	}

	transactionCommand = &cli.Command{
		Name:    "transaction",
		Aliases: []string{"t9n"},
		Usage:   "Performs transaction validation",
		Action:  t8ntool.Transaction,
		Flags: []cli.Flag{
			t8ntool.InputTxsFlag,
			t8ntool.ChainIDFlag,
			t8ntool.ForknameFlag,
		},
	}

	blockBuilderCommand = &cli.Command{
		Name:    "block-builder",
		Aliases: []string{"b11r"},
		Usage:   "Builds a block",
		Action:  t8ntool.BuildBlock,
		Flags: []cli.Flag{
			t8ntool.OutputBasedir,
			t8ntool.OutputBlockFlag,
			t8ntool.InputHeaderFlag,
			t8ntool.InputOmmersFlag,
			t8ntool.InputWithdrawalsFlag,
			t8ntool.InputTxsRlpFlag,
			t8ntool.SealCliqueFlag,
		},
	}
	eofParseCommand = &cli.Command{
		Name:    "eofparse",
		Aliases: []string{"eof"},
		Usage:   "Parses hex eof container and returns validation errors (if any)",
		Action:  eofParseAction,
		Flags: []cli.Flag{
			hexFlag,
			refTestFlag,
		},
	}

	eofDumpCommand = &cli.Command{
		Name:   "eofdump",
		Usage:  "Parses hex eof container and prints out human-readable representation of the container.",
		Action: eofDumpAction,
		Flags: []cli.Flag{
			hexFlag,
		},
	}
)
=======

	// Deprecated flags.
	DebugFlag = &cli.BoolFlag{
		Name:     "debug",
		Usage:    "output full trace logs (deprecated)",
		Hidden:   true,
		Category: traceCategory,
	}
	MachineFlag = &cli.BoolFlag{
		Name:     "json",
		Usage:    "output trace logs in machine readable format, json (deprecated)",
		Hidden:   true,
		Category: traceCategory,
	}
)

// Command definitions.
var (
	stateTransitionCommand = &cli.Command{
		Name:    "transition",
		Aliases: []string{"t8n"},
		Usage:   "Executes a full state transition",
		Action:  t8ntool.Transition,
		Flags: []cli.Flag{
			t8ntool.TraceFlag,
			t8ntool.TraceTracerFlag,
			t8ntool.TraceTracerConfigFlag,
			t8ntool.TraceEnableMemoryFlag,
			t8ntool.TraceDisableStackFlag,
			t8ntool.TraceEnableReturnDataFlag,
			t8ntool.TraceEnableCallFramesFlag,
			t8ntool.OutputBasedir,
			t8ntool.OutputAllocFlag,
			t8ntool.OutputResultFlag,
			t8ntool.OutputBodyFlag,
			t8ntool.InputAllocFlag,
			t8ntool.InputEnvFlag,
			t8ntool.InputTxsFlag,
			t8ntool.ForknameFlag,
			t8ntool.ChainIDFlag,
			t8ntool.RewardFlag,
		},
	}
	transactionCommand = &cli.Command{
		Name:    "transaction",
		Aliases: []string{"t9n"},
		Usage:   "Performs transaction validation",
		Action:  t8ntool.Transaction,
		Flags: []cli.Flag{
			t8ntool.InputTxsFlag,
			t8ntool.ChainIDFlag,
			t8ntool.ForknameFlag,
		},
	}
>>>>>>> f0e8a3e9

	blockBuilderCommand = &cli.Command{
		Name:    "block-builder",
		Aliases: []string{"b11r"},
		Usage:   "Builds a block",
		Action:  t8ntool.BuildBlock,
		Flags: []cli.Flag{
			t8ntool.OutputBasedir,
			t8ntool.OutputBlockFlag,
			t8ntool.InputHeaderFlag,
			t8ntool.InputOmmersFlag,
			t8ntool.InputWithdrawalsFlag,
			t8ntool.InputTxsRlpFlag,
			t8ntool.SealCliqueFlag,
		},
	}
)

// traceFlags contains flags that configure tracing output.
var traceFlags = []cli.Flag{
	TraceFlag,
	TraceFormatFlag,
	TraceDisableStackFlag,
	TraceDisableMemoryFlag,
	TraceDisableStorageFlag,
	TraceDisableReturnDataFlag,

	// deprecated
	DebugFlag,
	MachineFlag,
}

var app = flags.NewApp("the evm command line interface")

func init() {
<<<<<<< HEAD
	app.Flags = slices.Concat(vmFlags, traceFlags, debug.Flags)
=======
	app.Flags = debug.Flags
>>>>>>> f0e8a3e9
	app.Commands = []*cli.Command{
		runCommand,
		blockTestCommand,
		stateTestCommand,
		stateTransitionCommand,
		transactionCommand,
		blockBuilderCommand,
		eofParseCommand,
		eofDumpCommand,
	}
	app.Before = func(ctx *cli.Context) error {
		flags.MigrateGlobalFlags(ctx)
		return debug.Setup(ctx)
	}
	app.After = func(ctx *cli.Context) error {
		debug.Exit()
		return nil
	}
}

func main() {
	if err := app.Run(os.Args); err != nil {
		fmt.Fprintln(os.Stderr, err)
		os.Exit(1)
	}
}

// tracerFromFlags parses the cli flags and returns the specified tracer.
func tracerFromFlags(ctx *cli.Context) *tracing.Hooks {
	config := &logger.Config{
		EnableMemory:     !ctx.Bool(TraceDisableMemoryFlag.Name),
		DisableStack:     ctx.Bool(TraceDisableStackFlag.Name),
		DisableStorage:   ctx.Bool(TraceDisableStorageFlag.Name),
		EnableReturnData: !ctx.Bool(TraceDisableReturnDataFlag.Name),
	}
	switch {
	case ctx.Bool(TraceFlag.Name):
		switch format := ctx.String(TraceFormatFlag.Name); format {
		case "struct":
			return logger.NewStreamingStructLogger(config, os.Stderr).Hooks()
		case "json":
			return logger.NewJSONLogger(config, os.Stderr)
		case "md", "markdown":
			return logger.NewMarkdownLogger(config, os.Stderr).Hooks()
		default:
			fmt.Fprintf(os.Stderr, "unknown trace format: %q\n", format)
			os.Exit(1)
			return nil
		}
	// Deprecated ways of configuring tracing.
	case ctx.Bool(MachineFlag.Name):
		return logger.NewJSONLogger(config, os.Stderr)
	case ctx.Bool(DebugFlag.Name):
		return logger.NewStreamingStructLogger(config, os.Stderr).Hooks()
	default:
		return nil
	}
}

// collectFiles walks the given path. If the path is a directory, it will
// return a list of all accumulates all files with json extension.
// Otherwise (if path points to a file), it will return the path.
func collectFiles(path string) []string {
	var out []string
	if info, err := os.Stat(path); err == nil && !info.IsDir() {
		// User explicitly pointed out a file, ignore extension.
		return []string{path}
	}
	err := filepath.Walk(path, func(path string, info fs.FileInfo, err error) error {
		if err != nil {
			return err
		}
		if !info.IsDir() && filepath.Ext(info.Name()) == ".json" {
			out = append(out, path)
		}
		return nil
	})
	if err != nil {
		fmt.Fprintln(os.Stderr, err)
	}
	return out
}

// dump returns a state dump for the most current trie.
func dump(s *state.StateDB) *state.Dump {
	root := s.IntermediateRoot(false)
	cpy, _ := state.New(root, s.Database())
	dump := cpy.RawDump(nil)
	return &dump
}<|MERGE_RESOLUTION|>--- conflicted
+++ resolved
@@ -21,11 +21,7 @@
 	"fmt"
 	"io/fs"
 	"os"
-<<<<<<< HEAD
-	"slices"
-=======
 	"path/filepath"
->>>>>>> f0e8a3e9
 
 	"github.com/ethereum/go-ethereum/cmd/evm/internal/t8ntool"
 	"github.com/ethereum/go-ethereum/core/state"
@@ -117,92 +113,6 @@
 		Usage:    "enable return data output",
 		Category: traceCategory,
 	}
-<<<<<<< HEAD
-	refTestFlag = &cli.StringFlag{
-		Name:  "test",
-		Usage: "Path to EOF validation reference test.",
-	}
-	hexFlag = &cli.StringFlag{
-		Name:  "hex",
-		Usage: "single container data parse and validation",
-	}
-)
-
-var (
-	stateTransitionCommand = &cli.Command{
-		Name:    "transition",
-		Aliases: []string{"t8n"},
-		Usage:   "Executes a full state transition",
-		Action:  t8ntool.Transition,
-		Flags: []cli.Flag{
-			t8ntool.TraceFlag,
-			t8ntool.TraceTracerFlag,
-			t8ntool.TraceTracerConfigFlag,
-			t8ntool.TraceEnableMemoryFlag,
-			t8ntool.TraceDisableStackFlag,
-			t8ntool.TraceEnableReturnDataFlag,
-			t8ntool.TraceEnableCallFramesFlag,
-			t8ntool.OutputBasedir,
-			t8ntool.OutputAllocFlag,
-			t8ntool.OutputResultFlag,
-			t8ntool.OutputBodyFlag,
-			t8ntool.InputAllocFlag,
-			t8ntool.InputEnvFlag,
-			t8ntool.InputTxsFlag,
-			t8ntool.ForknameFlag,
-			t8ntool.ChainIDFlag,
-			t8ntool.RewardFlag,
-		},
-	}
-
-	transactionCommand = &cli.Command{
-		Name:    "transaction",
-		Aliases: []string{"t9n"},
-		Usage:   "Performs transaction validation",
-		Action:  t8ntool.Transaction,
-		Flags: []cli.Flag{
-			t8ntool.InputTxsFlag,
-			t8ntool.ChainIDFlag,
-			t8ntool.ForknameFlag,
-		},
-	}
-
-	blockBuilderCommand = &cli.Command{
-		Name:    "block-builder",
-		Aliases: []string{"b11r"},
-		Usage:   "Builds a block",
-		Action:  t8ntool.BuildBlock,
-		Flags: []cli.Flag{
-			t8ntool.OutputBasedir,
-			t8ntool.OutputBlockFlag,
-			t8ntool.InputHeaderFlag,
-			t8ntool.InputOmmersFlag,
-			t8ntool.InputWithdrawalsFlag,
-			t8ntool.InputTxsRlpFlag,
-			t8ntool.SealCliqueFlag,
-		},
-	}
-	eofParseCommand = &cli.Command{
-		Name:    "eofparse",
-		Aliases: []string{"eof"},
-		Usage:   "Parses hex eof container and returns validation errors (if any)",
-		Action:  eofParseAction,
-		Flags: []cli.Flag{
-			hexFlag,
-			refTestFlag,
-		},
-	}
-
-	eofDumpCommand = &cli.Command{
-		Name:   "eofdump",
-		Usage:  "Parses hex eof container and prints out human-readable representation of the container.",
-		Action: eofDumpAction,
-		Flags: []cli.Flag{
-			hexFlag,
-		},
-	}
-)
-=======
 
 	// Deprecated flags.
 	DebugFlag = &cli.BoolFlag{
@@ -257,7 +167,6 @@
 			t8ntool.ForknameFlag,
 		},
 	}
->>>>>>> f0e8a3e9
 
 	blockBuilderCommand = &cli.Command{
 		Name:    "block-builder",
@@ -293,11 +202,7 @@
 var app = flags.NewApp("the evm command line interface")
 
 func init() {
-<<<<<<< HEAD
-	app.Flags = slices.Concat(vmFlags, traceFlags, debug.Flags)
-=======
 	app.Flags = debug.Flags
->>>>>>> f0e8a3e9
 	app.Commands = []*cli.Command{
 		runCommand,
 		blockTestCommand,
