// Copyright 2015 The go-ethereum Authors
// This file is part of go-ethereum.
//
// go-ethereum is free software: you can redistribute it and/or modify
// it under the terms of the GNU General Public License as published by
// the Free Software Foundation, either version 3 of the License, or
// (at your option) any later version.
//
// go-ethereum is distributed in the hope that it will be useful,
// but WITHOUT ANY WARRANTY; without even the implied warranty of
// MERCHANTABILITY or FITNESS FOR A PARTICULAR PURPOSE. See the
// GNU General Public License for more details.
//
// You should have received a copy of the GNU General Public License
// along with go-ethereum. If not, see <http://www.gnu.org/licenses/>.

// Package utils contains internal helper functions for go-ethereum commands.
package utils

import (
	"context"
	"crypto/ecdsa"
	"encoding/hex"
	"encoding/json"
	"errors"
	"fmt"
	"math"
	"math/big"
	"net"
	"net/http"
	"os"
	"path/filepath"
	godebug "runtime/debug"
	"strconv"
	"strings"
	"time"

	"github.com/ethereum/go-ethereum/accounts"
	"github.com/ethereum/go-ethereum/accounts/keystore"
	bparams "github.com/ethereum/go-ethereum/beacon/params"
	"github.com/ethereum/go-ethereum/common"
	"github.com/ethereum/go-ethereum/common/fdlimit"
	"github.com/ethereum/go-ethereum/common/hexutil"
	"github.com/ethereum/go-ethereum/core"
	"github.com/ethereum/go-ethereum/core/rawdb"
	"github.com/ethereum/go-ethereum/core/txpool/blobpool"
	"github.com/ethereum/go-ethereum/core/txpool/legacypool"
	"github.com/ethereum/go-ethereum/core/vm"
	"github.com/ethereum/go-ethereum/crypto"
	"github.com/ethereum/go-ethereum/crypto/kzg4844"
	"github.com/ethereum/go-ethereum/eth"
	"github.com/ethereum/go-ethereum/eth/catalyst"
	"github.com/ethereum/go-ethereum/eth/ethconfig"
	"github.com/ethereum/go-ethereum/eth/filters"
	"github.com/ethereum/go-ethereum/eth/gasprice"
	"github.com/ethereum/go-ethereum/eth/tracers"
	"github.com/ethereum/go-ethereum/ethdb"
	"github.com/ethereum/go-ethereum/ethdb/remotedb"
	"github.com/ethereum/go-ethereum/ethstats"
	"github.com/ethereum/go-ethereum/graphql"
	"github.com/ethereum/go-ethereum/internal/ethapi"
	"github.com/ethereum/go-ethereum/internal/flags"
	"github.com/ethereum/go-ethereum/log"
	"github.com/ethereum/go-ethereum/metrics"
	"github.com/ethereum/go-ethereum/metrics/exp"
	"github.com/ethereum/go-ethereum/metrics/influxdb"
	"github.com/ethereum/go-ethereum/miner"
	"github.com/ethereum/go-ethereum/node"
	"github.com/ethereum/go-ethereum/p2p"
	"github.com/ethereum/go-ethereum/p2p/enode"
	"github.com/ethereum/go-ethereum/p2p/nat"
	"github.com/ethereum/go-ethereum/p2p/netutil"
	"github.com/ethereum/go-ethereum/params"
	"github.com/ethereum/go-ethereum/rpc"
	"github.com/ethereum/go-ethereum/superchain"
	"github.com/ethereum/go-ethereum/triedb"
	"github.com/ethereum/go-ethereum/triedb/hashdb"
	"github.com/ethereum/go-ethereum/triedb/pathdb"
	pcsclite "github.com/gballet/go-libpcsclite"
	gopsutil "github.com/shirou/gopsutil/mem"
	"github.com/urfave/cli/v2"
)

// These are all the command line flags we support.
// If you add to this list, please remember to include the
// flag in the appropriate command definition.
//
// The flags are defined here so their names and help texts
// are the same for all commands.

var (
	// General settings
	DataDirFlag = &flags.DirectoryFlag{
		Name:     "datadir",
		Usage:    "Data directory for the databases and keystore",
		Value:    flags.DirectoryString(node.DefaultDataDir()),
		Category: flags.EthCategory,
	}
	RemoteDBFlag = &cli.StringFlag{
		Name:     "remotedb",
		Usage:    "URL for remote database",
		Category: flags.LoggingCategory,
	}
	DBEngineFlag = &cli.StringFlag{
		Name:     "db.engine",
		Usage:    "Backing database implementation to use ('pebble' or 'leveldb')",
		Value:    node.DefaultConfig.DBEngine,
		Category: flags.EthCategory,
	}
	AncientFlag = &flags.DirectoryFlag{
		Name:     "datadir.ancient",
		Usage:    "Root directory for ancient data (default = inside chaindata)",
		Category: flags.EthCategory,
	}
	MinFreeDiskSpaceFlag = &flags.DirectoryFlag{
		Name:     "datadir.minfreedisk",
		Usage:    "Minimum free disk space in MB, once reached triggers auto shut down (default = --cache.gc converted to MB, 0 = disabled)",
		Category: flags.EthCategory,
	}
	KeyStoreDirFlag = &flags.DirectoryFlag{
		Name:     "keystore",
		Usage:    "Directory for the keystore (default = inside the datadir)",
		Category: flags.AccountCategory,
	}
	USBFlag = &cli.BoolFlag{
		Name:     "usb",
		Usage:    "Enable monitoring and management of USB hardware wallets",
		Category: flags.AccountCategory,
	}
	SmartCardDaemonPathFlag = &cli.StringFlag{
		Name:     "pcscdpath",
		Usage:    "Path to the smartcard daemon (pcscd) socket file",
		Value:    pcsclite.PCSCDSockName,
		Category: flags.AccountCategory,
	}
	NetworkIdFlag = &cli.Uint64Flag{
		Name:     "networkid",
		Usage:    "Explicitly set network id (integer)(For testnets: use --sepolia, --holesky, --hoodi instead)",
		Value:    ethconfig.Defaults.NetworkId,
		Category: flags.EthCategory,
	}
	MainnetFlag = &cli.BoolFlag{
		Name:     "mainnet",
		Usage:    "Ethereum mainnet",
		Category: flags.EthCategory,
	}
	SepoliaFlag = &cli.BoolFlag{
		Name:     "sepolia",
		Usage:    "Sepolia network: pre-configured proof-of-work test network",
		Category: flags.EthCategory,
	}
	HoleskyFlag = &cli.BoolFlag{
		Name:     "holesky",
		Usage:    "Holesky network: pre-configured proof-of-stake test network",
		Category: flags.EthCategory,
	}
<<<<<<< HEAD

	OPNetworkFlag = &cli.StringFlag{
		Name:    "op-network",
		Aliases: []string{"beta.op-network"},
		Usage: "Select a pre-configured OP-Stack network (warning: op-mainnet and op-goerli require special sync," +
			" datadir is recommended), options: " + strings.Join(superchain.ChainNames(), ", "),
		Category: flags.EthCategory,
	}

=======
	HoodiFlag = &cli.BoolFlag{
		Name:     "hoodi",
		Usage:    "Hoodi network: pre-configured proof-of-stake test network",
		Category: flags.EthCategory,
	}
>>>>>>> 82fc77a8
	// Dev mode
	DeveloperFlag = &cli.BoolFlag{
		Name:     "dev",
		Usage:    "Ephemeral proof-of-authority network with a pre-funded developer account, mining enabled",
		Category: flags.DevCategory,
	}
	DeveloperPeriodFlag = &cli.Uint64Flag{
		Name:     "dev.period",
		Usage:    "Block period to use in developer mode (0 = mine only if transaction pending)",
		Category: flags.DevCategory,
	}
	DeveloperGasLimitFlag = &cli.Uint64Flag{
		Name:     "dev.gaslimit",
		Usage:    "Initial block gas limit",
		Value:    11500000,
		Category: flags.DevCategory,
	}

	IdentityFlag = &cli.StringFlag{
		Name:     "identity",
		Usage:    "Custom node name",
		Category: flags.NetworkingCategory,
	}
	ExitWhenSyncedFlag = &cli.BoolFlag{
		Name:     "exitwhensynced",
		Usage:    "Exits after block synchronisation completes",
		Category: flags.EthCategory,
	}

	// Dump command options.
	IterativeOutputFlag = &cli.BoolFlag{
		Name:  "iterative",
		Usage: "Print streaming JSON iteratively, delimited by newlines",
		Value: true,
	}
	ExcludeStorageFlag = &cli.BoolFlag{
		Name:  "nostorage",
		Usage: "Exclude storage entries (save db lookups)",
	}
	IncludeIncompletesFlag = &cli.BoolFlag{
		Name:  "incompletes",
		Usage: "Include accounts for which we don't have the address (missing preimage)",
	}
	ExcludeCodeFlag = &cli.BoolFlag{
		Name:  "nocode",
		Usage: "Exclude contract code (save db lookups)",
	}
	StartKeyFlag = &cli.StringFlag{
		Name:  "start",
		Usage: "Start position. Either a hash or address",
		Value: "0x0000000000000000000000000000000000000000000000000000000000000000",
	}
	DumpLimitFlag = &cli.Uint64Flag{
		Name:  "limit",
		Usage: "Max number of elements (0 = no limit)",
		Value: 0,
	}

	SnapshotFlag = &cli.BoolFlag{
		Name:     "snapshot",
		Usage:    `Enables snapshot-database mode (default = enable)`,
		Value:    true,
		Category: flags.EthCategory,
	}
	LightKDFFlag = &cli.BoolFlag{
		Name:     "lightkdf",
		Usage:    "Reduce key-derivation RAM & CPU usage at some expense of KDF strength",
		Category: flags.AccountCategory,
	}
	EthRequiredBlocksFlag = &cli.StringFlag{
		Name:     "eth.requiredblocks",
		Usage:    "Comma separated block number-to-hash mappings to require for peering (<number>=<hash>)",
		Category: flags.EthCategory,
	}
	BloomFilterSizeFlag = &cli.Uint64Flag{
		Name:     "bloomfilter.size",
		Usage:    "Megabytes of memory allocated to bloom-filter for pruning",
		Value:    2048,
		Category: flags.EthCategory,
	}
	OverridePrague = &cli.Uint64Flag{
		Name:     "override.prague",
		Usage:    "Manually specify the Prague fork timestamp, overriding the bundled setting",
		Category: flags.EthCategory,
	}
	OverrideVerkle = &cli.Uint64Flag{
		Name:     "override.verkle",
		Usage:    "Manually specify the Verkle fork timestamp, overriding the bundled setting",
		Category: flags.EthCategory,
	}
	OverrideOptimismCanyon = &cli.Uint64Flag{
		Name:     "override.canyon",
		Usage:    "Manually specify the Optimism Canyon fork timestamp, overriding the bundled setting",
		Category: flags.EthCategory,
	}
	OverrideOptimismEcotone = &cli.Uint64Flag{
		Name:     "override.ecotone",
		Usage:    "Manually specify the Optimism Ecotone fork timestamp, overriding the bundled setting",
		Category: flags.EthCategory,
	}
	OverrideOptimismFjord = &cli.Uint64Flag{
		Name:     "override.fjord",
		Usage:    "Manually specify the Optimism Fjord fork timestamp, overriding the bundled setting",
		Category: flags.EthCategory,
	}
	OverrideOptimismGranite = &cli.Uint64Flag{
		Name:     "override.granite",
		Usage:    "Manually specify the Optimism Granite fork timestamp, overriding the bundled setting",
		Category: flags.EthCategory,
	}
	OverrideOptimismHolocene = &cli.Uint64Flag{
		Name:     "override.holocene",
		Usage:    "Manually specify the Optimism Holocene fork timestamp, overriding the bundled setting",
		Category: flags.EthCategory,
	}
	OverrideOptimismIsthmus = &cli.Uint64Flag{
		Name:     "override.isthmus",
		Usage:    "Manually specify the Optimism Isthmus fork timestamp, overriding the bundled setting",
		Category: flags.EthCategory,
	}
	OverrideOptimismJovian = &cli.Uint64Flag{
		Name:     "override.jovian",
		Usage:    "Manually specify the Optimism Jovian fork timestamp, overriding the bundled setting",
		Category: flags.EthCategory,
	}
	OverrideOptimismInterop = &cli.Uint64Flag{
		Name:     "override.interop",
		Usage:    "Manually specify the Optimsim Interop feature-set fork timestamp, overriding the bundled setting",
		Category: flags.EthCategory,
	}
	SyncModeFlag = &cli.StringFlag{
		Name:     "syncmode",
		Usage:    `Blockchain sync mode ("snap" or "full")`,
		Value:    ethconfig.Defaults.SyncMode.String(),
		Category: flags.StateCategory,
	}
	GCModeFlag = &cli.StringFlag{
		Name:     "gcmode",
		Usage:    `Blockchain garbage collection mode, only relevant in state.scheme=hash ("full", "archive")`,
		Value:    "full",
		Category: flags.StateCategory,
	}
	StateSchemeFlag = &cli.StringFlag{
		Name:     "state.scheme",
		Usage:    "Scheme to use for storing ethereum state ('hash' or 'path')",
		Category: flags.StateCategory,
	}
	StateHistoryFlag = &cli.Uint64Flag{
		Name:     "history.state",
		Usage:    "Number of recent blocks to retain state history for, only relevant in state.scheme=path (default = 90,000 blocks, 0 = entire chain)",
		Value:    ethconfig.Defaults.StateHistory,
		Category: flags.StateCategory,
	}
	TransactionHistoryFlag = &cli.Uint64Flag{
		Name:     "history.transactions",
		Usage:    "Number of recent blocks to maintain transactions index for (default = about one year, 0 = entire chain)",
		Value:    ethconfig.Defaults.TransactionHistory,
		Category: flags.StateCategory,
	}
	ChainHistoryFlag = &cli.StringFlag{
		Name:     "history.chain",
		Usage:    `Blockchain history retention ("all" or "postmerge")`,
		Value:    ethconfig.Defaults.HistoryMode.String(),
		Category: flags.StateCategory,
	}
	LogHistoryFlag = &cli.Uint64Flag{
		Name:     "history.logs",
		Usage:    "Number of recent blocks to maintain log search index for (default = about one year, 0 = entire chain)",
		Value:    ethconfig.Defaults.LogHistory,
		Category: flags.StateCategory,
	}
	LogNoHistoryFlag = &cli.BoolFlag{
		Name:     "history.logs.disable",
		Usage:    "Do not maintain log search index",
		Category: flags.StateCategory,
	}
	LogExportCheckpointsFlag = &cli.StringFlag{
		Name:     "history.logs.export",
		Usage:    "Export checkpoints to file in go source file format",
		Category: flags.StateCategory,
		Value:    "",
	}
	// Beacon client light sync settings
	BeaconApiFlag = &cli.StringSliceFlag{
		Name:     "beacon.api",
		Usage:    "Beacon node (CL) light client API URL. This flag can be given multiple times.",
		Category: flags.BeaconCategory,
	}
	BeaconApiHeaderFlag = &cli.StringSliceFlag{
		Name:     "beacon.api.header",
		Usage:    "Pass custom HTTP header fields to the remote beacon node API in \"key:value\" format. This flag can be given multiple times.",
		Category: flags.BeaconCategory,
	}
	BeaconThresholdFlag = &cli.IntFlag{
		Name:     "beacon.threshold",
		Usage:    "Beacon sync committee participation threshold",
		Value:    bparams.SyncCommitteeSupermajority,
		Category: flags.BeaconCategory,
	}
	BeaconNoFilterFlag = &cli.BoolFlag{
		Name:     "beacon.nofilter",
		Usage:    "Disable future slot signature filter",
		Category: flags.BeaconCategory,
	}
	BeaconConfigFlag = &cli.StringFlag{
		Name:     "beacon.config",
		Usage:    "Beacon chain config YAML file",
		Category: flags.BeaconCategory,
	}
	BeaconGenesisRootFlag = &cli.StringFlag{
		Name:     "beacon.genesis.gvroot",
		Usage:    "Beacon chain genesis validators root",
		Category: flags.BeaconCategory,
	}
	BeaconGenesisTimeFlag = &cli.Uint64Flag{
		Name:     "beacon.genesis.time",
		Usage:    "Beacon chain genesis time",
		Category: flags.BeaconCategory,
	}
	BeaconCheckpointFlag = &cli.StringFlag{
		Name:     "beacon.checkpoint",
		Usage:    "Beacon chain weak subjectivity checkpoint block hash",
		Category: flags.BeaconCategory,
	}
	BlsyncApiFlag = &cli.StringFlag{
		Name:     "blsync.engine.api",
		Usage:    "Target EL engine API URL",
		Category: flags.BeaconCategory,
	}
	BlsyncJWTSecretFlag = &flags.DirectoryFlag{
		Name:     "blsync.jwtsecret",
		Usage:    "Path to a JWT secret to use for target engine API endpoint",
		Category: flags.BeaconCategory,
	}
	// Transaction pool settings
	TxPoolLocalsFlag = &cli.StringFlag{
		Name:     "txpool.locals",
		Usage:    "Comma separated accounts to treat as locals (no flush, priority inclusion)",
		Category: flags.TxPoolCategory,
	}
	TxPoolNoLocalsFlag = &cli.BoolFlag{
		Name:     "txpool.nolocals",
		Usage:    "Disables price exemptions for locally submitted transactions",
		Category: flags.TxPoolCategory,
	}
	TxPoolJournalFlag = &cli.StringFlag{
		Name:     "txpool.journal",
		Usage:    "Disk journal for local transaction to survive node restarts",
		Value:    ethconfig.Defaults.TxPool.Journal,
		Category: flags.TxPoolCategory,
	}
	TxPoolJournalRemotesFlag = &cli.BoolFlag{
		Name:     "txpool.journalremotes",
		Usage:    "Includes remote transactions in the journal. Only effective if nolocals is set too.",
		Category: flags.TxPoolCategory,
	}
	TxPoolRejournalFlag = &cli.DurationFlag{
		Name:     "txpool.rejournal",
		Usage:    "Time interval to regenerate the local transaction journal",
		Value:    ethconfig.Defaults.TxPool.Rejournal,
		Category: flags.TxPoolCategory,
	}
	TxPoolPriceLimitFlag = &cli.Uint64Flag{
		Name:     "txpool.pricelimit",
		Usage:    "Minimum gas price tip to enforce for acceptance into the pool",
		Value:    ethconfig.Defaults.TxPool.PriceLimit,
		Category: flags.TxPoolCategory,
	}
	TxPoolPriceBumpFlag = &cli.Uint64Flag{
		Name:     "txpool.pricebump",
		Usage:    "Price bump percentage to replace an already existing transaction",
		Value:    ethconfig.Defaults.TxPool.PriceBump,
		Category: flags.TxPoolCategory,
	}
	TxPoolAccountSlotsFlag = &cli.Uint64Flag{
		Name:     "txpool.accountslots",
		Usage:    "Minimum number of executable transaction slots guaranteed per account",
		Value:    ethconfig.Defaults.TxPool.AccountSlots,
		Category: flags.TxPoolCategory,
	}
	TxPoolGlobalSlotsFlag = &cli.Uint64Flag{
		Name:     "txpool.globalslots",
		Usage:    "Maximum number of executable transaction slots for all accounts",
		Value:    ethconfig.Defaults.TxPool.GlobalSlots,
		Category: flags.TxPoolCategory,
	}
	TxPoolAccountQueueFlag = &cli.Uint64Flag{
		Name:     "txpool.accountqueue",
		Usage:    "Maximum number of non-executable transaction slots permitted per account",
		Value:    ethconfig.Defaults.TxPool.AccountQueue,
		Category: flags.TxPoolCategory,
	}
	TxPoolGlobalQueueFlag = &cli.Uint64Flag{
		Name:     "txpool.globalqueue",
		Usage:    "Maximum number of non-executable transaction slots for all accounts",
		Value:    ethconfig.Defaults.TxPool.GlobalQueue,
		Category: flags.TxPoolCategory,
	}
	TxPoolLifetimeFlag = &cli.DurationFlag{
		Name:     "txpool.lifetime",
		Usage:    "Maximum amount of time non-executable transaction are queued",
		Value:    ethconfig.Defaults.TxPool.Lifetime,
		Category: flags.TxPoolCategory,
	}
	// Blob transaction pool settings
	BlobPoolDataDirFlag = &cli.StringFlag{
		Name:     "blobpool.datadir",
		Usage:    "Data directory to store blob transactions in",
		Value:    ethconfig.Defaults.BlobPool.Datadir,
		Category: flags.BlobPoolCategory,
	}
	BlobPoolDataCapFlag = &cli.Uint64Flag{
		Name:     "blobpool.datacap",
		Usage:    "Disk space to allocate for pending blob transactions (soft limit)",
		Value:    ethconfig.Defaults.BlobPool.Datacap,
		Category: flags.BlobPoolCategory,
	}
	BlobPoolPriceBumpFlag = &cli.Uint64Flag{
		Name:     "blobpool.pricebump",
		Usage:    "Price bump percentage to replace an already existing blob transaction",
		Value:    ethconfig.Defaults.BlobPool.PriceBump,
		Category: flags.BlobPoolCategory,
	}
	// Performance tuning settings
	CacheFlag = &cli.IntFlag{
		Name:     "cache",
		Usage:    "Megabytes of memory allocated to internal caching (default = 4096 mainnet full node, 128 light mode)",
		Value:    1024,
		Category: flags.PerfCategory,
	}
	CacheDatabaseFlag = &cli.IntFlag{
		Name:     "cache.database",
		Usage:    "Percentage of cache memory allowance to use for database io",
		Value:    50,
		Category: flags.PerfCategory,
	}
	CacheTrieFlag = &cli.IntFlag{
		Name:     "cache.trie",
		Usage:    "Percentage of cache memory allowance to use for trie caching (default = 15% full mode, 30% archive mode)",
		Value:    15,
		Category: flags.PerfCategory,
	}
	CacheGCFlag = &cli.IntFlag{
		Name:     "cache.gc",
		Usage:    "Percentage of cache memory allowance to use for trie pruning (default = 25% full mode, 0% archive mode)",
		Value:    25,
		Category: flags.PerfCategory,
	}
	CacheSnapshotFlag = &cli.IntFlag{
		Name:     "cache.snapshot",
		Usage:    "Percentage of cache memory allowance to use for snapshot caching (default = 10% full mode, 20% archive mode)",
		Value:    10,
		Category: flags.PerfCategory,
	}
	CacheNoPrefetchFlag = &cli.BoolFlag{
		Name:     "cache.noprefetch",
		Usage:    "Disable heuristic state prefetch during block import (less CPU and disk IO, more time waiting for data)",
		Category: flags.PerfCategory,
	}
	CachePreimagesFlag = &cli.BoolFlag{
		Name:     "cache.preimages",
		Usage:    "Enable recording the SHA3/keccak preimages of trie keys",
		Category: flags.PerfCategory,
	}
	CacheLogSizeFlag = &cli.IntFlag{
		Name:     "cache.blocklogs",
		Usage:    "Size (in number of blocks) of the log cache for filtering",
		Category: flags.PerfCategory,
		Value:    ethconfig.Defaults.FilterLogCacheSize,
	}
	FDLimitFlag = &cli.IntFlag{
		Name:     "fdlimit",
		Usage:    "Raise the open file descriptor resource limit (default = system fd limit)",
		Category: flags.PerfCategory,
	}
	CryptoKZGFlag = &cli.StringFlag{
		Name:     "crypto.kzg",
		Usage:    "KZG library implementation to use; gokzg (recommended) or ckzg",
		Value:    "gokzg",
		Category: flags.PerfCategory,
	}

	// Miner settings
	MinerGasLimitFlag = &cli.Uint64Flag{
		Name:     "miner.gaslimit",
		Usage:    "Target gas ceiling for mined blocks",
		Value:    ethconfig.Defaults.Miner.GasCeil,
		Category: flags.MinerCategory,
	}
	MinerEffectiveGasLimitFlag = &cli.Uint64Flag{
		Name:     "miner.effectivegaslimit",
		Usage:    "If non-zero, an effective gas limit to apply in addition to the block header gaslimit.",
		Value:    0,
		Category: flags.MinerCategory,
	}
	MinerGasPriceFlag = &flags.BigFlag{
		Name:     "miner.gasprice",
		Usage:    "Minimum gas price for mining a transaction",
		Value:    ethconfig.Defaults.Miner.GasPrice,
		Category: flags.MinerCategory,
	}
	MinerExtraDataFlag = &cli.StringFlag{
		Name:     "miner.extradata",
		Usage:    "Block extra data set by the miner (default = client version)",
		Category: flags.MinerCategory,
	}
	MinerRecommitIntervalFlag = &cli.DurationFlag{
		Name:     "miner.recommit",
		Usage:    "Time interval to recreate the block being mined",
		Value:    ethconfig.Defaults.Miner.Recommit,
		Category: flags.MinerCategory,
	}
	MinerPendingFeeRecipientFlag = &cli.StringFlag{
		Name:     "miner.pending.feeRecipient",
		Usage:    "0x prefixed public address for the pending block producer (not used for actual block production)",
		Category: flags.MinerCategory,
	}

	// Account settings
	PasswordFileFlag = &cli.PathFlag{
		Name:      "password",
		Usage:     "Password file to use for non-interactive password input",
		TakesFile: true,
		Category:  flags.AccountCategory,
	}
	ExternalSignerFlag = &cli.StringFlag{
		Name:     "signer",
		Usage:    "External signer (url or path to ipc file)",
		Value:    "",
		Category: flags.AccountCategory,
	}
	// EVM settings
	VMEnableDebugFlag = &cli.BoolFlag{
		Name:     "vmdebug",
		Usage:    "Record information useful for VM and contract debugging",
		Category: flags.VMCategory,
	}
	VMTraceFlag = &cli.StringFlag{
		Name:     "vmtrace",
		Usage:    "Name of tracer which should record internal VM operations (costly)",
		Category: flags.VMCategory,
	}
	VMTraceJsonConfigFlag = &cli.StringFlag{
		Name:     "vmtrace.jsonconfig",
		Usage:    "Tracer configuration (JSON)",
		Value:    "{}",
		Category: flags.VMCategory,
	}
	// API options.
	RPCGlobalGasCapFlag = &cli.Uint64Flag{
		Name:     "rpc.gascap",
		Usage:    "Sets a cap on gas that can be used in eth_call/estimateGas (0=infinite)",
		Value:    ethconfig.Defaults.RPCGasCap,
		Category: flags.APICategory,
	}
	RPCGlobalEVMTimeoutFlag = &cli.DurationFlag{
		Name:     "rpc.evmtimeout",
		Usage:    "Sets a timeout used for eth_call (0=infinite)",
		Value:    ethconfig.Defaults.RPCEVMTimeout,
		Category: flags.APICategory,
	}
	RPCGlobalTxFeeCapFlag = &cli.Float64Flag{
		Name:     "rpc.txfeecap",
		Usage:    "Sets a cap on transaction fee (in ether) that can be sent via the RPC APIs (0 = no cap)",
		Value:    ethconfig.Defaults.RPCTxFeeCap,
		Category: flags.APICategory,
	}
	// Authenticated RPC HTTP settings
	AuthListenFlag = &cli.StringFlag{
		Name:     "authrpc.addr",
		Usage:    "Listening address for authenticated APIs",
		Value:    node.DefaultConfig.AuthAddr,
		Category: flags.APICategory,
	}
	AuthPortFlag = &cli.IntFlag{
		Name:     "authrpc.port",
		Usage:    "Listening port for authenticated APIs",
		Value:    node.DefaultConfig.AuthPort,
		Category: flags.APICategory,
	}
	AuthVirtualHostsFlag = &cli.StringFlag{
		Name:     "authrpc.vhosts",
		Usage:    "Comma separated list of virtual hostnames from which to accept requests (server enforced). Accepts '*' wildcard.",
		Value:    strings.Join(node.DefaultConfig.AuthVirtualHosts, ","),
		Category: flags.APICategory,
	}
	JWTSecretFlag = &flags.DirectoryFlag{
		Name:     "authrpc.jwtsecret",
		Usage:    "Path to a JWT secret to use for authenticated RPC endpoints",
		Category: flags.APICategory,
	}

	// Logging and debug settings
	EthStatsURLFlag = &cli.StringFlag{
		Name:     "ethstats",
		Usage:    "Reporting URL of a ethstats service (nodename:secret@host:port)",
		Category: flags.MetricsCategory,
	}
	NoCompactionFlag = &cli.BoolFlag{
		Name:     "nocompaction",
		Usage:    "Disables db compaction after import",
		Category: flags.LoggingCategory,
	}

	// MISC settings
	SyncTargetFlag = &cli.StringFlag{
		Name:      "synctarget",
		Usage:     `Hash of the block to full sync to (dev testing feature)`,
		TakesFile: true,
		Category:  flags.MiscCategory,
	}

	// RPC settings
	IPCDisabledFlag = &cli.BoolFlag{
		Name:     "ipcdisable",
		Usage:    "Disable the IPC-RPC server",
		Category: flags.APICategory,
	}
	IPCPathFlag = &flags.DirectoryFlag{
		Name:     "ipcpath",
		Usage:    "Filename for IPC socket/pipe within the datadir (explicit paths escape it)",
		Category: flags.APICategory,
	}
	HTTPEnabledFlag = &cli.BoolFlag{
		Name:     "http",
		Usage:    "Enable the HTTP-RPC server",
		Category: flags.APICategory,
	}
	HTTPListenAddrFlag = &cli.StringFlag{
		Name:     "http.addr",
		Usage:    "HTTP-RPC server listening interface",
		Value:    node.DefaultHTTPHost,
		Category: flags.APICategory,
	}
	HTTPPortFlag = &cli.IntFlag{
		Name:     "http.port",
		Usage:    "HTTP-RPC server listening port",
		Value:    node.DefaultHTTPPort,
		Category: flags.APICategory,
	}
	HTTPCORSDomainFlag = &cli.StringFlag{
		Name:     "http.corsdomain",
		Usage:    "Comma separated list of domains from which to accept cross origin requests (browser enforced)",
		Value:    "",
		Category: flags.APICategory,
	}
	HTTPVirtualHostsFlag = &cli.StringFlag{
		Name:     "http.vhosts",
		Usage:    "Comma separated list of virtual hostnames from which to accept requests (server enforced). Accepts '*' wildcard.",
		Value:    strings.Join(node.DefaultConfig.HTTPVirtualHosts, ","),
		Category: flags.APICategory,
	}
	HTTPApiFlag = &cli.StringFlag{
		Name:     "http.api",
		Usage:    "API's offered over the HTTP-RPC interface",
		Value:    "",
		Category: flags.APICategory,
	}
	HTTPPathPrefixFlag = &cli.StringFlag{
		Name:     "http.rpcprefix",
		Usage:    "HTTP path prefix on which JSON-RPC is served. Use '/' to serve on all paths.",
		Value:    "",
		Category: flags.APICategory,
	}
	GraphQLEnabledFlag = &cli.BoolFlag{
		Name:     "graphql",
		Usage:    "Enable GraphQL on the HTTP-RPC server. Note that GraphQL can only be started if an HTTP server is started as well.",
		Category: flags.APICategory,
	}
	GraphQLCORSDomainFlag = &cli.StringFlag{
		Name:     "graphql.corsdomain",
		Usage:    "Comma separated list of domains from which to accept cross origin requests (browser enforced)",
		Value:    "",
		Category: flags.APICategory,
	}
	GraphQLVirtualHostsFlag = &cli.StringFlag{
		Name:     "graphql.vhosts",
		Usage:    "Comma separated list of virtual hostnames from which to accept requests (server enforced). Accepts '*' wildcard.",
		Value:    strings.Join(node.DefaultConfig.GraphQLVirtualHosts, ","),
		Category: flags.APICategory,
	}
	WSEnabledFlag = &cli.BoolFlag{
		Name:     "ws",
		Usage:    "Enable the WS-RPC server",
		Category: flags.APICategory,
	}
	WSListenAddrFlag = &cli.StringFlag{
		Name:     "ws.addr",
		Usage:    "WS-RPC server listening interface",
		Value:    node.DefaultWSHost,
		Category: flags.APICategory,
	}
	WSPortFlag = &cli.IntFlag{
		Name:     "ws.port",
		Usage:    "WS-RPC server listening port",
		Value:    node.DefaultWSPort,
		Category: flags.APICategory,
	}
	WSApiFlag = &cli.StringFlag{
		Name:     "ws.api",
		Usage:    "API's offered over the WS-RPC interface",
		Value:    "",
		Category: flags.APICategory,
	}
	WSAllowedOriginsFlag = &cli.StringFlag{
		Name:     "ws.origins",
		Usage:    "Origins from which to accept websockets requests",
		Value:    "",
		Category: flags.APICategory,
	}
	WSPathPrefixFlag = &cli.StringFlag{
		Name:     "ws.rpcprefix",
		Usage:    "HTTP path prefix on which JSON-RPC is served. Use '/' to serve on all paths.",
		Value:    "",
		Category: flags.APICategory,
	}
	ExecFlag = &cli.StringFlag{
		Name:     "exec",
		Usage:    "Execute JavaScript statement",
		Category: flags.APICategory,
	}
	PreloadJSFlag = &cli.StringFlag{
		Name:     "preload",
		Usage:    "Comma separated list of JavaScript files to preload into the console",
		Category: flags.APICategory,
	}
	AllowUnprotectedTxs = &cli.BoolFlag{
		Name:     "rpc.allow-unprotected-txs",
		Usage:    "Allow for unprotected (non EIP155 signed) transactions to be submitted via RPC",
		Category: flags.APICategory,
	}
	BatchRequestLimit = &cli.IntFlag{
		Name:     "rpc.batch-request-limit",
		Usage:    "Maximum number of requests in a batch",
		Value:    node.DefaultConfig.BatchRequestLimit,
		Category: flags.APICategory,
	}
	BatchResponseMaxSize = &cli.IntFlag{
		Name:     "rpc.batch-response-max-size",
		Usage:    "Maximum number of bytes returned from a batched call",
		Value:    node.DefaultConfig.BatchResponseMaxSize,
		Category: flags.APICategory,
	}

	// Network Settings
	MaxPeersFlag = &cli.IntFlag{
		Name:     "maxpeers",
		Usage:    "Maximum number of network peers (network disabled if set to 0)",
		Value:    node.DefaultConfig.P2P.MaxPeers,
		Category: flags.NetworkingCategory,
	}
	MaxPendingPeersFlag = &cli.IntFlag{
		Name:     "maxpendpeers",
		Usage:    "Maximum number of pending connection attempts (defaults used if set to 0)",
		Value:    node.DefaultConfig.P2P.MaxPendingPeers,
		Category: flags.NetworkingCategory,
	}
	ListenPortFlag = &cli.IntFlag{
		Name:     "port",
		Usage:    "Network listening port",
		Value:    30303,
		Category: flags.NetworkingCategory,
	}
	BootnodesFlag = &cli.StringFlag{
		Name:     "bootnodes",
		Usage:    "Comma separated enode URLs for P2P discovery bootstrap",
		Value:    "",
		Category: flags.NetworkingCategory,
	}
	NodeKeyFileFlag = &cli.StringFlag{
		Name:     "nodekey",
		Usage:    "P2P node key file",
		Category: flags.NetworkingCategory,
	}
	NodeKeyHexFlag = &cli.StringFlag{
		Name:     "nodekeyhex",
		Usage:    "P2P node key as hex (for testing)",
		Category: flags.NetworkingCategory,
	}
	NATFlag = &cli.StringFlag{
		Name:     "nat",
		Usage:    "NAT port mapping mechanism (any|none|upnp|pmp|pmp:<IP>|extip:<IP>|stun:<IP:PORT>)",
		Value:    "any",
		Category: flags.NetworkingCategory,
	}
	NoDiscoverFlag = &cli.BoolFlag{
		Name:     "nodiscover",
		Usage:    "Disables the peer discovery mechanism (manual peer addition)",
		Category: flags.NetworkingCategory,
	}
	DiscoveryV4Flag = &cli.BoolFlag{
		Name:     "discovery.v4",
		Aliases:  []string{"discv4"},
		Usage:    "Enables the V4 discovery mechanism",
		Category: flags.NetworkingCategory,
		Value:    false,
	}
	DiscoveryV5Flag = &cli.BoolFlag{
		Name:     "discovery.v5",
		Aliases:  []string{"discv5"},
		Usage:    "Enables the V5 discovery mechanism",
		Category: flags.NetworkingCategory,
		Value:    true,
	}
	NetrestrictFlag = &cli.StringFlag{
		Name:     "netrestrict",
		Usage:    "Restricts network communication to the given IP networks (CIDR masks)",
		Category: flags.NetworkingCategory,
	}
	DNSDiscoveryFlag = &cli.StringFlag{
		Name:     "discovery.dns",
		Usage:    "Sets DNS discovery entry points (use \"\" to disable DNS)",
		Category: flags.NetworkingCategory,
	}
	DiscoveryPortFlag = &cli.IntFlag{
		Name:     "discovery.port",
		Usage:    "Use a custom UDP port for P2P discovery",
		Value:    30303,
		Category: flags.NetworkingCategory,
	}

	// Console
	JSpathFlag = &flags.DirectoryFlag{
		Name:     "jspath",
		Usage:    "JavaScript root path for `loadScript`",
		Value:    flags.DirectoryString("."),
		Category: flags.APICategory,
	}
	HttpHeaderFlag = &cli.StringSliceFlag{
		Name:     "header",
		Aliases:  []string{"H"},
		Usage:    "Pass custom headers to the RPC server when using --" + RemoteDBFlag.Name + " or the geth attach console. This flag can be given multiple times.",
		Category: flags.APICategory,
	}

	// Gas price oracle settings
	GpoBlocksFlag = &cli.IntFlag{
		Name:     "gpo.blocks",
		Usage:    "Number of recent blocks to check for gas prices",
		Value:    ethconfig.Defaults.GPO.Blocks,
		Category: flags.GasPriceCategory,
	}
	GpoPercentileFlag = &cli.IntFlag{
		Name:     "gpo.percentile",
		Usage:    "Suggested gas price is the given percentile of a set of recent transaction gas prices",
		Value:    ethconfig.Defaults.GPO.Percentile,
		Category: flags.GasPriceCategory,
	}
	GpoMaxGasPriceFlag = &cli.Int64Flag{
		Name:     "gpo.maxprice",
		Usage:    "Maximum transaction priority fee (or gasprice before London fork) to be recommended by gpo",
		Value:    ethconfig.Defaults.GPO.MaxPrice.Int64(),
		Category: flags.GasPriceCategory,
	}
	GpoIgnoreGasPriceFlag = &cli.Int64Flag{
		Name:     "gpo.ignoreprice",
		Usage:    "Gas price below which gpo will ignore transactions",
		Value:    ethconfig.Defaults.GPO.IgnorePrice.Int64(),
		Category: flags.GasPriceCategory,
	}
	GpoMinSuggestedPriorityFeeFlag = &cli.Int64Flag{
		Name:     "gpo.minsuggestedpriorityfee",
		Usage:    "Minimum transaction priority fee to suggest. Used on OP chains when blocks are not full.",
		Value:    ethconfig.Defaults.GPO.MinSuggestedPriorityFee.Int64(),
		Category: flags.GasPriceCategory,
	}

	// Rollup Flags
	RollupSequencerHTTPFlag = &cli.StringFlag{
		Name:     "rollup.sequencerhttp",
		Usage:    "HTTP endpoint for the sequencer mempool",
		Category: flags.RollupCategory,
	}

	RollupHistoricalRPCFlag = &cli.StringFlag{
		Name:     "rollup.historicalrpc",
		Usage:    "RPC endpoint for historical data.",
		Category: flags.RollupCategory,
	}

	RollupHistoricalRPCTimeoutFlag = &cli.StringFlag{
		Name:     "rollup.historicalrpctimeout",
		Usage:    "Timeout for historical RPC requests.",
		Value:    "5s",
		Category: flags.RollupCategory,
	}

	RollupInteropRPCFlag = &cli.StringFlag{
		Name:     "rollup.interoprpc",
		Usage:    "RPC endpoint for interop message verification (experimental).",
		Category: flags.RollupCategory,
	}

	RollupInteropMempoolFilteringFlag = &cli.BoolFlag{
		Name:     "rollup.interopmempoolfiltering",
		Usage:    "If using interop, transactions are checked for interop validity before being added to the mempool (experimental).",
		Category: flags.RollupCategory,
	}

	RollupDisableTxPoolGossipFlag = &cli.BoolFlag{
		Name:     "rollup.disabletxpoolgossip",
		Usage:    "Disable transaction pool gossip.",
		Category: flags.RollupCategory,
	}
	RollupEnableTxPoolAdmissionFlag = &cli.BoolFlag{
		Name:     "rollup.enabletxpooladmission",
		Usage:    "Add RPC-submitted transactions to the txpool (on by default if --rollup.sequencerhttp is not set).",
		Category: flags.RollupCategory,
	}
	RollupComputePendingBlock = &cli.BoolFlag{
		Name:     "rollup.computependingblock",
		Usage:    "By default the pending block equals the latest block to save resources and not leak txs from the tx-pool, this flag enables computing of the pending block from the tx-pool instead.",
		Category: flags.RollupCategory,
	}
	RollupHaltOnIncompatibleProtocolVersionFlag = &cli.StringFlag{
		Name:     "rollup.halt",
		Usage:    "Opt-in option to halt on incompatible protocol version requirements of the given level (major/minor/patch/none), as signaled through the Engine API by the rollup node",
		Category: flags.RollupCategory,
	}
	RollupSuperchainUpgradesFlag = &cli.BoolFlag{
		Name:     "rollup.superchain-upgrades",
		Aliases:  []string{"beta.rollup.superchain-upgrades"},
		Usage:    "Apply superchain-registry config changes to the local chain-configuration",
		Category: flags.RollupCategory,
		Value:    true,
	}
	RollupSequencerTxConditionalEnabledFlag = &cli.BoolFlag{
		Name:     "rollup.sequencertxconditionalenabled",
		Usage:    "Serve the eth_sendRawTransactionConditional endpoint and apply the conditional constraints on mempool inclusion & block building",
		Category: flags.RollupCategory,
		Value:    false,
	}
	RollupSequencerTxConditionalCostRateLimitFlag = &cli.IntFlag{
		Name:     "rollup.sequencertxconditionalcostratelimit",
		Usage:    "Maximum cost -- storage lookups -- allowed for conditional transactions in a given second",
		Category: flags.RollupCategory,
		Value:    5000,
	}

	// Metrics flags
	MetricsEnabledFlag = &cli.BoolFlag{
		Name:     "metrics",
		Usage:    "Enable metrics collection and reporting",
		Category: flags.MetricsCategory,
	}
	// MetricsHTTPFlag defines the endpoint for a stand-alone metrics HTTP endpoint.
	// Since the pprof service enables sensitive/vulnerable behavior, this allows a user
	// to enable a public-OK metrics endpoint without having to worry about ALSO exposing
	// other profiling behavior or information.
	MetricsHTTPFlag = &cli.StringFlag{
		Name:     "metrics.addr",
		Usage:    `Enable stand-alone metrics HTTP server listening interface.`,
		Category: flags.MetricsCategory,
	}
	MetricsPortFlag = &cli.IntFlag{
		Name: "metrics.port",
		Usage: `Metrics HTTP server listening port.
Please note that --` + MetricsHTTPFlag.Name + ` must be set to start the server.`,
		Value:    metrics.DefaultConfig.Port,
		Category: flags.MetricsCategory,
	}
	MetricsEnableInfluxDBFlag = &cli.BoolFlag{
		Name:     "metrics.influxdb",
		Usage:    "Enable metrics export/push to an external InfluxDB database",
		Category: flags.MetricsCategory,
	}
	MetricsInfluxDBEndpointFlag = &cli.StringFlag{
		Name:     "metrics.influxdb.endpoint",
		Usage:    "InfluxDB API endpoint to report metrics to",
		Value:    metrics.DefaultConfig.InfluxDBEndpoint,
		Category: flags.MetricsCategory,
	}
	MetricsInfluxDBDatabaseFlag = &cli.StringFlag{
		Name:     "metrics.influxdb.database",
		Usage:    "InfluxDB database name to push reported metrics to",
		Value:    metrics.DefaultConfig.InfluxDBDatabase,
		Category: flags.MetricsCategory,
	}
	MetricsInfluxDBUsernameFlag = &cli.StringFlag{
		Name:     "metrics.influxdb.username",
		Usage:    "Username to authorize access to the database",
		Value:    metrics.DefaultConfig.InfluxDBUsername,
		Category: flags.MetricsCategory,
	}
	MetricsInfluxDBPasswordFlag = &cli.StringFlag{
		Name:     "metrics.influxdb.password",
		Usage:    "Password to authorize access to the database",
		Value:    metrics.DefaultConfig.InfluxDBPassword,
		Category: flags.MetricsCategory,
	}
	// Tags are part of every measurement sent to InfluxDB. Queries on tags are faster in InfluxDB.
	// For example `host` tag could be used so that we can group all nodes and average a measurement
	// across all of them, but also so that we can select a specific node and inspect its measurements.
	// https://docs.influxdata.com/influxdb/v1.4/concepts/key_concepts/#tag-key
	MetricsInfluxDBTagsFlag = &cli.StringFlag{
		Name:     "metrics.influxdb.tags",
		Usage:    "Comma-separated InfluxDB tags (key/values) attached to all measurements",
		Value:    metrics.DefaultConfig.InfluxDBTags,
		Category: flags.MetricsCategory,
	}

	MetricsEnableInfluxDBV2Flag = &cli.BoolFlag{
		Name:     "metrics.influxdbv2",
		Usage:    "Enable metrics export/push to an external InfluxDB v2 database",
		Category: flags.MetricsCategory,
	}

	MetricsInfluxDBTokenFlag = &cli.StringFlag{
		Name:     "metrics.influxdb.token",
		Usage:    "Token to authorize access to the database (v2 only)",
		Value:    metrics.DefaultConfig.InfluxDBToken,
		Category: flags.MetricsCategory,
	}

	MetricsInfluxDBBucketFlag = &cli.StringFlag{
		Name:     "metrics.influxdb.bucket",
		Usage:    "InfluxDB bucket name to push reported metrics to (v2 only)",
		Value:    metrics.DefaultConfig.InfluxDBBucket,
		Category: flags.MetricsCategory,
	}

	MetricsInfluxDBOrganizationFlag = &cli.StringFlag{
		Name:     "metrics.influxdb.organization",
		Usage:    "InfluxDB organization name (v2 only)",
		Value:    metrics.DefaultConfig.InfluxDBOrganization,
		Category: flags.MetricsCategory,
	}
)

var (
	// TestnetFlags is the flag group of all built-in supported testnets.
	TestnetFlags = []cli.Flag{
		SepoliaFlag,
		HoleskyFlag,
		HoodiFlag,
	}
	// NetworkFlags is the flag group of all built-in supported networks.
	NetworkFlags = append([]cli.Flag{MainnetFlag, OPNetworkFlag}, TestnetFlags...)

	// DatabaseFlags is the flag group of all database flags.
	DatabaseFlags = []cli.Flag{
		DataDirFlag,
		AncientFlag,
		RemoteDBFlag,
		DBEngineFlag,
		StateSchemeFlag,
		HttpHeaderFlag,
	}
)

// MakeDataDir retrieves the currently requested data directory, terminating
// if none (or the empty string) is specified. If the node is starting a testnet,
// then a subdirectory of the specified datadir will be used.
func MakeDataDir(ctx *cli.Context) string {
	if path := ctx.String(DataDirFlag.Name); path != "" {
		if ctx.Bool(SepoliaFlag.Name) {
			return filepath.Join(path, "sepolia")
		}
		if ctx.Bool(HoleskyFlag.Name) {
			return filepath.Join(path, "holesky")
		}
<<<<<<< HEAD
		if ctx.IsSet(OPNetworkFlag.Name) {
			return filepath.Join(path, ctx.String(OPNetworkFlag.Name))
=======
		if ctx.Bool(HoodiFlag.Name) {
			return filepath.Join(path, "hoodi")
>>>>>>> 82fc77a8
		}
		return path
	}
	Fatalf("Cannot determine default data directory, please set manually (--datadir)")
	return ""
}

// setNodeKey creates a node key from set command line flags, either loading it
// from a file or as a specified hex value. If neither flags were provided, this
// method returns nil and an ephemeral key is to be generated.
func setNodeKey(ctx *cli.Context, cfg *p2p.Config) {
	var (
		hex  = ctx.String(NodeKeyHexFlag.Name)
		file = ctx.String(NodeKeyFileFlag.Name)
		key  *ecdsa.PrivateKey
		err  error
	)
	switch {
	case file != "" && hex != "":
		Fatalf("Options %q and %q are mutually exclusive", NodeKeyFileFlag.Name, NodeKeyHexFlag.Name)
	case file != "":
		if key, err = crypto.LoadECDSA(file); err != nil {
			Fatalf("Option %q: %v", NodeKeyFileFlag.Name, err)
		}
		cfg.PrivateKey = key
	case hex != "":
		if key, err = crypto.HexToECDSA(hex); err != nil {
			Fatalf("Option %q: %v", NodeKeyHexFlag.Name, err)
		}
		cfg.PrivateKey = key
	}
}

// setNodeUserIdent creates the user identifier from CLI flags.
func setNodeUserIdent(ctx *cli.Context, cfg *node.Config) {
	if identity := ctx.String(IdentityFlag.Name); len(identity) > 0 {
		cfg.UserIdent = identity
	}
}

// setBootstrapNodes creates a list of bootstrap nodes from the command line
// flags, reverting to pre-configured ones if none have been specified.
// Priority order for bootnodes configuration:
//
// 1. --bootnodes flag
// 2. Config file
// 3. Network preset flags (e.g. --holesky)
// 4. default to mainnet nodes
func setBootstrapNodes(ctx *cli.Context, cfg *p2p.Config) {
	urls := params.MainnetBootnodes
	if ctx.IsSet(BootnodesFlag.Name) {
		urls = SplitAndTrim(ctx.String(BootnodesFlag.Name))
	} else {
		if cfg.BootstrapNodes != nil {
			return // Already set by config file, don't apply defaults.
		}
		switch {
		case ctx.Bool(HoleskyFlag.Name):
			urls = params.HoleskyBootnodes
		case ctx.Bool(SepoliaFlag.Name):
			urls = params.SepoliaBootnodes
		case ctx.Bool(HoodiFlag.Name):
			urls = params.HoodiBootnodes
		}
	}
	cfg.BootstrapNodes = mustParseBootnodes(urls)
}

func mustParseBootnodes(urls []string) []*enode.Node {
	nodes := make([]*enode.Node, 0, len(urls))
	for _, url := range urls {
		if url != "" {
			node, err := enode.Parse(enode.ValidSchemes, url)
			if err != nil {
				log.Crit("Bootstrap URL invalid", "enode", url, "err", err)
				return nil
			}
			nodes = append(nodes, node)
		}
	}
	return nodes
}

// setBootstrapNodesV5 creates a list of bootstrap nodes from the command line
// flags, reverting to pre-configured ones if none have been specified.
func setBootstrapNodesV5(ctx *cli.Context, cfg *p2p.Config) {
	urls := params.V5Bootnodes
	switch {
	case ctx.IsSet(BootnodesFlag.Name):
		urls = SplitAndTrim(ctx.String(BootnodesFlag.Name))
	case cfg.BootstrapNodesV5 != nil:
		return // already set, don't apply defaults.
	case ctx.IsSet(OPNetworkFlag.Name):
		network := ctx.String(OPNetworkFlag.Name)
		if strings.Contains(strings.ToLower(network), "mainnet") {
			urls = params.V5OPBootnodes
		} else {
			urls = params.V5OPTestnetBootnodes
		}
	}

	cfg.BootstrapNodesV5 = make([]*enode.Node, 0, len(urls))
	for _, url := range urls {
		if url != "" {
			node, err := enode.Parse(enode.ValidSchemes, url)
			if err != nil {
				log.Error("Bootstrap URL invalid", "enode", url, "err", err)
				continue
			}
			cfg.BootstrapNodesV5 = append(cfg.BootstrapNodesV5, node)
		}
	}
}

// setListenAddress creates TCP/UDP listening address strings from set command
// line flags
func setListenAddress(ctx *cli.Context, cfg *p2p.Config) {
	if ctx.IsSet(ListenPortFlag.Name) {
		cfg.ListenAddr = fmt.Sprintf(":%d", ctx.Int(ListenPortFlag.Name))
	}
	if ctx.IsSet(DiscoveryPortFlag.Name) {
		cfg.DiscAddr = fmt.Sprintf(":%d", ctx.Int(DiscoveryPortFlag.Name))
	}
}

// setNAT creates a port mapper from command line flags.
func setNAT(ctx *cli.Context, cfg *p2p.Config) {
	if ctx.IsSet(NATFlag.Name) {
		natif, err := nat.Parse(ctx.String(NATFlag.Name))
		if err != nil {
			Fatalf("Option %s: %v", NATFlag.Name, err)
		}
		cfg.NAT = natif
	}
}

// SplitAndTrim splits input separated by a comma
// and trims excessive white space from the substrings.
func SplitAndTrim(input string) (ret []string) {
	l := strings.Split(input, ",")
	for _, r := range l {
		if r = strings.TrimSpace(r); r != "" {
			ret = append(ret, r)
		}
	}
	return ret
}

// setHTTP creates the HTTP RPC listener interface string from the set
// command line flags, returning empty if the HTTP endpoint is disabled.
func setHTTP(ctx *cli.Context, cfg *node.Config) {
	if ctx.Bool(HTTPEnabledFlag.Name) {
		if cfg.HTTPHost == "" {
			cfg.HTTPHost = "127.0.0.1"
		}
		if ctx.IsSet(HTTPListenAddrFlag.Name) {
			cfg.HTTPHost = ctx.String(HTTPListenAddrFlag.Name)
		}
	}

	if ctx.IsSet(HTTPPortFlag.Name) {
		cfg.HTTPPort = ctx.Int(HTTPPortFlag.Name)
	}

	if ctx.IsSet(AuthListenFlag.Name) {
		cfg.AuthAddr = ctx.String(AuthListenFlag.Name)
	}

	if ctx.IsSet(AuthPortFlag.Name) {
		cfg.AuthPort = ctx.Int(AuthPortFlag.Name)
	}

	if ctx.IsSet(AuthVirtualHostsFlag.Name) {
		cfg.AuthVirtualHosts = SplitAndTrim(ctx.String(AuthVirtualHostsFlag.Name))
	}

	if ctx.IsSet(HTTPCORSDomainFlag.Name) {
		cfg.HTTPCors = SplitAndTrim(ctx.String(HTTPCORSDomainFlag.Name))
	}

	if ctx.IsSet(HTTPApiFlag.Name) {
		cfg.HTTPModules = SplitAndTrim(ctx.String(HTTPApiFlag.Name))
	}

	if ctx.IsSet(HTTPVirtualHostsFlag.Name) {
		cfg.HTTPVirtualHosts = SplitAndTrim(ctx.String(HTTPVirtualHostsFlag.Name))
	}

	if ctx.IsSet(HTTPPathPrefixFlag.Name) {
		cfg.HTTPPathPrefix = ctx.String(HTTPPathPrefixFlag.Name)
	}
	if ctx.IsSet(AllowUnprotectedTxs.Name) {
		cfg.AllowUnprotectedTxs = ctx.Bool(AllowUnprotectedTxs.Name)
	}

	if ctx.IsSet(BatchRequestLimit.Name) {
		cfg.BatchRequestLimit = ctx.Int(BatchRequestLimit.Name)
	}

	if ctx.IsSet(BatchResponseMaxSize.Name) {
		cfg.BatchResponseMaxSize = ctx.Int(BatchResponseMaxSize.Name)
	}
}

// setGraphQL creates the GraphQL listener interface string from the set
// command line flags, returning empty if the GraphQL endpoint is disabled.
func setGraphQL(ctx *cli.Context, cfg *node.Config) {
	if ctx.IsSet(GraphQLCORSDomainFlag.Name) {
		cfg.GraphQLCors = SplitAndTrim(ctx.String(GraphQLCORSDomainFlag.Name))
	}
	if ctx.IsSet(GraphQLVirtualHostsFlag.Name) {
		cfg.GraphQLVirtualHosts = SplitAndTrim(ctx.String(GraphQLVirtualHostsFlag.Name))
	}
}

// setWS creates the WebSocket RPC listener interface string from the set
// command line flags, returning empty if the HTTP endpoint is disabled.
func setWS(ctx *cli.Context, cfg *node.Config) {
	if ctx.Bool(WSEnabledFlag.Name) {
		if cfg.WSHost == "" {
			cfg.WSHost = "127.0.0.1"
		}
		if ctx.IsSet(WSListenAddrFlag.Name) {
			cfg.WSHost = ctx.String(WSListenAddrFlag.Name)
		}
	}
	if ctx.IsSet(WSPortFlag.Name) {
		cfg.WSPort = ctx.Int(WSPortFlag.Name)
	}

	if ctx.IsSet(WSAllowedOriginsFlag.Name) {
		cfg.WSOrigins = SplitAndTrim(ctx.String(WSAllowedOriginsFlag.Name))
	}

	if ctx.IsSet(WSApiFlag.Name) {
		cfg.WSModules = SplitAndTrim(ctx.String(WSApiFlag.Name))
	}

	if ctx.IsSet(WSPathPrefixFlag.Name) {
		cfg.WSPathPrefix = ctx.String(WSPathPrefixFlag.Name)
	}
}

// setIPC creates an IPC path configuration from the set command line flags,
// returning an empty string if IPC was explicitly disabled, or the set path.
func setIPC(ctx *cli.Context, cfg *node.Config) {
	flags.CheckExclusive(ctx, IPCDisabledFlag, IPCPathFlag)
	switch {
	case ctx.Bool(IPCDisabledFlag.Name):
		cfg.IPCPath = ""
	case ctx.IsSet(IPCPathFlag.Name):
		cfg.IPCPath = ctx.String(IPCPathFlag.Name)
	}
}

// setLes shows the deprecation warnings for LES flags.
func setLes(ctx *cli.Context, cfg *ethconfig.Config) {
	if ctx.IsSet(LightServeFlag.Name) {
		log.Warn("The light server has been deprecated, please remove this flag", "flag", LightServeFlag.Name)
	}
	if ctx.IsSet(LightIngressFlag.Name) {
		log.Warn("The light server has been deprecated, please remove this flag", "flag", LightIngressFlag.Name)
	}
	if ctx.IsSet(LightEgressFlag.Name) {
		log.Warn("The light server has been deprecated, please remove this flag", "flag", LightEgressFlag.Name)
	}
	if ctx.IsSet(LightMaxPeersFlag.Name) {
		log.Warn("The light server has been deprecated, please remove this flag", "flag", LightMaxPeersFlag.Name)
	}
	if ctx.IsSet(LightNoPruneFlag.Name) {
		log.Warn("The light server has been deprecated, please remove this flag", "flag", LightNoPruneFlag.Name)
	}
	if ctx.IsSet(LightNoSyncServeFlag.Name) {
		log.Warn("The light server has been deprecated, please remove this flag", "flag", LightNoSyncServeFlag.Name)
	}
}

// MakeDatabaseHandles raises out the number of allowed file handles per process
// for Geth and returns half of the allowance to assign to the database.
func MakeDatabaseHandles(max int) int {
	limit, err := fdlimit.Maximum()
	if err != nil {
		Fatalf("Failed to retrieve file descriptor allowance: %v", err)
	}
	switch {
	case max == 0:
		// User didn't specify a meaningful value, use system limits
	case max < 128:
		// User specified something unhealthy, just use system defaults
		log.Error("File descriptor limit invalid (<128)", "had", max, "updated", limit)
	case max > limit:
		// User requested more than the OS allows, notify that we can't allocate it
		log.Warn("Requested file descriptors denied by OS", "req", max, "limit", limit)
	default:
		// User limit is meaningful and within allowed range, use that
		limit = max
	}
	raised, err := fdlimit.Raise(uint64(limit))
	if err != nil {
		Fatalf("Failed to raise file descriptor allowance: %v", err)
	}
	return int(raised / 2) // Leave half for networking and other stuff
}

// setEtherbase retrieves the etherbase from the directly specified command line flags.
func setEtherbase(ctx *cli.Context, cfg *ethconfig.Config) {
	if ctx.IsSet(MinerEtherbaseFlag.Name) {
		log.Warn("Option --miner.etherbase is deprecated as the etherbase is set by the consensus client post-merge")
	}
	if !ctx.IsSet(MinerPendingFeeRecipientFlag.Name) {
		return
	}
	addr := ctx.String(MinerPendingFeeRecipientFlag.Name)
	if strings.HasPrefix(addr, "0x") || strings.HasPrefix(addr, "0X") {
		addr = addr[2:]
	}
	b, err := hex.DecodeString(addr)
	if err != nil || len(b) != common.AddressLength {
		Fatalf("-%s: invalid pending block producer address %q", MinerPendingFeeRecipientFlag.Name, addr)
		return
	}
	cfg.Miner.PendingFeeRecipient = common.BytesToAddress(b)
}

func SetP2PConfig(ctx *cli.Context, cfg *p2p.Config) {
	setNodeKey(ctx, cfg)
	setNAT(ctx, cfg)
	setListenAddress(ctx, cfg)
	setBootstrapNodes(ctx, cfg)
	setBootstrapNodesV5(ctx, cfg)

	if ctx.IsSet(MaxPeersFlag.Name) {
		cfg.MaxPeers = ctx.Int(MaxPeersFlag.Name)
	}
	ethPeers := cfg.MaxPeers
	log.Info("Maximum peer count", "ETH", ethPeers, "total", cfg.MaxPeers)

	if ctx.IsSet(MaxPendingPeersFlag.Name) {
		cfg.MaxPendingPeers = ctx.Int(MaxPendingPeersFlag.Name)
	}
	if ctx.IsSet(NoDiscoverFlag.Name) {
		cfg.NoDiscovery = true
	}

	flags.CheckExclusive(ctx, DiscoveryV4Flag, NoDiscoverFlag)
	flags.CheckExclusive(ctx, DiscoveryV5Flag, NoDiscoverFlag)
	cfg.DiscoveryV4 = ctx.Bool(DiscoveryV4Flag.Name)
	cfg.DiscoveryV5 = ctx.Bool(DiscoveryV5Flag.Name)

	if netrestrict := ctx.String(NetrestrictFlag.Name); netrestrict != "" {
		list, err := netutil.ParseNetlist(netrestrict)
		if err != nil {
			Fatalf("Option %q: %v", NetrestrictFlag.Name, err)
		}
		cfg.NetRestrict = list
	}

	if ctx.Bool(DeveloperFlag.Name) {
		// --dev mode can't use p2p networking.
		cfg.MaxPeers = 0
		cfg.ListenAddr = ""
		cfg.NoDial = true
		cfg.NoDiscovery = true
		cfg.DiscoveryV5 = false
	}
}

// SetNodeConfig applies node-related command line flags to the config.
func SetNodeConfig(ctx *cli.Context, cfg *node.Config) {
	SetP2PConfig(ctx, &cfg.P2P)
	setIPC(ctx, cfg)
	setHTTP(ctx, cfg)
	setGraphQL(ctx, cfg)
	setWS(ctx, cfg)
	setNodeUserIdent(ctx, cfg)
	SetDataDir(ctx, cfg)
	setSmartCard(ctx, cfg)

	if ctx.IsSet(JWTSecretFlag.Name) {
		cfg.JWTSecret = ctx.String(JWTSecretFlag.Name)
	}
	if ctx.IsSet(EnablePersonal.Name) {
		log.Warn(fmt.Sprintf("Option --%s is deprecated. The 'personal' RPC namespace has been removed.", EnablePersonal.Name))
	}

	if ctx.IsSet(ExternalSignerFlag.Name) {
		cfg.ExternalSigner = ctx.String(ExternalSignerFlag.Name)
	}

	if ctx.IsSet(KeyStoreDirFlag.Name) {
		cfg.KeyStoreDir = ctx.String(KeyStoreDirFlag.Name)
	}
	if ctx.IsSet(DeveloperFlag.Name) {
		cfg.UseLightweightKDF = true
	}
	if ctx.IsSet(LightKDFFlag.Name) {
		cfg.UseLightweightKDF = ctx.Bool(LightKDFFlag.Name)
	}
	if ctx.IsSet(NoUSBFlag.Name) || cfg.NoUSB {
		log.Warn("Option nousb is deprecated and USB is deactivated by default. Use --usb to enable")
	}
	if ctx.IsSet(USBFlag.Name) {
		cfg.USB = ctx.Bool(USBFlag.Name)
	}
	if ctx.IsSet(InsecureUnlockAllowedFlag.Name) {
		log.Warn(fmt.Sprintf("Option %q is deprecated and has no effect", InsecureUnlockAllowedFlag.Name))
	}
	if ctx.IsSet(DBEngineFlag.Name) {
		dbEngine := ctx.String(DBEngineFlag.Name)
		if dbEngine != "leveldb" && dbEngine != "pebble" {
			Fatalf("Invalid choice for db.engine '%s', allowed 'leveldb' or 'pebble'", dbEngine)
		}
		log.Info(fmt.Sprintf("Using %s as db engine", dbEngine))
		cfg.DBEngine = dbEngine
	}
	// deprecation notice for log debug flags (TODO: find a more appropriate place to put these?)
	if ctx.IsSet(LogBacktraceAtFlag.Name) {
		log.Warn("log.backtrace flag is deprecated")
	}
	if ctx.IsSet(LogDebugFlag.Name) {
		log.Warn("log.debug flag is deprecated")
	}
}

func setSmartCard(ctx *cli.Context, cfg *node.Config) {
	// Skip enabling smartcards if no path is set
	path := ctx.String(SmartCardDaemonPathFlag.Name)
	if path == "" {
		return
	}
	// Sanity check that the smartcard path is valid
	fi, err := os.Stat(path)
	if err != nil {
		log.Info("Smartcard socket not found, disabling", "err", err)
		return
	}
	if fi.Mode()&os.ModeType != os.ModeSocket {
		log.Error("Invalid smartcard daemon path", "path", path, "type", fi.Mode().String())
		return
	}
	// Smartcard daemon path exists and is a socket, enable it
	cfg.SmartCardDaemonPath = path
}

func SetDataDir(ctx *cli.Context, cfg *node.Config) {
	switch {
	case ctx.IsSet(DataDirFlag.Name):
		cfg.DataDir = ctx.String(DataDirFlag.Name)
	case ctx.Bool(DeveloperFlag.Name):
		cfg.DataDir = "" // unless explicitly requested, use memory databases
	case ctx.Bool(SepoliaFlag.Name) && cfg.DataDir == node.DefaultDataDir():
		cfg.DataDir = filepath.Join(node.DefaultDataDir(), "sepolia")
	case ctx.Bool(HoleskyFlag.Name) && cfg.DataDir == node.DefaultDataDir():
		cfg.DataDir = filepath.Join(node.DefaultDataDir(), "holesky")
<<<<<<< HEAD
	case ctx.IsSet(OPNetworkFlag.Name) && cfg.DataDir == node.DefaultDataDir():
		cfg.DataDir = filepath.Join(node.DefaultDataDir(), ctx.String(OPNetworkFlag.Name))
=======
	case ctx.Bool(HoodiFlag.Name) && cfg.DataDir == node.DefaultDataDir():
		cfg.DataDir = filepath.Join(node.DefaultDataDir(), "hoodi")
>>>>>>> 82fc77a8
	}
}

func setGPO(ctx *cli.Context, cfg *gasprice.Config) {
	if ctx.IsSet(GpoBlocksFlag.Name) {
		cfg.Blocks = ctx.Int(GpoBlocksFlag.Name)
	}
	if ctx.IsSet(GpoPercentileFlag.Name) {
		cfg.Percentile = ctx.Int(GpoPercentileFlag.Name)
	}
	if ctx.IsSet(GpoMaxGasPriceFlag.Name) {
		cfg.MaxPrice = big.NewInt(ctx.Int64(GpoMaxGasPriceFlag.Name))
	}
	if ctx.IsSet(GpoIgnoreGasPriceFlag.Name) {
		cfg.IgnorePrice = big.NewInt(ctx.Int64(GpoIgnoreGasPriceFlag.Name))
	}
	if ctx.IsSet(GpoMinSuggestedPriorityFeeFlag.Name) {
		cfg.MinSuggestedPriorityFee = big.NewInt(ctx.Int64(GpoMinSuggestedPriorityFeeFlag.Name))
	}
}

func setTxPool(ctx *cli.Context, cfg *legacypool.Config) {
	if ctx.IsSet(TxPoolLocalsFlag.Name) {
		locals := strings.Split(ctx.String(TxPoolLocalsFlag.Name), ",")
		for _, account := range locals {
			if trimmed := strings.TrimSpace(account); !common.IsHexAddress(trimmed) {
				Fatalf("Invalid account in --txpool.locals: %s", trimmed)
			} else {
				cfg.Locals = append(cfg.Locals, common.HexToAddress(account))
			}
		}
	}
	if ctx.IsSet(TxPoolNoLocalsFlag.Name) {
		cfg.NoLocals = ctx.Bool(TxPoolNoLocalsFlag.Name)
	}
	if ctx.IsSet(TxPoolJournalFlag.Name) {
		cfg.Journal = ctx.String(TxPoolJournalFlag.Name)
	}
	if ctx.IsSet(TxPoolJournalRemotesFlag.Name) {
		cfg.JournalRemote = ctx.Bool(TxPoolJournalRemotesFlag.Name)
	}
	if ctx.IsSet(TxPoolRejournalFlag.Name) {
		cfg.Rejournal = ctx.Duration(TxPoolRejournalFlag.Name)
	}
	if ctx.IsSet(TxPoolPriceLimitFlag.Name) {
		cfg.PriceLimit = ctx.Uint64(TxPoolPriceLimitFlag.Name)
	}
	if ctx.IsSet(TxPoolPriceBumpFlag.Name) {
		cfg.PriceBump = ctx.Uint64(TxPoolPriceBumpFlag.Name)
	}
	if ctx.IsSet(TxPoolAccountSlotsFlag.Name) {
		cfg.AccountSlots = ctx.Uint64(TxPoolAccountSlotsFlag.Name)
	}
	if ctx.IsSet(TxPoolGlobalSlotsFlag.Name) {
		cfg.GlobalSlots = ctx.Uint64(TxPoolGlobalSlotsFlag.Name)
	}
	if ctx.IsSet(TxPoolAccountQueueFlag.Name) {
		cfg.AccountQueue = ctx.Uint64(TxPoolAccountQueueFlag.Name)
	}
	if ctx.IsSet(TxPoolGlobalQueueFlag.Name) {
		cfg.GlobalQueue = ctx.Uint64(TxPoolGlobalQueueFlag.Name)
	}
	if ctx.IsSet(TxPoolLifetimeFlag.Name) {
		cfg.Lifetime = ctx.Duration(TxPoolLifetimeFlag.Name)
	}
	if ctx.IsSet(MinerEffectiveGasLimitFlag.Name) {
		// While technically this is a miner config parameter, we also want the txpool to enforce
		// it to avoid accepting transactions that can never be included in a block.
		cfg.EffectiveGasCeil = ctx.Uint64(MinerEffectiveGasLimitFlag.Name)
	}
}

func setBlobPool(ctx *cli.Context, cfg *blobpool.Config) {
	if ctx.IsSet(BlobPoolDataDirFlag.Name) {
		cfg.Datadir = ctx.String(BlobPoolDataDirFlag.Name)
	}
	if ctx.IsSet(BlobPoolDataCapFlag.Name) {
		cfg.Datacap = ctx.Uint64(BlobPoolDataCapFlag.Name)
	}
	if ctx.IsSet(BlobPoolPriceBumpFlag.Name) {
		cfg.PriceBump = ctx.Uint64(BlobPoolPriceBumpFlag.Name)
	}
}

func setMiner(ctx *cli.Context, cfg *miner.Config) {
	if ctx.Bool(MiningEnabledFlag.Name) {
		log.Warn("The flag --mine is deprecated and will be removed")
	}
	if ctx.IsSet(MinerExtraDataFlag.Name) {
		cfg.ExtraData = []byte(ctx.String(MinerExtraDataFlag.Name))
	}
	if ctx.IsSet(MinerGasLimitFlag.Name) {
		cfg.GasCeil = ctx.Uint64(MinerGasLimitFlag.Name)
	}
	if ctx.IsSet(MinerEffectiveGasLimitFlag.Name) {
		cfg.EffectiveGasCeil = ctx.Uint64(MinerEffectiveGasLimitFlag.Name)
	}
	if ctx.IsSet(MinerGasPriceFlag.Name) {
		cfg.GasPrice = flags.GlobalBig(ctx, MinerGasPriceFlag.Name)
	}
	if ctx.IsSet(MinerRecommitIntervalFlag.Name) {
		cfg.Recommit = ctx.Duration(MinerRecommitIntervalFlag.Name)
	}
	if ctx.IsSet(MinerNewPayloadTimeoutFlag.Name) {
		log.Warn("The flag --miner.newpayload-timeout is deprecated and will be removed, please use --miner.recommit")
		cfg.Recommit = ctx.Duration(MinerNewPayloadTimeoutFlag.Name)
	}
	if ctx.IsSet(RollupComputePendingBlock.Name) {
		cfg.RollupComputePendingBlock = ctx.Bool(RollupComputePendingBlock.Name)
	}
}

func setRequiredBlocks(ctx *cli.Context, cfg *ethconfig.Config) {
	requiredBlocks := ctx.String(EthRequiredBlocksFlag.Name)
	if requiredBlocks == "" {
		if ctx.IsSet(LegacyWhitelistFlag.Name) {
			log.Warn("The flag --whitelist is deprecated and will be removed, please use --eth.requiredblocks")
			requiredBlocks = ctx.String(LegacyWhitelistFlag.Name)
		} else {
			return
		}
	}
	cfg.RequiredBlocks = make(map[uint64]common.Hash)
	for _, entry := range strings.Split(requiredBlocks, ",") {
		parts := strings.Split(entry, "=")
		if len(parts) != 2 {
			Fatalf("Invalid required block entry: %s", entry)
		}
		number, err := strconv.ParseUint(parts[0], 0, 64)
		if err != nil {
			Fatalf("Invalid required block number %s: %v", parts[0], err)
		}
		var hash common.Hash
		if err = hash.UnmarshalText([]byte(parts[1])); err != nil {
			Fatalf("Invalid required block hash %s: %v", parts[1], err)
		}
		cfg.RequiredBlocks[number] = hash
	}
}

// SetEthConfig applies eth-related command line flags to the config.
func SetEthConfig(ctx *cli.Context, stack *node.Node, cfg *ethconfig.Config) {
	// Avoid conflicting network flags
<<<<<<< HEAD
	CheckExclusive(ctx, MainnetFlag, DeveloperFlag, SepoliaFlag, HoleskyFlag, OPNetworkFlag)
	CheckExclusive(ctx, DeveloperFlag, ExternalSignerFlag) // Can't use both ephemeral unlocked and external signer
=======
	flags.CheckExclusive(ctx, MainnetFlag, DeveloperFlag, SepoliaFlag, HoleskyFlag, HoodiFlag)
	flags.CheckExclusive(ctx, DeveloperFlag, ExternalSignerFlag) // Can't use both ephemeral unlocked and external signer
>>>>>>> 82fc77a8

	// Set configurations from CLI flags
	setEtherbase(ctx, cfg)
	setGPO(ctx, &cfg.GPO)
	setTxPool(ctx, &cfg.TxPool)
	setBlobPool(ctx, &cfg.BlobPool)
	setMiner(ctx, &cfg.Miner)
	setRequiredBlocks(ctx, cfg)
	setLes(ctx, cfg)

	// Cap the cache allowance and tune the garbage collector
	mem, err := gopsutil.VirtualMemory()
	if err == nil {
		if 32<<(^uintptr(0)>>63) == 32 && mem.Total > 2*1024*1024*1024 {
			log.Warn("Lowering memory allowance on 32bit arch", "available", mem.Total/1024/1024, "addressable", 2*1024)
			mem.Total = 2 * 1024 * 1024 * 1024
		}
		allowance := int(mem.Total / 1024 / 1024 / 3)
		if cache := ctx.Int(CacheFlag.Name); cache > allowance {
			log.Warn("Sanitizing cache to Go's GC limits", "provided", cache, "updated", allowance)
			ctx.Set(CacheFlag.Name, strconv.Itoa(allowance))
		}
	}
	// Ensure Go's GC ignores the database cache for trigger percentage
	cache := ctx.Int(CacheFlag.Name)
	gogc := math.Max(20, math.Min(100, 100/(float64(cache)/1024)))

	log.Debug("Sanitizing Go's GC trigger", "percent", int(gogc))
	godebug.SetGCPercent(int(gogc))

	if ctx.IsSet(SyncTargetFlag.Name) {
		cfg.SyncMode = ethconfig.FullSync // dev sync target forces full sync
	} else if ctx.IsSet(SyncModeFlag.Name) {
		value := ctx.String(SyncModeFlag.Name)
		if err = cfg.SyncMode.UnmarshalText([]byte(value)); err != nil {
			Fatalf("--%v: %v", SyncModeFlag.Name, err)
		}
	}

	if ctx.IsSet(ChainHistoryFlag.Name) {
		value := ctx.String(ChainHistoryFlag.Name)
		if err = cfg.HistoryMode.UnmarshalText([]byte(value)); err != nil {
			Fatalf("--%s: %v", ChainHistoryFlag.Name, err)
		}
	}

	if ctx.IsSet(NetworkIdFlag.Name) {
		cfg.NetworkId = ctx.Uint64(NetworkIdFlag.Name)
	}
	if ctx.IsSet(CacheFlag.Name) || ctx.IsSet(CacheDatabaseFlag.Name) {
		cfg.DatabaseCache = ctx.Int(CacheFlag.Name) * ctx.Int(CacheDatabaseFlag.Name) / 100
	}
	cfg.DatabaseHandles = MakeDatabaseHandles(ctx.Int(FDLimitFlag.Name))
	if ctx.IsSet(AncientFlag.Name) {
		cfg.DatabaseFreezer = ctx.String(AncientFlag.Name)
	}

	if gcmode := ctx.String(GCModeFlag.Name); gcmode != "full" && gcmode != "archive" {
		Fatalf("--%s must be either 'full' or 'archive'", GCModeFlag.Name)
	}
	if ctx.IsSet(GCModeFlag.Name) {
		cfg.NoPruning = ctx.String(GCModeFlag.Name) == "archive"
	}
	if ctx.IsSet(CacheNoPrefetchFlag.Name) {
		cfg.NoPrefetch = ctx.Bool(CacheNoPrefetchFlag.Name)
	}
	// Read the value from the flag no matter if it's set or not.
	cfg.Preimages = ctx.Bool(CachePreimagesFlag.Name)
	if cfg.NoPruning && !cfg.Preimages {
		cfg.Preimages = true
		log.Info("Enabling recording of key preimages since archive mode is used")
	}
	if ctx.IsSet(StateHistoryFlag.Name) {
		cfg.StateHistory = ctx.Uint64(StateHistoryFlag.Name)
	}
	if ctx.IsSet(StateSchemeFlag.Name) {
		cfg.StateScheme = ctx.String(StateSchemeFlag.Name)
	}
	// Parse transaction history flag, if user is still using legacy config
	// file with 'TxLookupLimit' configured, copy the value to 'TransactionHistory'.
	if cfg.TransactionHistory == ethconfig.Defaults.TransactionHistory && cfg.TxLookupLimit != ethconfig.Defaults.TxLookupLimit {
		log.Warn("The config option 'TxLookupLimit' is deprecated and will be removed, please use 'TransactionHistory'")
		cfg.TransactionHistory = cfg.TxLookupLimit
	}
	if ctx.IsSet(TransactionHistoryFlag.Name) {
		cfg.TransactionHistory = ctx.Uint64(TransactionHistoryFlag.Name)
	} else if ctx.IsSet(TxLookupLimitFlag.Name) {
		log.Warn("The flag --txlookuplimit is deprecated and will be removed, please use --history.transactions")
		cfg.TransactionHistory = ctx.Uint64(TxLookupLimitFlag.Name)
	}
	if ctx.String(GCModeFlag.Name) == "archive" {
		if cfg.TransactionHistory != 0 {
			cfg.TransactionHistory = 0
			log.Warn("Disabled transaction unindexing for archive node")
		}

		if cfg.StateScheme != rawdb.HashScheme {
			cfg.StateScheme = rawdb.HashScheme
			log.Warn("Forcing hash state-scheme for archive mode")
		}
	}
	if ctx.IsSet(LogHistoryFlag.Name) {
		cfg.LogHistory = ctx.Uint64(LogHistoryFlag.Name)
	}
	if ctx.IsSet(LogNoHistoryFlag.Name) {
		cfg.LogNoHistory = true
	}
	if ctx.IsSet(LogExportCheckpointsFlag.Name) {
		cfg.LogExportCheckpoints = ctx.String(LogExportCheckpointsFlag.Name)
	}
	if ctx.IsSet(CacheFlag.Name) || ctx.IsSet(CacheTrieFlag.Name) {
		cfg.TrieCleanCache = ctx.Int(CacheFlag.Name) * ctx.Int(CacheTrieFlag.Name) / 100
	}
	if ctx.IsSet(CacheFlag.Name) || ctx.IsSet(CacheGCFlag.Name) {
		cfg.TrieDirtyCache = ctx.Int(CacheFlag.Name) * ctx.Int(CacheGCFlag.Name) / 100
	}
	if ctx.IsSet(CacheFlag.Name) || ctx.IsSet(CacheSnapshotFlag.Name) {
		cfg.SnapshotCache = ctx.Int(CacheFlag.Name) * ctx.Int(CacheSnapshotFlag.Name) / 100
	}
	if ctx.IsSet(CacheLogSizeFlag.Name) {
		cfg.FilterLogCacheSize = ctx.Int(CacheLogSizeFlag.Name)
	}
	if !ctx.Bool(SnapshotFlag.Name) || cfg.SnapshotCache == 0 {
		// If snap-sync is requested, this flag is also required
		if cfg.SyncMode == ethconfig.SnapSync {
			if !ctx.Bool(SnapshotFlag.Name) {
				log.Warn("Snap sync requested, enabling --snapshot")
			}
			if cfg.SnapshotCache == 0 {
				log.Warn("Snap sync requested, resetting --cache.snapshot")
				cfg.SnapshotCache = ctx.Int(CacheFlag.Name) * CacheSnapshotFlag.Value / 100
			}
		} else {
			cfg.TrieCleanCache += cfg.SnapshotCache
			cfg.SnapshotCache = 0 // Disabled
		}
	}
	if ctx.IsSet(VMEnableDebugFlag.Name) {
		// TODO(fjl): force-enable this in --dev mode
		cfg.EnablePreimageRecording = ctx.Bool(VMEnableDebugFlag.Name)
	}

	if ctx.IsSet(RPCGlobalGasCapFlag.Name) {
		cfg.RPCGasCap = ctx.Uint64(RPCGlobalGasCapFlag.Name)
	}
	if cfg.RPCGasCap != 0 {
		log.Info("Set global gas cap", "cap", cfg.RPCGasCap)
	} else {
		log.Info("Global gas cap disabled")
	}
	if ctx.IsSet(RPCGlobalEVMTimeoutFlag.Name) {
		cfg.RPCEVMTimeout = ctx.Duration(RPCGlobalEVMTimeoutFlag.Name)
	}
	if ctx.IsSet(RPCGlobalTxFeeCapFlag.Name) {
		cfg.RPCTxFeeCap = ctx.Float64(RPCGlobalTxFeeCapFlag.Name)
	}
	if ctx.IsSet(NoDiscoverFlag.Name) {
		cfg.EthDiscoveryURLs, cfg.SnapDiscoveryURLs = []string{}, []string{}
	} else if ctx.IsSet(DNSDiscoveryFlag.Name) {
		urls := ctx.String(DNSDiscoveryFlag.Name)
		if urls == "" {
			cfg.EthDiscoveryURLs = []string{}
		} else {
			cfg.EthDiscoveryURLs = SplitAndTrim(urls)
		}
	}
	// Only configure sequencer http flag if we're running in verifier mode i.e. --mine is disabled.
	if ctx.IsSet(RollupSequencerHTTPFlag.Name) && !ctx.IsSet(MiningEnabledFlag.Name) {
		cfg.RollupSequencerHTTP = ctx.String(RollupSequencerHTTPFlag.Name)
	}
	if ctx.IsSet(RollupHistoricalRPCFlag.Name) {
		cfg.RollupHistoricalRPC = ctx.String(RollupHistoricalRPCFlag.Name)
	}
	if ctx.IsSet(RollupHistoricalRPCTimeoutFlag.Name) {
		cfg.RollupHistoricalRPCTimeout = ctx.Duration(RollupHistoricalRPCTimeoutFlag.Name)
	}
	if ctx.IsSet(RollupInteropRPCFlag.Name) {
		cfg.InteropMessageRPC = ctx.String(RollupInteropRPCFlag.Name)
	}
	if ctx.IsSet(RollupInteropMempoolFilteringFlag.Name) {
		cfg.InteropMempoolFiltering = ctx.Bool(RollupInteropMempoolFilteringFlag.Name)
	}
	cfg.RollupDisableTxPoolGossip = ctx.Bool(RollupDisableTxPoolGossipFlag.Name)
	cfg.RollupDisableTxPoolAdmission = cfg.RollupSequencerHTTP != "" && !ctx.Bool(RollupEnableTxPoolAdmissionFlag.Name)
	cfg.RollupHaltOnIncompatibleProtocolVersion = ctx.String(RollupHaltOnIncompatibleProtocolVersionFlag.Name)
	cfg.ApplySuperchainUpgrades = ctx.Bool(RollupSuperchainUpgradesFlag.Name)
	cfg.RollupSequencerTxConditionalEnabled = ctx.Bool(RollupSequencerTxConditionalEnabledFlag.Name)
	cfg.RollupSequencerTxConditionalCostRateLimit = ctx.Int(RollupSequencerTxConditionalCostRateLimitFlag.Name)

	// Override any default configs for hard coded networks.
	switch {
	case ctx.Bool(MainnetFlag.Name):
		if !ctx.IsSet(NetworkIdFlag.Name) {
			cfg.NetworkId = 1
		}
		cfg.Genesis = core.DefaultGenesisBlock()
		SetDNSDiscoveryDefaults(cfg, params.MainnetGenesisHash)
	case ctx.Bool(HoleskyFlag.Name):
		if !ctx.IsSet(NetworkIdFlag.Name) {
			cfg.NetworkId = 17000
		}
		cfg.Genesis = core.DefaultHoleskyGenesisBlock()
		SetDNSDiscoveryDefaults(cfg, params.HoleskyGenesisHash)
	case ctx.Bool(SepoliaFlag.Name):
		if !ctx.IsSet(NetworkIdFlag.Name) {
			cfg.NetworkId = 11155111
		}
		cfg.Genesis = core.DefaultSepoliaGenesisBlock()
		SetDNSDiscoveryDefaults(cfg, params.SepoliaGenesisHash)
	case ctx.Bool(HoodiFlag.Name):
		if !ctx.IsSet(NetworkIdFlag.Name) {
			cfg.NetworkId = 560048
		}
		cfg.Genesis = core.DefaultHoodiGenesisBlock()
		SetDNSDiscoveryDefaults(cfg, params.HoodiGenesisHash)
	case ctx.Bool(DeveloperFlag.Name):
		if !ctx.IsSet(NetworkIdFlag.Name) {
			cfg.NetworkId = 1337
		}
		cfg.SyncMode = ethconfig.FullSync
		// Create new developer account or reuse existing one
		var (
			developer  accounts.Account
			passphrase string
			err        error
		)
		if path := ctx.Path(PasswordFileFlag.Name); path != "" {
			if text, err := os.ReadFile(path); err != nil {
				Fatalf("Failed to read password file: %v", err)
			} else {
				if lines := strings.Split(string(text), "\n"); len(lines) > 0 {
					passphrase = strings.TrimRight(lines[0], "\r") // Sanitise DOS line endings.
				}
			}
		}
		// Unlock the developer account by local keystore.
		var ks *keystore.KeyStore
		if keystores := stack.AccountManager().Backends(keystore.KeyStoreType); len(keystores) > 0 {
			ks = keystores[0].(*keystore.KeyStore)
		}
		if ks == nil {
			Fatalf("Keystore is not available")
		}

		// Figure out the dev account address.
		// setEtherbase has been called above, configuring the miner address from command line flags.
		if cfg.Miner.PendingFeeRecipient != (common.Address{}) {
			developer = accounts.Account{Address: cfg.Miner.PendingFeeRecipient}
		} else if accs := ks.Accounts(); len(accs) > 0 {
			developer = ks.Accounts()[0]
		} else {
			developer, err = ks.NewAccount(passphrase)
			if err != nil {
				Fatalf("Failed to create developer account: %v", err)
			}
		}
		// Make sure the address is configured as fee recipient, otherwise
		// the miner will fail to start.
		cfg.Miner.PendingFeeRecipient = developer.Address

		// try to unlock the first keystore account
		if len(ks.Accounts()) > 0 {
			if err := ks.Unlock(developer, passphrase); err != nil {
				Fatalf("Failed to unlock developer account: %v", err)
			}
		}
		log.Info("Using developer account", "address", developer.Address)

		// Create a new developer genesis block or reuse existing one
		cfg.Genesis = core.DeveloperGenesisBlock(ctx.Uint64(DeveloperGasLimitFlag.Name), &developer.Address)
		if ctx.IsSet(DataDirFlag.Name) {
			chaindb := tryMakeReadOnlyDatabase(ctx, stack)
			if rawdb.ReadCanonicalHash(chaindb, 0) != (common.Hash{}) {
				cfg.Genesis = nil // fallback to db content

				// validate genesis has PoS enabled in block 0
				genesis, err := core.ReadGenesis(chaindb)
				if err != nil {
					Fatalf("Could not read genesis from database: %v", err)
				}
				if genesis.Config.TerminalTotalDifficulty == nil {
					Fatalf("Bad developer-mode genesis configuration: terminalTotalDifficulty must be specified")
				} else if genesis.Config.TerminalTotalDifficulty.Cmp(big.NewInt(0)) != 0 {
					Fatalf("Bad developer-mode genesis configuration: terminalTotalDifficulty must be 0")
				}
				if genesis.Difficulty.Cmp(big.NewInt(0)) != 0 {
					Fatalf("Bad developer-mode genesis configuration: difficulty must be 0")
				}
			}
			chaindb.Close()
		}
		if !ctx.IsSet(MinerGasPriceFlag.Name) {
			cfg.Miner.GasPrice = big.NewInt(1)
		}
	case ctx.IsSet(OPNetworkFlag.Name):
		genesis := MakeGenesis(ctx)
		if !ctx.IsSet(NetworkIdFlag.Name) {
			cfg.NetworkId = genesis.Config.ChainID.Uint64()
		}
		cfg.Genesis = genesis
	default:
		if cfg.NetworkId == 1 {
			SetDNSDiscoveryDefaults(cfg, params.MainnetGenesisHash)
		}
	}
	// Set any dangling config values
	if ctx.String(CryptoKZGFlag.Name) != "gokzg" && ctx.String(CryptoKZGFlag.Name) != "ckzg" {
		Fatalf("--%s flag must be 'gokzg' or 'ckzg'", CryptoKZGFlag.Name)
	}
	log.Info("Initializing the KZG library", "backend", ctx.String(CryptoKZGFlag.Name))
	if err := kzg4844.UseCKZG(ctx.String(CryptoKZGFlag.Name) == "ckzg"); err != nil {
		Fatalf("Failed to set KZG library implementation to %s: %v", ctx.String(CryptoKZGFlag.Name), err)
	}
	// VM tracing config.
	if ctx.IsSet(VMTraceFlag.Name) {
		if name := ctx.String(VMTraceFlag.Name); name != "" {
			cfg.VMTrace = name
			cfg.VMTraceJsonConfig = ctx.String(VMTraceJsonConfigFlag.Name)
		}
	}
}

// MakeBeaconLightConfig constructs a beacon light client config based on the
// related command line flags.
func MakeBeaconLightConfig(ctx *cli.Context) bparams.ClientConfig {
	var config bparams.ClientConfig
	customConfig := ctx.IsSet(BeaconConfigFlag.Name)
	flags.CheckExclusive(ctx, MainnetFlag, SepoliaFlag, HoleskyFlag, BeaconConfigFlag)
	switch {
	case ctx.Bool(MainnetFlag.Name):
		config.ChainConfig = *bparams.MainnetLightConfig
	case ctx.Bool(SepoliaFlag.Name):
		config.ChainConfig = *bparams.SepoliaLightConfig
	case ctx.Bool(HoleskyFlag.Name):
		config.ChainConfig = *bparams.HoleskyLightConfig
	case ctx.Bool(HoodiFlag.Name):
		config.ChainConfig = *bparams.HoodiLightConfig
	default:
		if !customConfig {
			config.ChainConfig = *bparams.MainnetLightConfig
		}
	}
	// Genesis root and time should always be specified together with custom chain config
	if customConfig {
		if !ctx.IsSet(BeaconGenesisRootFlag.Name) {
			Fatalf("Custom beacon chain config is specified but genesis root is missing")
		}
		if !ctx.IsSet(BeaconGenesisTimeFlag.Name) {
			Fatalf("Custom beacon chain config is specified but genesis time is missing")
		}
		if !ctx.IsSet(BeaconCheckpointFlag.Name) {
			Fatalf("Custom beacon chain config is specified but checkpoint is missing")
		}
		config.ChainConfig = bparams.ChainConfig{
			GenesisTime: ctx.Uint64(BeaconGenesisTimeFlag.Name),
		}
		if c, err := hexutil.Decode(ctx.String(BeaconGenesisRootFlag.Name)); err == nil && len(c) <= 32 {
			copy(config.GenesisValidatorsRoot[:len(c)], c)
		} else {
			Fatalf("Invalid hex string", "beacon.genesis.gvroot", ctx.String(BeaconGenesisRootFlag.Name), "error", err)
		}
		configFile := ctx.String(BeaconConfigFlag.Name)
		if err := config.ChainConfig.LoadForks(configFile); err != nil {
			Fatalf("Could not load beacon chain config", "file", configFile, "error", err)
		}
		log.Info("Using custom beacon chain config", "file", configFile)
	} else {
		if ctx.IsSet(BeaconGenesisRootFlag.Name) {
			Fatalf("Genesis root is specified but custom beacon chain config is missing")
		}
		if ctx.IsSet(BeaconGenesisTimeFlag.Name) {
			Fatalf("Genesis time is specified but custom beacon chain config is missing")
		}
	}
	// Checkpoint is required with custom chain config and is optional with pre-defined config
	if ctx.IsSet(BeaconCheckpointFlag.Name) {
		if c, err := hexutil.Decode(ctx.String(BeaconCheckpointFlag.Name)); err == nil && len(c) <= 32 {
			copy(config.Checkpoint[:len(c)], c)
		} else {
			Fatalf("Invalid hex string", "beacon.checkpoint", ctx.String(BeaconCheckpointFlag.Name), "error", err)
		}
	}
	config.Apis = ctx.StringSlice(BeaconApiFlag.Name)
	if config.Apis == nil {
		Fatalf("Beacon node light client API URL not specified")
	}
	config.CustomHeader = make(map[string]string)
	for _, s := range ctx.StringSlice(BeaconApiHeaderFlag.Name) {
		kv := strings.Split(s, ":")
		if len(kv) != 2 {
			Fatalf("Invalid custom API header entry: %s", s)
		}
		config.CustomHeader[strings.TrimSpace(kv[0])] = strings.TrimSpace(kv[1])
	}
	config.Threshold = ctx.Int(BeaconThresholdFlag.Name)
	config.NoFilter = ctx.Bool(BeaconNoFilterFlag.Name)
	return config
}

// SetDNSDiscoveryDefaults configures DNS discovery with the given URL if
// no URLs are set.
func SetDNSDiscoveryDefaults(cfg *ethconfig.Config, genesis common.Hash) {
	if cfg.EthDiscoveryURLs != nil {
		return // already set through flags/config
	}
	protocol := "all"
	if url := params.KnownDNSNetwork(genesis, protocol); url != "" {
		cfg.EthDiscoveryURLs = []string{url}
		cfg.SnapDiscoveryURLs = cfg.EthDiscoveryURLs
	}
}

// RegisterEthService adds an Ethereum client to the stack.
// The second return value is the full node instance.
func RegisterEthService(stack *node.Node, cfg *ethconfig.Config) (*eth.EthAPIBackend, *eth.Ethereum) {
	backend, err := eth.New(stack, cfg)
	if err != nil {
		Fatalf("Failed to register the Ethereum service: %v", err)
	}
	stack.RegisterAPIs(tracers.APIs(backend.APIBackend))
	return backend.APIBackend, backend
}

// RegisterEthStatsService configures the Ethereum Stats daemon and adds it to the node.
func RegisterEthStatsService(stack *node.Node, backend *eth.EthAPIBackend, url string) {
	if err := ethstats.New(stack, backend, backend.Engine(), url); err != nil {
		Fatalf("Failed to register the Ethereum Stats service: %v", err)
	}
}

// RegisterGraphQLService adds the GraphQL API to the node.
func RegisterGraphQLService(stack *node.Node, backend ethapi.Backend, filterSystem *filters.FilterSystem, cfg *node.Config) {
	err := graphql.New(stack, backend, filterSystem, cfg.GraphQLCors, cfg.GraphQLVirtualHosts)
	if err != nil {
		Fatalf("Failed to register the GraphQL service: %v", err)
	}
}

// RegisterFilterAPI adds the eth log filtering RPC API to the node.
func RegisterFilterAPI(stack *node.Node, backend ethapi.Backend, ethcfg *ethconfig.Config) *filters.FilterSystem {
	filterSystem := filters.NewFilterSystem(backend, filters.Config{
		LogCacheSize: ethcfg.FilterLogCacheSize,
	})
	stack.RegisterAPIs([]rpc.API{{
		Namespace: "eth",
		Service:   filters.NewFilterAPI(filterSystem),
	}})
	return filterSystem
}

// RegisterFullSyncTester adds the full-sync tester service into node.
func RegisterFullSyncTester(stack *node.Node, eth *eth.Ethereum, target common.Hash) {
	catalyst.RegisterFullSyncTester(stack, eth, target)
	log.Info("Registered full-sync tester", "hash", target)
}

// SetupMetrics configures the metrics system.
func SetupMetrics(cfg *metrics.Config) {
	if !cfg.Enabled {
		return
	}
	log.Info("Enabling metrics collection")
	metrics.Enable()

	// InfluxDB exporter.
	var (
		enableExport   = cfg.EnableInfluxDB
		enableExportV2 = cfg.EnableInfluxDBV2
	)
	if cfg.EnableInfluxDB && cfg.EnableInfluxDBV2 {
		Fatalf("Flags %v can't be used at the same time", strings.Join([]string{MetricsEnableInfluxDBFlag.Name, MetricsEnableInfluxDBV2Flag.Name}, ", "))
	}
	var (
		endpoint = cfg.InfluxDBEndpoint
		database = cfg.InfluxDBDatabase
		username = cfg.InfluxDBUsername
		password = cfg.InfluxDBPassword

		token        = cfg.InfluxDBToken
		bucket       = cfg.InfluxDBBucket
		organization = cfg.InfluxDBOrganization
		tagsMap      = SplitTagsFlag(cfg.InfluxDBTags)
	)
	if enableExport {
		log.Info("Enabling metrics export to InfluxDB")
		go influxdb.InfluxDBWithTags(metrics.DefaultRegistry, 10*time.Second, endpoint, database, username, password, "geth.", tagsMap)
	} else if enableExportV2 {
		tagsMap := SplitTagsFlag(cfg.InfluxDBTags)
		log.Info("Enabling metrics export to InfluxDB (v2)")
		go influxdb.InfluxDBV2WithTags(metrics.DefaultRegistry, 10*time.Second, endpoint, token, bucket, organization, "geth.", tagsMap)
	}

	// Expvar exporter.
	if cfg.HTTP != "" {
		address := net.JoinHostPort(cfg.HTTP, fmt.Sprintf("%d", cfg.Port))
		log.Info("Enabling stand-alone metrics HTTP endpoint", "address", address)
		exp.Setup(address)
	} else if cfg.HTTP == "" && cfg.Port != 0 {
		log.Warn(fmt.Sprintf("--%s specified without --%s, metrics server will not start.", MetricsPortFlag.Name, MetricsHTTPFlag.Name))
	}

	// Enable system metrics collection.
	go metrics.CollectProcessMetrics(3 * time.Second)
}

// SplitTagsFlag parses a comma-separated list of k=v metrics tags.
func SplitTagsFlag(tagsFlag string) map[string]string {
	tags := strings.Split(tagsFlag, ",")
	tagsMap := map[string]string{}

	for _, t := range tags {
		if t != "" {
			kv := strings.Split(t, "=")

			if len(kv) == 2 {
				tagsMap[kv[0]] = kv[1]
			}
		}
	}

	return tagsMap
}

// MakeChainDatabase opens a database using the flags passed to the client and will hard crash if it fails.
func MakeChainDatabase(ctx *cli.Context, stack *node.Node, readonly bool) ethdb.Database {
	var (
		cache   = ctx.Int(CacheFlag.Name) * ctx.Int(CacheDatabaseFlag.Name) / 100
		handles = MakeDatabaseHandles(ctx.Int(FDLimitFlag.Name))
		err     error
		chainDb ethdb.Database
	)
	switch {
	case ctx.IsSet(RemoteDBFlag.Name):
		log.Info("Using remote db", "url", ctx.String(RemoteDBFlag.Name), "headers", len(ctx.StringSlice(HttpHeaderFlag.Name)))
		client, err := DialRPCWithHeaders(ctx.String(RemoteDBFlag.Name), ctx.StringSlice(HttpHeaderFlag.Name))
		if err != nil {
			break
		}
		chainDb = remotedb.New(client)
	default:
		chainDb, err = stack.OpenDatabaseWithFreezer("chaindata", cache, handles, ctx.String(AncientFlag.Name), "eth/db/chaindata/", readonly)
	}
	if err != nil {
		Fatalf("Could not open database: %v", err)
	}
	return chainDb
}

// tryMakeReadOnlyDatabase try to open the chain database in read-only mode,
// or fallback to write mode if the database is not initialized.
func tryMakeReadOnlyDatabase(ctx *cli.Context, stack *node.Node) ethdb.Database {
	// If the database doesn't exist we need to open it in write-mode to allow
	// the engine to create files.
	readonly := true
	if rawdb.PreexistingDatabase(stack.ResolvePath("chaindata")) == "" {
		readonly = false
	}
	return MakeChainDatabase(ctx, stack, readonly)
}

func IsNetworkPreset(ctx *cli.Context) bool {
	for _, flag := range NetworkFlags {
		if ctx.IsSet(flag.Names()[0]) {
			return true
		}
	}
	return false
}

func DialRPCWithHeaders(endpoint string, headers []string) (*rpc.Client, error) {
	if endpoint == "" {
		return nil, errors.New("endpoint must be specified")
	}
	if strings.HasPrefix(endpoint, "rpc:") || strings.HasPrefix(endpoint, "ipc:") {
		// Backwards compatibility with geth < 1.5 which required
		// these prefixes.
		endpoint = endpoint[4:]
	}
	var opts []rpc.ClientOption
	if len(headers) > 0 {
		customHeaders := make(http.Header)
		for _, h := range headers {
			kv := strings.Split(h, ":")
			if len(kv) != 2 {
				return nil, fmt.Errorf("invalid http header directive: %q", h)
			}
			customHeaders.Add(kv[0], kv[1])
		}
		opts = append(opts, rpc.WithHeaders(customHeaders))
	}
	return rpc.DialOptions(context.Background(), endpoint, opts...)
}

func MakeGenesis(ctx *cli.Context) *core.Genesis {
	var genesis *core.Genesis
	switch {
	case ctx.Bool(MainnetFlag.Name):
		genesis = core.DefaultGenesisBlock()
	case ctx.Bool(HoleskyFlag.Name):
		genesis = core.DefaultHoleskyGenesisBlock()
	case ctx.Bool(SepoliaFlag.Name):
		genesis = core.DefaultSepoliaGenesisBlock()
<<<<<<< HEAD
	case ctx.IsSet(OPNetworkFlag.Name):
		name := ctx.String(OPNetworkFlag.Name)
		ch, err := superchain.ChainIDByName(name)
		if err != nil {
			Fatalf("failed to load OP-Stack chain %q: %v", name, err)
		}
		genesis, err := core.LoadOPStackGenesis(ch)
		if err != nil {
			Fatalf("failed to load genesis for OP-Stack chain %q (%d): %v", name, ch, err)
		}
		return genesis
=======
	case ctx.Bool(HoodiFlag.Name):
		genesis = core.DefaultHoodiGenesisBlock()
>>>>>>> 82fc77a8
	case ctx.Bool(DeveloperFlag.Name):
		Fatalf("Developer chains are ephemeral")
	}
	return genesis
}

// MakeChain creates a chain manager from set command line flags.
func MakeChain(ctx *cli.Context, stack *node.Node, readonly bool) (*core.BlockChain, ethdb.Database) {
	var (
		gspec   = MakeGenesis(ctx)
		chainDb = MakeChainDatabase(ctx, stack, readonly)
	)
	config, _, err := core.LoadChainConfig(chainDb, gspec)
	if err != nil {
		Fatalf("%v", err)
	}
	engine, err := ethconfig.CreateConsensusEngine(config, chainDb)
	if err != nil {
		Fatalf("%v", err)
	}
	if gcmode := ctx.String(GCModeFlag.Name); gcmode != "full" && gcmode != "archive" {
		Fatalf("--%s must be either 'full' or 'archive'", GCModeFlag.Name)
	}
	scheme, err := rawdb.ParseStateScheme(ctx.String(StateSchemeFlag.Name), chainDb)
	if err != nil {
		Fatalf("%v", err)
	}
	cache := &core.CacheConfig{
		TrieCleanLimit:      ethconfig.Defaults.TrieCleanCache,
		TrieCleanNoPrefetch: ctx.Bool(CacheNoPrefetchFlag.Name),
		TrieDirtyLimit:      ethconfig.Defaults.TrieDirtyCache,
		TrieDirtyDisabled:   ctx.String(GCModeFlag.Name) == "archive",
		TrieTimeLimit:       ethconfig.Defaults.TrieTimeout,
		SnapshotLimit:       ethconfig.Defaults.SnapshotCache,
		Preimages:           ctx.Bool(CachePreimagesFlag.Name),
		StateScheme:         scheme,
		StateHistory:        ctx.Uint64(StateHistoryFlag.Name),
	}
	if cache.TrieDirtyDisabled && !cache.Preimages {
		cache.Preimages = true
		log.Info("Enabling recording of key preimages since archive mode is used")
	}
	if !ctx.Bool(SnapshotFlag.Name) {
		cache.SnapshotLimit = 0 // Disabled
	}
	// If we're in readonly, do not bother generating snapshot data.
	if readonly {
		cache.SnapshotNoBuild = true
	}

	if ctx.IsSet(CacheFlag.Name) || ctx.IsSet(CacheTrieFlag.Name) {
		cache.TrieCleanLimit = ctx.Int(CacheFlag.Name) * ctx.Int(CacheTrieFlag.Name) / 100
	}
	if ctx.IsSet(CacheFlag.Name) || ctx.IsSet(CacheGCFlag.Name) {
		cache.TrieDirtyLimit = ctx.Int(CacheFlag.Name) * ctx.Int(CacheGCFlag.Name) / 100
	}
	vmcfg := vm.Config{
		EnablePreimageRecording: ctx.Bool(VMEnableDebugFlag.Name),
	}
	if ctx.IsSet(VMTraceFlag.Name) {
		if name := ctx.String(VMTraceFlag.Name); name != "" {
			config := json.RawMessage(ctx.String(VMTraceJsonConfigFlag.Name))
			t, err := tracers.LiveDirectory.New(name, config)
			if err != nil {
				Fatalf("Failed to create tracer %q: %v", name, err)
			}
			vmcfg.Tracer = t
		}
	}
	// Disable transaction indexing/unindexing by default.
	chain, err := core.NewBlockChain(chainDb, cache, gspec, nil, engine, vmcfg, nil)
	if err != nil {
		Fatalf("Can't create BlockChain: %v", err)
	}

	return chain, chainDb
}

// MakeConsolePreloads retrieves the absolute paths for the console JavaScript
// scripts to preload before starting.
func MakeConsolePreloads(ctx *cli.Context) []string {
	// Skip preloading if there's nothing to preload
	if ctx.String(PreloadJSFlag.Name) == "" {
		return nil
	}
	// Otherwise resolve absolute paths and return them
	var preloads []string

	for _, file := range strings.Split(ctx.String(PreloadJSFlag.Name), ",") {
		preloads = append(preloads, strings.TrimSpace(file))
	}
	return preloads
}

// MakeTrieDatabase constructs a trie database based on the configured scheme.
func MakeTrieDatabase(ctx *cli.Context, disk ethdb.Database, preimage bool, readOnly bool, isVerkle bool) *triedb.Database {
	config := &triedb.Config{
		Preimages: preimage,
		IsVerkle:  isVerkle,
	}
	scheme, err := rawdb.ParseStateScheme(ctx.String(StateSchemeFlag.Name), disk)
	if err != nil {
		Fatalf("%v", err)
	}
	if scheme == rawdb.HashScheme {
		// Read-only mode is not implemented in hash mode,
		// ignore the parameter silently. TODO(rjl493456442)
		// please config it if read mode is implemented.
		config.HashDB = hashdb.Defaults
		return triedb.NewDatabase(disk, config)
	}
	if readOnly {
		config.PathDB = pathdb.ReadOnly
	} else {
		config.PathDB = pathdb.Defaults
	}
	return triedb.NewDatabase(disk, config)
}<|MERGE_RESOLUTION|>--- conflicted
+++ resolved
@@ -154,8 +154,13 @@
 		Usage:    "Holesky network: pre-configured proof-of-stake test network",
 		Category: flags.EthCategory,
 	}
-<<<<<<< HEAD
-
+	HoodiFlag = &cli.BoolFlag{
+		Name:     "hoodi",
+		Usage:    "Hoodi network: pre-configured proof-of-stake test network",
+		Category: flags.EthCategory,
+	}
+
+	// OP-Stack addition
 	OPNetworkFlag = &cli.StringFlag{
 		Name:    "op-network",
 		Aliases: []string{"beta.op-network"},
@@ -164,13 +169,6 @@
 		Category: flags.EthCategory,
 	}
 
-=======
-	HoodiFlag = &cli.BoolFlag{
-		Name:     "hoodi",
-		Usage:    "Hoodi network: pre-configured proof-of-stake test network",
-		Category: flags.EthCategory,
-	}
->>>>>>> 82fc77a8
 	// Dev mode
 	DeveloperFlag = &cli.BoolFlag{
 		Name:     "dev",
@@ -1132,14 +1130,15 @@
 		if ctx.Bool(HoleskyFlag.Name) {
 			return filepath.Join(path, "holesky")
 		}
-<<<<<<< HEAD
+		if ctx.Bool(HoodiFlag.Name) {
+			return filepath.Join(path, "hoodi")
+		}
+
+		// OP-Stack addition
 		if ctx.IsSet(OPNetworkFlag.Name) {
 			return filepath.Join(path, ctx.String(OPNetworkFlag.Name))
-=======
-		if ctx.Bool(HoodiFlag.Name) {
-			return filepath.Join(path, "hoodi")
->>>>>>> 82fc77a8
-		}
+		}
+
 		return path
 	}
 	Fatalf("Cannot determine default data directory, please set manually (--datadir)")
@@ -1593,13 +1592,10 @@
 		cfg.DataDir = filepath.Join(node.DefaultDataDir(), "sepolia")
 	case ctx.Bool(HoleskyFlag.Name) && cfg.DataDir == node.DefaultDataDir():
 		cfg.DataDir = filepath.Join(node.DefaultDataDir(), "holesky")
-<<<<<<< HEAD
+	case ctx.Bool(HoodiFlag.Name) && cfg.DataDir == node.DefaultDataDir():
+		cfg.DataDir = filepath.Join(node.DefaultDataDir(), "hoodi")
 	case ctx.IsSet(OPNetworkFlag.Name) && cfg.DataDir == node.DefaultDataDir():
 		cfg.DataDir = filepath.Join(node.DefaultDataDir(), ctx.String(OPNetworkFlag.Name))
-=======
-	case ctx.Bool(HoodiFlag.Name) && cfg.DataDir == node.DefaultDataDir():
-		cfg.DataDir = filepath.Join(node.DefaultDataDir(), "hoodi")
->>>>>>> 82fc77a8
 	}
 }
 
@@ -1743,13 +1739,8 @@
 // SetEthConfig applies eth-related command line flags to the config.
 func SetEthConfig(ctx *cli.Context, stack *node.Node, cfg *ethconfig.Config) {
 	// Avoid conflicting network flags
-<<<<<<< HEAD
-	CheckExclusive(ctx, MainnetFlag, DeveloperFlag, SepoliaFlag, HoleskyFlag, OPNetworkFlag)
-	CheckExclusive(ctx, DeveloperFlag, ExternalSignerFlag) // Can't use both ephemeral unlocked and external signer
-=======
-	flags.CheckExclusive(ctx, MainnetFlag, DeveloperFlag, SepoliaFlag, HoleskyFlag, HoodiFlag)
+	flags.CheckExclusive(ctx, MainnetFlag, DeveloperFlag, SepoliaFlag, HoleskyFlag, HoodiFlag, OPNetworkFlag)
 	flags.CheckExclusive(ctx, DeveloperFlag, ExternalSignerFlag) // Can't use both ephemeral unlocked and external signer
->>>>>>> 82fc77a8
 
 	// Set configurations from CLI flags
 	setEtherbase(ctx, cfg)
@@ -2352,7 +2343,8 @@
 		genesis = core.DefaultHoleskyGenesisBlock()
 	case ctx.Bool(SepoliaFlag.Name):
 		genesis = core.DefaultSepoliaGenesisBlock()
-<<<<<<< HEAD
+	case ctx.Bool(HoodiFlag.Name):
+		genesis = core.DefaultHoodiGenesisBlock()
 	case ctx.IsSet(OPNetworkFlag.Name):
 		name := ctx.String(OPNetworkFlag.Name)
 		ch, err := superchain.ChainIDByName(name)
@@ -2364,10 +2356,6 @@
 			Fatalf("failed to load genesis for OP-Stack chain %q (%d): %v", name, ch, err)
 		}
 		return genesis
-=======
-	case ctx.Bool(HoodiFlag.Name):
-		genesis = core.DefaultHoodiGenesisBlock()
->>>>>>> 82fc77a8
 	case ctx.Bool(DeveloperFlag.Name):
 		Fatalf("Developer chains are ephemeral")
 	}
