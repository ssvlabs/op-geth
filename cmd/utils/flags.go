--- conflicted
+++ resolved
@@ -1742,13 +1742,8 @@
 
 // SetEthConfig applies eth-related command line flags to the config.
 func SetEthConfig(ctx *cli.Context, stack *node.Node, cfg *ethconfig.Config) {
-<<<<<<< HEAD
 	// Avoid conflicting network flags, don't allow network id override on preset networks
-	flags.CheckExclusive(ctx, MainnetFlag, DeveloperFlag, SepoliaFlag, HoleskyFlag, HoodiFlag, NetworkIdFlag)
-=======
-	// Avoid conflicting network flags
 	flags.CheckExclusive(ctx, MainnetFlag, DeveloperFlag, SepoliaFlag, HoleskyFlag, HoodiFlag, OPNetworkFlag)
->>>>>>> 085b529e
 	flags.CheckExclusive(ctx, DeveloperFlag, ExternalSignerFlag) // Can't use both ephemeral unlocked and external signer
 
 	// Set configurations from CLI flags
@@ -2017,10 +2012,7 @@
 				// signal fallback to preexisting chain on disk
 				cfg.Genesis = nil
 
-<<<<<<< HEAD
-=======
 				// validate genesis has PoS enabled in block 0
->>>>>>> 085b529e
 				genesis, err := core.ReadGenesis(chaindb)
 				if err != nil {
 					Fatalf("Could not read genesis from database: %v", err)
